replicaCount: 3

image:
<<<<<<< HEAD
    repository: sbtaylor15/pyrsia-node
    tag: latest
    pullPolicy: Always

pyrsia:
    ports:
        pyrsia: 80
        p2p: 44000
    storage:
        size: "1500Gi"
    trafficPolicy: "Cluster"
=======
  repository: pyrsiaoss/pyrsia-node
  tag: 0.1.0-2071
  pullPolicy: Always

p2pkeys:
  kms_key_id: ""
>>>>>>> b9d245c4
<|MERGE_RESOLUTION|>--- conflicted
+++ resolved
@@ -1,9 +1,8 @@
 replicaCount: 3
 
 image:
-<<<<<<< HEAD
-    repository: sbtaylor15/pyrsia-node
-    tag: latest
+    repository: pyrsiaoss/pyrsia-node
+    tag: 0.1.0-2071
     pullPolicy: Always
 
 pyrsia:
@@ -13,11 +12,6 @@
     storage:
         size: "1500Gi"
     trafficPolicy: "Cluster"
-=======
-  repository: pyrsiaoss/pyrsia-node
-  tag: 0.1.0-2071
-  pullPolicy: Always
 
 p2pkeys:
-  kms_key_id: ""
->>>>>>> b9d245c4
+    kms_key_id: ""
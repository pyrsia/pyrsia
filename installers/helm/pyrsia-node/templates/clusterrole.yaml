kind: ClusterRole
apiVersion: rbac.authorization.k8s.io/v1
metadata:
  namespace: kube-system
  name: pyrsia-node-service-reader
rules:
- apiGroups: [""] # "" indicates the core API group
  resources: ["services"]
<<<<<<< HEAD
  verbs: ["get", "watch", "list"]
=======
  verbs: ["get", "watch", "list"]
---
apiVersion: rbac.authorization.k8s.io/v1
kind: ClusterRoleBinding
metadata:
  name: pyrsia-node-service-reader
  namespace: kube-system 
subjects:
  - kind: ServiceAccount
    # Reference to upper's `metadata.name`
    name: default
    # Reference to upper's `metadata.namespace`
    namespace: kube-system
roleRef:
  kind: ClusterRole
  name: pyrsia-node-service-reader
  apiGroup: rbac.authorization.k8s.io
>>>>>>> b9d245c4
<|MERGE_RESOLUTION|>--- conflicted
+++ resolved
@@ -6,9 +6,6 @@
 rules:
 - apiGroups: [""] # "" indicates the core API group
   resources: ["services"]
-<<<<<<< HEAD
-  verbs: ["get", "watch", "list"]
-=======
   verbs: ["get", "watch", "list"]
 ---
 apiVersion: rbac.authorization.k8s.io/v1
@@ -25,5 +22,4 @@
 roleRef:
   kind: ClusterRole
   name: pyrsia-node-service-reader
-  apiGroup: rbac.authorization.k8s.io
->>>>>>> b9d245c4
+  apiGroup: rbac.authorization.k8s.io
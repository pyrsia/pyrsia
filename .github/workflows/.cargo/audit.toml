# All of the options which can be passed via CLI arguments can also be permanently specified in this file.
# A good example is at https://docs.rs/crate/cargo-audit/0.10.0/source/audit.toml.example

[advisories]
<<<<<<< HEAD
ignore = ["RUSTSEC-2022-0040"]
=======
ignore = [RUSTSEC-2022-0040] # advisory IDs to ignore
>>>>>>> c1d9cf81
<|MERGE_RESOLUTION|>--- conflicted
+++ resolved
@@ -2,8 +2,4 @@
 # A good example is at https://docs.rs/crate/cargo-audit/0.10.0/source/audit.toml.example
 
 [advisories]
-<<<<<<< HEAD
-ignore = ["RUSTSEC-2022-0040"]
-=======
-ignore = [RUSTSEC-2022-0040] # advisory IDs to ignore
->>>>>>> c1d9cf81
+ignore = [RUSTSEC-2022-0040] # advisory IDs to ignore
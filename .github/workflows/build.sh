#!/usr/bin/env bash

# We need to run both the workspace and test build at the same time in
# the same GitHub action step.  This is done so the cache can be shared.
#
# GitHub action steps run serially and have a shared cache.  The GitHub
# action jobs can run in parallel but do not share the same cache.
#
# The workaround is to run the builds as background processes and wait
# for them to finish before exiting the script.

# Need to save the return codes from the background processes to exit the
# script with a bad return code if either fails

set -e

# Explicitly remove OpenSSL before build in case it is cached
cargo remove openssl

# We need to split out build commands into separate calls in order to run them in parallel
# therefore we cannot use --all-targets since that is equivalent to --lib --bins --tests --benches --examples
# which disables the parallelizm we are trying achive for speed. 
#
# "cargo build --workspace"  is equivalent to cargo build --workspace --lib --bins
# adding --lib --bins for clarity
#

$( cargo build --workspace --lib --bins --verbose --release; echo $? > /tmp/ws.rc ) &
$( cargo build --workspace --tests --benches --examples --verbose --release 1>/tmp/tests.log 2>&1; echo $? > /tmp/tests.rc ) &
jobs
wait

# Display the workspace return code
echo "### Workspace Build RC=$(cat /tmp/ws.rc)"

# The workspace build is outputing as it runs so we just need to
# output the test build once they are both done running
echo cargo build --tests --verbose --release
cat /tmp/tests.log

# Display the tests return code
echo "### Tests Build RC=$(cat /tmp/tests.rc)"

# Check if OpenSSL is back
if [[ $(find . -name "Cargo.lock" -exec grep -i openssl {} \; | wc -l) != 0 ]]; then
    echo "OpenSSL Presence detected in the Cargo; please remove it and rebuild. Dumping Cargo.lock files to log."
    find . -name "Cargo.lock" -exec cat {} \;
<<<<<<< HEAD
    cargo tree
    # exit 1
=======
    exit 1
>>>>>>> 2f1c3253
fi

# Return the max return code between the two processes.
# This is done to tell the GitHub Step to fail (rc != 0). The 
# value of the rc is not important at this point since each
# build has already displayed its return code. 

rc=$(cat /tmp/ws.rc /tmp/tests.rc | sort -nr | head -n1)
exit $rc<|MERGE_RESOLUTION|>--- conflicted
+++ resolved
@@ -45,12 +45,8 @@
 if [[ $(find . -name "Cargo.lock" -exec grep -i openssl {} \; | wc -l) != 0 ]]; then
     echo "OpenSSL Presence detected in the Cargo; please remove it and rebuild. Dumping Cargo.lock files to log."
     find . -name "Cargo.lock" -exec cat {} \;
-<<<<<<< HEAD
     cargo tree
     # exit 1
-=======
-    exit 1
->>>>>>> 2f1c3253
 fi
 
 # Return the max return code between the two processes.

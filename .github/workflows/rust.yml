--- conflicted
+++ resolved
@@ -74,11 +74,7 @@
 
     - name: Build Release Binaries
       run: |
-<<<<<<< HEAD
-        cargo build --workspace --verbose  --release
-=======
         cargo build --workspace --verbose --all-targets --release
->>>>>>> e164e8c8
 
     - name: Execute Test Cases
       run: |

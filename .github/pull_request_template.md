<!--

Thank you for participating with our effort to build a more secure software supply chain.
Before submitting your Pull Request, please go over our check list.

-->

## Description

<!--

Try to fill in the following to help the reviewers dive into the pull request.
Explain the context and what changed.

-->

Fixes pyrsia/pyrsia#

This PR does... by accomplishing... and it can be reviewed by... you can also test the changes by running...

## Screenshots (optional)


## PR Checklist

<!-- Make certain you've done the following. -->

- [ ] I've read the [contributing guidelines](https://github.com/pyrsia/.github/blob/main/contributing.md).
- [ ] I've read ["What is a Good PR?"](https://github.com/pyrsia/pyrsia/blob/main/docs/get_involved/good_pr.md)
- [ ] I've included a good title and brief description along with how to review them.
<<<<<<< HEAD
- [ ] I've linked any associated an [issues](https://github.com/pyrsia/pyrsia/issues).
- [ ] I've requested a review  from `pyrsia/collaborators`.
=======
- [ ] I've linked any associated an [issue](https://github.com/pyrsia/pyrsia/issues).
>>>>>>> 31acd613

### Code Contributions

<!--

This section applies to code modifications, you may remove it otherwise.

Make sure your Pull Request will pass the CI/CD pipeline.
For a complete list of steps, check out the [developer workflow](https://github.com/pyrsia/pyrsia/blob/main/docs/get_involved/dev_workflow.md)!

-->

- [ ] I've built the code `cargo build --all-targets` successfully.
- [ ] I've run the unit tests `cargo test --workspace` and everything passes.
- [ ] I've made sure my rust toolchain is current `rustup update`.<|MERGE_RESOLUTION|>--- conflicted
+++ resolved
@@ -20,7 +20,6 @@
 
 ## Screenshots (optional)
 
-
 ## PR Checklist
 
 <!-- Make certain you've done the following. -->
@@ -28,12 +27,7 @@
 - [ ] I've read the [contributing guidelines](https://github.com/pyrsia/.github/blob/main/contributing.md).
 - [ ] I've read ["What is a Good PR?"](https://github.com/pyrsia/pyrsia/blob/main/docs/get_involved/good_pr.md)
 - [ ] I've included a good title and brief description along with how to review them.
-<<<<<<< HEAD
-- [ ] I've linked any associated an [issues](https://github.com/pyrsia/pyrsia/issues).
-- [ ] I've requested a review  from `pyrsia/collaborators`.
-=======
 - [ ] I've linked any associated an [issue](https://github.com/pyrsia/pyrsia/issues).
->>>>>>> 31acd613
 
 ### Code Contributions
 

[package]
name = "pyrsia-node"
authors = ["Joeri Sykora <joeri@sertik.net>", "Elliott Frisch <elliottf@jfrog.com>"]
version = "0.1.0"
edition = "2021"

# See more keys and their definitions at https://doc.rust-lang.org/cargo/reference/manifest.html

[dependencies]
<<<<<<< HEAD
env_logger = "0.9.0"
futures = "0.3.17"
async-std = {"version"="1.10.0", features=["attributes"]}
=======
bytes = "1.1.0"
>>>>>>> 105c578c
clap = "2.33.0"
easy-hasher = "2.2.1"
log = "0.4.14"
pretty_env_logger = "0.4.0"
serde = { version = "1.0", features = ["derive"] }
serde_json = "1.0"
tokio = { version = "1", features = [ "macros", "rt-multi-thread" ] }
<<<<<<< HEAD
warp = "0.3.1"
#libp2p = "0.40.0"
libp2p = {git = "https://github.com/decentnetwork/rust-libp2p.git", branch = "fix-compiling-v0.40"}
=======
uuid = { version = "0.8.2", features = [ "v4" ] }
warp = { version = "0.3.1", default-features = false }
>>>>>>> 105c578c
<|MERGE_RESOLUTION|>--- conflicted
+++ resolved
@@ -7,13 +7,10 @@
 # See more keys and their definitions at https://doc.rust-lang.org/cargo/reference/manifest.html
 
 [dependencies]
-<<<<<<< HEAD
 env_logger = "0.9.0"
 futures = "0.3.17"
 async-std = {"version"="1.10.0", features=["attributes"]}
-=======
 bytes = "1.1.0"
->>>>>>> 105c578c
 clap = "2.33.0"
 easy-hasher = "2.2.1"
 log = "0.4.14"
@@ -21,11 +18,7 @@
 serde = { version = "1.0", features = ["derive"] }
 serde_json = "1.0"
 tokio = { version = "1", features = [ "macros", "rt-multi-thread" ] }
-<<<<<<< HEAD
-warp = "0.3.1"
 #libp2p = "0.40.0"
 libp2p = {git = "https://github.com/decentnetwork/rust-libp2p.git", branch = "fix-compiling-v0.40"}
-=======
 uuid = { version = "0.8.2", features = [ "v4" ] }
-warp = { version = "0.3.1", default-features = false }
->>>>>>> 105c578c
+warp = { version = "0.3.1", default-features = false }
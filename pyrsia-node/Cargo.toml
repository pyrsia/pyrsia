--- conflicted
+++ resolved
@@ -1,10 +1,6 @@
 [package]
 name = "pyrsia-node"
-<<<<<<< HEAD
-authors = ["Joeri Sykora <joeri@sertik.net>", "Elliott Frisch <elliottf@jfrog.com>", "Mark Grand <markgr"]
-=======
-authors = ["Joeri Sykora <joeri@sertik.net>", "Elliott Frisch <elliottf@jfrog.com>", "Chris Mc <christopherm@jfrog.com>"]
->>>>>>> 1e99bb78
+authors = ["Joeri Sykora <joeri@sertik.net>", "Elliott Frisch <elliottf@jfrog.com>", "Mark Grand <markgr@jfrog.com>", "Chris Mc <christopherm@jfrog.com>"]
 version = "0.1.0"
 edition = "2021"
 
@@ -27,11 +23,11 @@
 ring = "0.16.20"
 serde = { version = "1.0", features = ["derive"] }
 serde_json = "1.0"
-tokio = { version = "1", features = [ "macros", "rt-multi-thread", "io-std" ] }
 stringreader = "0.1.1"
 strum = "0.22.0"
 strum_macros = "0.22.0"
+tokio = { version = "1", features = [ "macros", "rt-multi-thread", "io-std" ] }
 #libp2p = "0.40.0"
 libp2p = {git = "https://github.com/decentnetwork/rust-libp2p.git", branch = "fix-compiling-v0.40", features=["tcp-tokio"]}
 uuid = { version = "0.8.2", features = [ "v4" ] }
-warp = { version = "0.3.1", default-features = false }
+warp = { version = "0.3.1", default-features = false }
mod artifact_manager;

extern crate bytes;
extern crate clap;
extern crate easy_hasher;
extern crate log;
extern crate pretty_env_logger;
extern crate serde;
extern crate tokio;
extern crate uuid;
extern crate warp;

//local module imports
mod docker;
mod network;
mod utils;

use docker::error_util::*;
use docker::v2::handlers::blobs::*;
use docker::v2::handlers::manifests::*;
use network::swarm::{new as new_swarm, MyBehaviourSwarm};
use network::transport::{new_tokio_tcp_transport, TcpTokioTransport};

use identity::Keypair;
use std::collections::HashMap;
use std::net::{IpAddr, Ipv4Addr, SocketAddr};

use clap::{App, Arg, ArgMatches};
use futures::StreamExt;
use libp2p::{
    floodsub::{self, Topic},
    identity,
    swarm::SwarmEvent,
    Multiaddr, PeerId,
};
use log::info;
use std::env;
use tokio::io::{self, AsyncBufReadExt};
use warp::Filter;

const DEFAULT_PORT: &str = "7878";

#[tokio::main]
async fn main() {
    pretty_env_logger::init();

    // Create a random PeerId
    let id_keys: Keypair = identity::Keypair::generate_ed25519();
    let peer_id: PeerId = PeerId::from(id_keys.public());

    let matches: ArgMatches = App::new("Pyrsia Node")
        .version("0.1.0")
        .author(clap::crate_authors!(", "))
        .about("Application to connect to and participate in the Pyrsia network")
        .arg(
            Arg::with_name("port")
                .short("p")
                .long("port")
                .value_name("PORT")
                .default_value(DEFAULT_PORT)
                .takes_value(true)
                .required(false)
                .multiple(false)
                .help("Sets the port to listen to"),
        )
        .arg(
            Arg::with_name("peer")
                //.short("p")
                .long("peer")
                .takes_value(true)
                .required(false)
                .multiple(false)
                .help("Provide an explicit peerId"),
        )
        .get_matches();

<<<<<<< HEAD
    let verbosity: u64 = matches.occurrences_of("verbose");
    if verbosity > 0 {
        dbg!("Verbosity Level: {}", verbosity.to_string());
    }

    let transport: TcpTokioTransport = new_tokio_tcp_transport(&id_keys); // Create a tokio-based TCP transport using noise for authenticated
    let floodsub_topic: Topic = floodsub::Topic::new("pyrsia-node-converstation"); // Create a Floodsub topic
=======
    // Create a keypair for authenticated encryption of the transport.
    let noise_keys: AuthenticKeypair<X25519Spec> = noise::Keypair::<noise::X25519Spec>::new()
        .into_authentic(&id_keys)
        .expect("Signing libp2p-noise static DH keypair failed.");

    // Create a tokio-based TCP transport use noise for authenticated
    // encryption and Mplex for multiplexing of substreams on a TCP stream.
    let transport = TokioTcpConfig::new()
        .nodelay(true)
        .upgrade(upgrade::Version::V1)
        .authenticate(noise::NoiseConfig::xx(noise_keys).into_authenticated())
        .multiplex(mplex::MplexConfig::new())
        .boxed();

    // Create a Floodsub topic
    let floodsub_topic: Topic = floodsub::Topic::new("pyrsia-node-converstation");

    // We create a custom network behaviour that combines floodsub and mDNS.
    // The derive generates a delegating `NetworkBehaviour` impl which in turn
    // requires the implementations of `NetworkBehaviourEventProcess` for
    // the events of each behaviour.
    #[derive(NetworkBehaviour)]
    #[behaviour(event_process = true)]
    struct MyBehaviour {
        floodsub: Floodsub,
        mdns: Mdns,
    }

    impl NetworkBehaviourEventProcess<FloodsubEvent> for MyBehaviour {
        // Called when `floodsub` produces an event.
        fn inject_event(&mut self, message: FloodsubEvent) {
            if let FloodsubEvent::Message(message) = message {
                info!(
                    "Received: '{:?}' from {:?}",
                    String::from_utf8_lossy(&message.data),
                    message.source
                );
            }
        }
    }

    impl NetworkBehaviourEventProcess<MdnsEvent> for MyBehaviour {
        // Called when `mdns` produces an event.
        fn inject_event(&mut self, event: MdnsEvent) {
            match event {
                MdnsEvent::Discovered(list) => {
                    for (peer, _) in list {
                        self.floodsub.add_node_to_partial_view(peer);
                    }
                }
                MdnsEvent::Expired(list) => {
                    for (peer, _) in list {
                        if !self.mdns.has_node(&peer) {
                            self.floodsub.remove_node_from_partial_view(&peer);
                        }
                    }
                }
            }
        }
    }
>>>>>>> e0fbb6a8

    // Create a Swarm to manage peers and events.
    let mut swarm: MyBehaviourSwarm = new_swarm(floodsub_topic.clone(), transport, peer_id)
        .await
        .unwrap();

    // Reach out to another node if specified
    if let Some(to_dial) = matches.value_of("peer") {
        let addr: Multiaddr = to_dial.parse().unwrap();
        swarm.dial_addr(addr).unwrap();
        info!("Dialed {:?}", to_dial)
    }

    // Read full lines from stdin
    let mut stdin = io::BufReader::new(io::stdin()).lines();

    // Listen on all interfaces and whatever port the OS assigns
    swarm
        .listen_on("/ip4/0.0.0.0/tcp/0".parse().unwrap())
        .unwrap();

    let mut address = SocketAddr::new(IpAddr::V4(Ipv4Addr::new(127, 0, 0, 1)), 0);
    if let Some(p) = matches.value_of("port") {
        address.set_port(p.parse::<u16>().unwrap());
    }

    let empty_json = "{}";
    let v2_base = warp::path("v2")
        .and(warp::get())
        .and(warp::path::end())
        .map(move || empty_json)
        .with(warp::reply::with::header(
            "Content-Length",
            empty_json.len(),
        ))
        .with(warp::reply::with::header(
            "Content-Type",
            "application/json",
        ));

    let v2_manifests = warp::path!("v2" / String / "manifests" / String)
        .and(warp::get().or(warp::head()).unify())
        .and_then(handle_get_manifests);
    let v2_manifests_put_docker = warp::path!("v2" / String / "manifests" / String)
        .and(warp::put())
        .and(warp::header::exact(
            "Content-Type",
            "application/vnd.docker.distribution.manifest.v2+json",
        ))
        .and(warp::body::bytes())
        .and_then(handle_put_manifest);

    let v2_blobs = warp::path!("v2" / String / "blobs" / String)
        .and(warp::get().or(warp::head()).unify())
        .and(warp::path::end())
        .and_then(handle_get_blobs);
    let v2_blobs_post = warp::path!("v2" / String / "blobs" / "uploads")
        .and(warp::post())
        .and_then(handle_post_blob);
    let v2_blobs_patch = warp::path!("v2" / String / "blobs" / "uploads" / String)
        .and(warp::patch())
        .and(warp::body::bytes())
        .and_then(handle_patch_blob);
    let v2_blobs_put = warp::path!("v2" / String / "blobs" / "uploads" / String)
        .and(warp::put())
        .and(warp::query::<HashMap<String, String>>())
        .and(warp::body::bytes())
        .and_then(handle_put_blob);

    let routes = warp::any()
        .and(utils::log::log_headers())
        .and(
            v2_base
                .or(v2_manifests)
                .or(v2_manifests_put_docker)
                .or(v2_blobs)
                .or(v2_blobs_post)
                .or(v2_blobs_patch)
                .or(v2_blobs_put),
        )
        .recover(custom_recover)
        .with(warp::log("pyrsia_registry"));
    let (addr, server) = warp::serve(routes).bind_ephemeral(address);
    info!("Pyrsia Docker Node is now running on port {}!", addr.port());

    tokio::task::spawn(server);

    // Kick it off
    loop {
        tokio::select! {
            line = stdin.next_line() => {
                let line = line.unwrap().expect("stdin closed");
                swarm.behaviour_mut().floodsub().publish(floodsub_topic.clone(), line.as_bytes());
            }
            event = swarm.select_next_some() => {
                if let SwarmEvent::NewListenAddr { address, .. } = event {
                    info!("Listening on {:?}", address);
                }
            }
        }
    }
}

#[cfg(test)]
mod tests {
    // Note this useful idiom: importing names from outer (for mod tests) scope.
    //use super::*;
}<|MERGE_RESOLUTION|>--- conflicted
+++ resolved
@@ -74,76 +74,8 @@
         )
         .get_matches();
 
-<<<<<<< HEAD
-    let verbosity: u64 = matches.occurrences_of("verbose");
-    if verbosity > 0 {
-        dbg!("Verbosity Level: {}", verbosity.to_string());
-    }
-
     let transport: TcpTokioTransport = new_tokio_tcp_transport(&id_keys); // Create a tokio-based TCP transport using noise for authenticated
     let floodsub_topic: Topic = floodsub::Topic::new("pyrsia-node-converstation"); // Create a Floodsub topic
-=======
-    // Create a keypair for authenticated encryption of the transport.
-    let noise_keys: AuthenticKeypair<X25519Spec> = noise::Keypair::<noise::X25519Spec>::new()
-        .into_authentic(&id_keys)
-        .expect("Signing libp2p-noise static DH keypair failed.");
-
-    // Create a tokio-based TCP transport use noise for authenticated
-    // encryption and Mplex for multiplexing of substreams on a TCP stream.
-    let transport = TokioTcpConfig::new()
-        .nodelay(true)
-        .upgrade(upgrade::Version::V1)
-        .authenticate(noise::NoiseConfig::xx(noise_keys).into_authenticated())
-        .multiplex(mplex::MplexConfig::new())
-        .boxed();
-
-    // Create a Floodsub topic
-    let floodsub_topic: Topic = floodsub::Topic::new("pyrsia-node-converstation");
-
-    // We create a custom network behaviour that combines floodsub and mDNS.
-    // The derive generates a delegating `NetworkBehaviour` impl which in turn
-    // requires the implementations of `NetworkBehaviourEventProcess` for
-    // the events of each behaviour.
-    #[derive(NetworkBehaviour)]
-    #[behaviour(event_process = true)]
-    struct MyBehaviour {
-        floodsub: Floodsub,
-        mdns: Mdns,
-    }
-
-    impl NetworkBehaviourEventProcess<FloodsubEvent> for MyBehaviour {
-        // Called when `floodsub` produces an event.
-        fn inject_event(&mut self, message: FloodsubEvent) {
-            if let FloodsubEvent::Message(message) = message {
-                info!(
-                    "Received: '{:?}' from {:?}",
-                    String::from_utf8_lossy(&message.data),
-                    message.source
-                );
-            }
-        }
-    }
-
-    impl NetworkBehaviourEventProcess<MdnsEvent> for MyBehaviour {
-        // Called when `mdns` produces an event.
-        fn inject_event(&mut self, event: MdnsEvent) {
-            match event {
-                MdnsEvent::Discovered(list) => {
-                    for (peer, _) in list {
-                        self.floodsub.add_node_to_partial_view(peer);
-                    }
-                }
-                MdnsEvent::Expired(list) => {
-                    for (peer, _) in list {
-                        if !self.mdns.has_node(&peer) {
-                            self.floodsub.remove_node_from_partial_view(&peer);
-                        }
-                    }
-                }
-            }
-        }
-    }
->>>>>>> e0fbb6a8
 
     // Create a Swarm to manage peers and events.
     let mut swarm: MyBehaviourSwarm = new_swarm(floodsub_topic.clone(), transport, peer_id)

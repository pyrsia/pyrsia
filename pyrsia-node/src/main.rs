--- conflicted
+++ resolved
@@ -1,8 +1,5 @@
-<<<<<<< HEAD
 extern crate async_std;
-=======
 extern crate bytes;
->>>>>>> 105c578c
 extern crate clap;
 extern crate easy_hasher;
 extern crate log;
@@ -12,11 +9,8 @@
 extern crate uuid;
 extern crate warp;
 
-<<<<<<< HEAD
 use async_std::task;
-=======
 use std::collections::HashMap;
->>>>>>> 105c578c
 use std::convert::Infallible;
 use std::fmt;
 use std::fs;
@@ -26,7 +20,6 @@
 
 use bytes::{Buf, Bytes};
 use clap::{App, Arg, ArgMatches};
-<<<<<<< HEAD
 use futures::StreamExt;
 use libp2p::core::muxing::StreamMuxerBox;
 use libp2p::core::transport::Boxed;
@@ -42,7 +35,6 @@
 use std::{env, str::FromStr, time::Duration};
 use warp::http::HeaderMap;
 use warp::Filter;
-=======
 use easy_hasher::easy_hasher::{file_hash, Hash, raw_sha256};
 use log::{debug, error, info};
 use serde::{Deserialize, Serialize};
@@ -50,7 +42,6 @@
 use warp::{Filter, Rejection, Reply};
 use warp::http::{HeaderMap, StatusCode};
 use warp::reject::Reject;
->>>>>>> 105c578c
 
 const DEFAULT_PORT: &str = "7878";
 
@@ -195,7 +186,6 @@
         .and(warp::get())
         .and(warp::path::end())
         .map(move || empty_json)
-<<<<<<< HEAD
         .with(warp::reply::with::header(
             "Content-Length",
             empty_json.len(),
@@ -204,9 +194,6 @@
             "Content-Type",
             "application/json",
         ));
-=======
-        .with(warp::reply::with::header("Content-Type", "application/json"));
->>>>>>> 105c578c
 
     let v2_manifests = warp::path!("v2" / String / "manifests" / String)
         .and(warp::get().or(warp::head()).unify())
@@ -234,26 +221,12 @@
         .and(warp::body::bytes())
         .and_then(handle_put_blob);
 
-<<<<<<< HEAD
-    let routes = warp::any()
-        .and(log_headers())
-        .and(v2_base.or(v2_manifests).or(v2_blobs))
-        .with(warp::log("pyrsia_registry"));
-=======
     let routes = warp::any().and(log_headers()).and(
         v2_base.or(v2_manifests).or(v2_manifests_put_docker).or(v2_blobs).or(v2_blobs_post).or(v2_blobs_patch).or(v2_blobs_put)
     ).recover(custom_recover).with(warp::log("pyrsia_registry"));
->>>>>>> 105c578c
-
     warp::serve(routes).run(address).await;
 }
 
-<<<<<<< HEAD
-async fn handle_get_manifests(
-    name: String,
-    tag: String,
-) -> Result<impl warp::Reply, warp::Rejection> {
-=======
 #[derive(Debug, Deserialize, Serialize)]
 enum RegistryErrorCode {
     BlobUnknown,
@@ -280,7 +253,6 @@
 impl Reject for RegistryError {}
 
 async fn handle_get_manifests(name: String, tag: String) -> Result<impl Reply, Rejection> {
->>>>>>> 105c578c
     let colon = tag.find(':');
     let mut hash = String::from(&tag);
     if colon == None {
@@ -317,17 +289,6 @@
         .unwrap());
 }
 
-<<<<<<< HEAD
-async fn handle_get_blobs(
-    _name: String,
-    hash: String,
-) -> Result<impl warp::Reply, warp::Rejection> {
-    let blob = format!(
-        "/tmp/registry/docker/registry/v2/blobs/sha256/{}/{}/data",
-        hash.get(7..9).unwrap(),
-        hash.get(7..).unwrap()
-    );
-=======
 async fn handle_put_manifest(name: String, reference: String, bytes: Bytes) -> Result<impl Reply, Rejection> {
     let id = Uuid::new_v4();
 
@@ -408,7 +369,6 @@
         return Err(warp::reject::custom(RegistryError {code: RegistryErrorCode::BlobUnknown}));
     }
 
->>>>>>> 105c578c
     let blob_content = fs::read(blob);
     if blob_content.is_err() {
         return Err(warp::reject::custom(RegistryError {code: RegistryErrorCode::BlobUnknown}));
@@ -533,12 +493,7 @@
         .untuple_one()
 }
 
-<<<<<<< HEAD
-#[cfg(test)]
-mod tests {
-    // Note this useful idiom: importing names from outer (for mod tests) scope.
-    use super::*;
-=======
+
 #[derive(Debug, Deserialize, Serialize)]
 struct ErrorMessage {
     code: RegistryErrorCode,
@@ -575,5 +530,10 @@
 
     debug!("ErrorMessage: {:?}", error_message);
     Ok(warp::reply::with_status(warp::reply::json(&ErrorMessages { errors: vec![error_message] }), status_code).into_response())
->>>>>>> 105c578c
+}
+
+#[cfg(test)]
+mod tests {
+    // Note this useful idiom: importing names from outer (for mod tests) scope.
+    use super::*;
 }
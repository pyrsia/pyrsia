mod artifact_manager;

extern crate bytes;
extern crate clap;
extern crate easy_hasher;
extern crate log;
extern crate pretty_env_logger;
extern crate serde;
extern crate tokio;
extern crate uuid;
extern crate warp;

<<<<<<< HEAD
mod server;
mod utils;

use async_std::task;
=======
use noise::AuthenticKeypair;
use noise::X25519Spec;
use floodsub::Topic;
use identity::Keypair;
use libp2p::Swarm;
>>>>>>> 1e99bb78
use std::collections::HashMap;
use std::convert::Infallible;
use std::net::{IpAddr, Ipv4Addr, SocketAddr};

use clap::{App, Arg, ArgMatches};
use futures::StreamExt;
<<<<<<< HEAD
use libp2p::core::muxing::StreamMuxerBox;
use libp2p::core::transport::Boxed;
use libp2p::kad::record::store::MemoryStore;
use libp2p::kad::{GetClosestPeersError, Kademlia, KademliaConfig, KademliaEvent, QueryResult};
use libp2p::{
    development_transport,
    identity::Keypair,
    swarm::{Swarm, SwarmEvent},
    Multiaddr, PeerId,
};
use log::{debug, info};
use std::{env, str::FromStr, time::Duration};
use warp::http::HeaderMap;
use warp::Filter;
=======
use libp2p::{Multiaddr, PeerId};
use std::env;
use easy_hasher::easy_hasher::{file_hash, Hash, raw_sha256};
use log::{debug, error, info};
use serde::{Deserialize, Serialize};
use uuid::Uuid;
use warp::{Filter, Rejection, Reply};
use warp::http::{HeaderMap, StatusCode};
use warp::reject::Reject;
use libp2p::{
    core::upgrade,
    floodsub::{self, Floodsub, FloodsubEvent},
    identity,
    mdns::{Mdns, MdnsEvent},
    mplex,
    noise,
    swarm::{NetworkBehaviourEventProcess, SwarmBuilder, SwarmEvent},
    // `TokioTcpConfig` is available through the `tcp-tokio` feature.
    tcp::TokioTcpConfig,
    NetworkBehaviour,
    Transport,
};
use tokio::io::{self, AsyncBufReadExt};
>>>>>>> 1e99bb78

const DEFAULT_PORT: &str = "7878";

#[tokio::main]
async fn main() {
    pretty_env_logger::init();

    // Create a random PeerId
    let id_keys: Keypair = identity::Keypair::generate_ed25519();
    let peer_id: PeerId = PeerId::from(id_keys.public());

    let matches: ArgMatches = App::new("Pyrsia Node")
        .version("0.1.0")
        .author(clap::crate_authors!(", "))
        .about("Application to connect to and participate in the Pyrsia network")
        .arg(
            Arg::with_name("verbose")
                .short("v")
                .long("verbose")
                .takes_value(false)
                .required(false)
                .multiple(true)
                .help("Enables verbose output"),
        )
        .arg(
            Arg::with_name("port")
                .short("p")
                .long("port")
                .value_name("PORT")
                .default_value(DEFAULT_PORT)
                .takes_value(true)
                .required(false)
                .multiple(false)
                .help("Sets the port to listen to"),
        )
        .arg(
        Arg::with_name("peer")
            //.short("p")
            .long("peer")
            .takes_value(true)
            .required(false)
            .multiple(false)
            .help("Provide an explicit peerId"),
    )
        .get_matches();

    let verbosity: u64 = matches.occurrences_of("verbose");
    if verbosity > 0 {
        dbg!("Verbosity Level: {}", verbosity.to_string());
    }

    // Create a keypair for authenticated encryption of the transport.
    let noise_keys:AuthenticKeypair<X25519Spec> = noise::Keypair::<noise::X25519Spec>::new()
        .into_authentic(&id_keys)
        .expect("Signing libp2p-noise static DH keypair failed.");

    // Create a tokio-based TCP transport use noise for authenticated
    // encryption and Mplex for multiplexing of substreams on a TCP stream.
    let transport = TokioTcpConfig::new()
        .nodelay(true)
        .upgrade(upgrade::Version::V1)
        .authenticate(noise::NoiseConfig::xx(noise_keys).into_authenticated())
        .multiplex(mplex::MplexConfig::new())
        .boxed();

    // Create a Floodsub topic
    let floodsub_topic: Topic = floodsub::Topic::new("pyrsia-node-converstation");

    // We create a custom network behaviour that combines floodsub and mDNS.
    // The derive generates a delegating `NetworkBehaviour` impl which in turn
    // requires the implementations of `NetworkBehaviourEventProcess` for
    // the events of each behaviour.
    #[derive(NetworkBehaviour)]
    #[behaviour(event_process = true)]
    struct MyBehaviour {
        floodsub: Floodsub,
        mdns: Mdns,
    }

    impl NetworkBehaviourEventProcess<FloodsubEvent> for MyBehaviour {
        // Called when `floodsub` produces an event.
        fn inject_event(&mut self, message: FloodsubEvent) {
            if let FloodsubEvent::Message(message) = message {
                info!(
                    "Received: '{:?}' from {:?}",
                    String::from_utf8_lossy(&message.data),
                    message.source
                );
            }
        }
    }

    impl NetworkBehaviourEventProcess<MdnsEvent> for MyBehaviour {
        // Called when `mdns` produces an event.
        fn inject_event(&mut self, event: MdnsEvent) {
            match event {
                MdnsEvent::Discovered(list) => {
                    for (peer, _) in list {
                        self.floodsub.add_node_to_partial_view(peer);
                    }
                }
                MdnsEvent::Expired(list) => {
                    for (peer, _) in list {
                        if !self.mdns.has_node(&peer) {
                            self.floodsub.remove_node_from_partial_view(&peer);
                        }
                    }
                }
            }
        }
    }

    // Create a Swarm to manage peers and events.
    let mut swarm: Swarm<MyBehaviour> = {
        let mdns = Mdns::new(Default::default()).await.unwrap();
        let mut behaviour = MyBehaviour {
            floodsub: Floodsub::new(peer_id.clone()),
            mdns,
        };

        behaviour.floodsub.subscribe(floodsub_topic.clone());

        SwarmBuilder::new(transport, behaviour, peer_id)
            // We want the connection background tasks to be spawned
            // onto the tokio runtime.
            .executor(Box::new(|fut| {
                tokio::spawn(fut);
            }))
            .build()
    };

    // Reach out to another node if specified
    if let Some(to_dial) = matches.value_of("peer") {
        let addr: Multiaddr = to_dial.parse().unwrap();
        swarm.dial_addr(addr).unwrap();
        info!("Dialed {:?}", to_dial)
    }

    // Read full lines from stdin
    let mut stdin = io::BufReader::new(io::stdin()).lines();

    // Listen on all interfaces and whatever port the OS assigns
    swarm.listen_on("/ip4/0.0.0.0/tcp/0".parse().unwrap()).unwrap();

    let mut address = SocketAddr::new(IpAddr::V4(Ipv4Addr::new(127, 0, 0, 1)), 0);
    if let Some(p) = matches.value_of("port") {
        address.set_port(p.parse::<u16>().unwrap());
    }


    let empty_json = "{Prsia node is alive}";
    let v2_base = warp::path("v2")
        .and(warp::get())
        .and(warp::path::end())
        .map(move || empty_json)
        .with(warp::reply::with::header(
            "Content-Length",
            empty_json.len(),
        ))
        .with(warp::reply::with::header(
            "Content-Type",
            "application/json",
        ));

    let v2_manifests = warp::path!("v2" / String / "manifests" / String)
        .and(warp::get().or(warp::head()).unify())
        .and_then(server::v2::manifests::handle_get_manifests);
    let v2_manifests_put_docker = warp::path!("v2" / String / "manifests" / String)
        .and(warp::put())
        .and(warp::header::exact(
            "Content-Type",
            "application/vnd.docker.distribution.manifest.v2+json",
        ))
        .and(warp::body::bytes())
        .and_then(server::v2::manifests::handle_put_manifest);

    let v2_blobs = warp::path!("v2" / String / "blobs" / String)
        .and(warp::get().or(warp::head()).unify())
        .and(warp::path::end())
        .and_then(server::v2::blobs::handle_get_blobs);
    let v2_blobs_post = warp::path!("v2" / String / "blobs" / "uploads")
        .and(warp::post())
        .and_then(server::v2::blobs::handle_post_blob);
    let v2_blobs_patch = warp::path!("v2" / String / "blobs" / "uploads" / String)
        .and(warp::patch())
        .and(warp::body::bytes())
        .and_then(server::v2::blobs::handle_patch_blob);
    let v2_blobs_put = warp::path!("v2" / String / "blobs" / "uploads" / String)
        .and(warp::put())
        .and(warp::query::<HashMap<String, String>>())
        .and(warp::body::bytes())
<<<<<<< HEAD
        .and_then(server::v2::blobs::handle_put_blob);

    let routes = warp::any()
        .and(log_headers())
        .and(
            v2_base
                .or(v2_manifests)
                .or(v2_manifests_put_docker)
                .or(v2_blobs)
                .or(v2_blobs_post)
                .or(v2_blobs_patch)
                .or(v2_blobs_put),
=======
        .and_then(handle_put_blob);

    let routes = warp::any().and(log_headers()).and(
        v2_base.or(v2_manifests).or(v2_manifests_put_docker).or(v2_blobs).or(v2_blobs_post).or(v2_blobs_patch).or(v2_blobs_put)
    ).recover(custom_recover).with(warp::log("pyrsia_registry"));
    let (addr, server)  = warp::serve(routes).bind_ephemeral(address);
    info!("Pyrsia Docker Node is now running on port {}!", addr.port());

    tokio::task::spawn(
        server
    );

    // Kick it off
    loop {
        tokio::select! {
            line = stdin.next_line() => {
                let line = line.unwrap().expect("stdin closed");
                swarm.behaviour_mut().floodsub.publish(floodsub_topic.clone(), line.as_bytes());
            }
            event = swarm.select_next_some() => {
                if let SwarmEvent::NewListenAddr { address, .. } = event {
                    info!("Listening on {:?}", address);
                }
            }
        }
    };
}

#[derive(Debug, Deserialize, Serialize)]
enum RegistryErrorCode {
    BlobUnknown,
    ManifestUnknown,
    Unknown(String)
}

impl fmt::Display for RegistryErrorCode {
    fn fmt(&self, f: &mut fmt::Formatter) -> fmt::Result {
        let printable = match &self {
            RegistryErrorCode::BlobUnknown => "BLOB_UNKNOWN".to_string(),
            RegistryErrorCode::ManifestUnknown => "MANIFEST_UNKNOWN".to_string(),
            RegistryErrorCode::Unknown(m) => format!("UNKNOWN({})", m),
        };
        write!(f, "{}", printable)
    }
}

#[derive(Debug)]
struct RegistryError {
    code: RegistryErrorCode
}

impl Reject for RegistryError {}

async fn handle_get_manifests(name: String, tag: String) -> Result<impl Reply, Rejection> {
    let colon = tag.find(':');
    let mut hash = String::from(&tag);
    if colon == None {
        let manifest = format!(
            "/tmp/registry/docker/registry/v2/repositories/{}/_manifests/tags/{}/current/link",
            name, tag
        );
        let manifest_content = fs::read_to_string(manifest);
        if manifest_content.is_err() {
            return Err(warp::reject::custom(RegistryError {code: RegistryErrorCode::ManifestUnknown}));
        }
        hash = manifest_content.unwrap();
    }

    let blob = format!(
        "/tmp/registry/docker/registry/v2/blobs/sha256/{}/{}/data",
        hash.get(7..9).unwrap(),
        hash.get(7..).unwrap()
    );
    let blob_content = fs::read_to_string(blob);
    if blob_content.is_err() {
        return Err(warp::reject::custom(RegistryError {code: RegistryErrorCode::ManifestUnknown}));
    }

    let content = blob_content.unwrap();
    return Ok(warp::http::response::Builder::new()
        .header(
            "Content-Type",
            "application/vnd.docker.distribution.manifest.v2+json",
>>>>>>> 1e99bb78
        )
        .recover(utils::error_util::custom_recover)
        .with(warp::log("pyrsia_registry"));
    warp::serve(routes).run(address).await;
}

fn log_headers() -> impl Filter<Extract = (), Error = Infallible> + Copy {
    warp::header::headers_cloned()
        .map(|headers: HeaderMap| {
            for (k, v) in headers.iter() {
                // Error from `to_str` should be handled properly
                debug!(target: "pyrsia_registry", "{}: {}", k, v.to_str().expect("Failed to print header value"))
            }
        })
        .untuple_one()
}

#[cfg(test)]
mod tests {
    // Note this useful idiom: importing names from outer (for mod tests) scope.
    //use super::*;
}<|MERGE_RESOLUTION|>--- conflicted
+++ resolved
@@ -10,49 +10,24 @@
 extern crate uuid;
 extern crate warp;
 
-<<<<<<< HEAD
 mod server;
 mod utils;
 
-use async_std::task;
-=======
+use crate::utils::error_util::custom_recover;
 use noise::AuthenticKeypair;
 use noise::X25519Spec;
 use floodsub::Topic;
 use identity::Keypair;
 use libp2p::Swarm;
->>>>>>> 1e99bb78
 use std::collections::HashMap;
-use std::convert::Infallible;
 use std::net::{IpAddr, Ipv4Addr, SocketAddr};
 
 use clap::{App, Arg, ArgMatches};
 use futures::StreamExt;
-<<<<<<< HEAD
-use libp2p::core::muxing::StreamMuxerBox;
-use libp2p::core::transport::Boxed;
-use libp2p::kad::record::store::MemoryStore;
-use libp2p::kad::{GetClosestPeersError, Kademlia, KademliaConfig, KademliaEvent, QueryResult};
-use libp2p::{
-    development_transport,
-    identity::Keypair,
-    swarm::{Swarm, SwarmEvent},
-    Multiaddr, PeerId,
-};
-use log::{debug, info};
-use std::{env, str::FromStr, time::Duration};
-use warp::http::HeaderMap;
+use log::info;
+use std::env;
 use warp::Filter;
-=======
 use libp2p::{Multiaddr, PeerId};
-use std::env;
-use easy_hasher::easy_hasher::{file_hash, Hash, raw_sha256};
-use log::{debug, error, info};
-use serde::{Deserialize, Serialize};
-use uuid::Uuid;
-use warp::{Filter, Rejection, Reply};
-use warp::http::{HeaderMap, StatusCode};
-use warp::reject::Reject;
 use libp2p::{
     core::upgrade,
     floodsub::{self, Floodsub, FloodsubEvent},
@@ -67,7 +42,6 @@
     Transport,
 };
 use tokio::io::{self, AsyncBufReadExt};
->>>>>>> 1e99bb78
 
 const DEFAULT_PORT: &str = "7878";
 
@@ -259,23 +233,9 @@
         .and(warp::put())
         .and(warp::query::<HashMap<String, String>>())
         .and(warp::body::bytes())
-<<<<<<< HEAD
         .and_then(server::v2::blobs::handle_put_blob);
 
-    let routes = warp::any()
-        .and(log_headers())
-        .and(
-            v2_base
-                .or(v2_manifests)
-                .or(v2_manifests_put_docker)
-                .or(v2_blobs)
-                .or(v2_blobs_post)
-                .or(v2_blobs_patch)
-                .or(v2_blobs_put),
-=======
-        .and_then(handle_put_blob);
-
-    let routes = warp::any().and(log_headers()).and(
+    let routes = warp::any().and(utils::log::log_headers()).and(
         v2_base.or(v2_manifests).or(v2_manifests_put_docker).or(v2_blobs).or(v2_blobs_post).or(v2_blobs_patch).or(v2_blobs_put)
     ).recover(custom_recover).with(warp::log("pyrsia_registry"));
     let (addr, server)  = warp::serve(routes).bind_ephemeral(address);
@@ -301,79 +261,6 @@
     };
 }
 
-#[derive(Debug, Deserialize, Serialize)]
-enum RegistryErrorCode {
-    BlobUnknown,
-    ManifestUnknown,
-    Unknown(String)
-}
-
-impl fmt::Display for RegistryErrorCode {
-    fn fmt(&self, f: &mut fmt::Formatter) -> fmt::Result {
-        let printable = match &self {
-            RegistryErrorCode::BlobUnknown => "BLOB_UNKNOWN".to_string(),
-            RegistryErrorCode::ManifestUnknown => "MANIFEST_UNKNOWN".to_string(),
-            RegistryErrorCode::Unknown(m) => format!("UNKNOWN({})", m),
-        };
-        write!(f, "{}", printable)
-    }
-}
-
-#[derive(Debug)]
-struct RegistryError {
-    code: RegistryErrorCode
-}
-
-impl Reject for RegistryError {}
-
-async fn handle_get_manifests(name: String, tag: String) -> Result<impl Reply, Rejection> {
-    let colon = tag.find(':');
-    let mut hash = String::from(&tag);
-    if colon == None {
-        let manifest = format!(
-            "/tmp/registry/docker/registry/v2/repositories/{}/_manifests/tags/{}/current/link",
-            name, tag
-        );
-        let manifest_content = fs::read_to_string(manifest);
-        if manifest_content.is_err() {
-            return Err(warp::reject::custom(RegistryError {code: RegistryErrorCode::ManifestUnknown}));
-        }
-        hash = manifest_content.unwrap();
-    }
-
-    let blob = format!(
-        "/tmp/registry/docker/registry/v2/blobs/sha256/{}/{}/data",
-        hash.get(7..9).unwrap(),
-        hash.get(7..).unwrap()
-    );
-    let blob_content = fs::read_to_string(blob);
-    if blob_content.is_err() {
-        return Err(warp::reject::custom(RegistryError {code: RegistryErrorCode::ManifestUnknown}));
-    }
-
-    let content = blob_content.unwrap();
-    return Ok(warp::http::response::Builder::new()
-        .header(
-            "Content-Type",
-            "application/vnd.docker.distribution.manifest.v2+json",
->>>>>>> 1e99bb78
-        )
-        .recover(utils::error_util::custom_recover)
-        .with(warp::log("pyrsia_registry"));
-    warp::serve(routes).run(address).await;
-}
-
-fn log_headers() -> impl Filter<Extract = (), Error = Infallible> + Copy {
-    warp::header::headers_cloned()
-        .map(|headers: HeaderMap| {
-            for (k, v) in headers.iter() {
-                // Error from `to_str` should be handled properly
-                debug!(target: "pyrsia_registry", "{}: {}", k, v.to_str().expect("Failed to print header value"))
-            }
-        })
-        .untuple_one()
-}
-
 #[cfg(test)]
 mod tests {
     // Note this useful idiom: importing names from outer (for mod tests) scope.

///
/// # Artifact Manager
/// Module for managing artifacts. It manages a local collection of artifacts and is responsible
/// getting artifacts from other nodes when they are not present locally.
/// An artifact is a file that is identified by a hash algorithm and a hash code. To know more about
/// an artifact, we must consult the metadata that refers to the artifact.
use log::{debug, error, info, warn}; //log_enabled, Level,
use path::PathBuf;
use std::ffi::OsStr;
use std::fs;
use std::fs::{File, OpenOptions};
use std::io;
use std::io::{BufWriter, Read, Write};
use std::path;
use std::path::Path;

use crate::hash::{Digester, Hash, HashAlgorithm};
use anyhow::{anyhow, Context, Error, Result};
<<<<<<< HEAD
=======
use sha2::{Digest, Sha256, Sha512};
use strum::IntoEnumIterator;
use strum_macros::{EnumIter, EnumString};
>>>>>>> 3178ad2f

pub fn encode_bytes_as_file_name(bytes: &[u8]) -> String {
    hex::encode(bytes)
}

<<<<<<< HEAD
// The base file path (no extension on the file name) that will correspond to this hash.
// The structure of the path is
// repo_root_dir/hash_algorithm/hash
// This consists of the artifact repository root directory, a directory whose name is the
// algorithm used to compute the hash and a file name that is the hash, encoded as hex
// (base64 is more compact, but hex is easier for troubleshooting). For example
// pyrsia-artifacts/SHA256/68efadf3184f20557aa2bbf4432386eb79836902a1e5aea1ff077e323e6ccbb4
// TODO To support nodes that will store many files, we need a scheme that will start separating files by subdirectories under the hash algorithm directory based on the first n bytes of the hash value.
fn base_file_path(hash: &Hash, repo_dir: &Path) -> PathBuf {
    let mut buffer: PathBuf = PathBuf::from(repo_dir);
    buffer.push(hash.algorithm.to_str());
    buffer.push(encode_bytes_as_file_name(hash.bytes));
    buffer
=======
impl Digester for Sha256 {
    fn update_hash(self: &mut Self, input: &[u8]) {
        self.update(input);
    }

    fn finalize_hash(self: &mut Self, hash_buffer: &mut [u8]) {
        hash_buffer.clone_from_slice(self.clone().finalize().as_slice());
    }

    fn hash_size_in_bytes(&self) -> usize {
        return 256 / 8;
    }
}

impl Digester for Sha512 {
    fn update_hash(self: &mut Self, input: &[u8]) {
        self.update(input);
    }

    fn finalize_hash(self: &mut Self, hash_buffer: &mut [u8]) {
        hash_buffer.clone_from_slice(self.clone().finalize().as_slice());
    }

    fn hash_size_in_bytes(&self) -> usize {
        return 512 / 8;
    }
>>>>>>> 3178ad2f
}

// It is possible, though unlikely, for SHA512, SHA3_512 and BLAKE3 to generate the same
// hash for different content. Separating files by algorithm avoids this type of collision.
// This function ensures that there is a directory under the repository root for each one of
// the supported hash algorithms.
fn ensure_directories_for_hash_algorithms_exist(
    repository_path: &Path,
) -> Result<(), anyhow::Error> {
    let mut path_buf = PathBuf::new();
    path_buf.push(repository_path);
    for algorithm in HashAlgorithm::iter() {
        ensure_subdirectory_exists(&mut path_buf, algorithm)?;
    }
    Ok(())
}

fn ensure_subdirectory_exists(
    path_buf: &mut PathBuf,
    algorithm: &HashAlgorithm,
) -> Result<(), anyhow::Error> {
    let mut this_buf = path_buf.clone();
    this_buf.push(algorithm.to_str());
    fs::create_dir_all(this_buf.as_os_str())
        .with_context(|| format!("Error creating directory {}", this_buf.display()))?;
    Ok(())
}

// This is a decorator for the Write trait that allows the bytes written by the writer to be
// used to compute a hash
struct WriteHashDecorator<'a> {
    writer: &'a mut dyn Write,
    digester: &'a mut Box<dyn Digester>,
}

impl<'a> WriteHashDecorator<'a> {
    fn new(writer: &'a mut impl Write, digester: &'a mut Box<dyn Digester>) -> Self {
        WriteHashDecorator { writer, digester }
    }
}

// Decorator logic is supplied only for the methods that we expect to be called by io::copy
impl<'a> Write for WriteHashDecorator<'a> {
    fn write(&mut self, buf: &[u8]) -> io::Result<usize> {
        let result = self.writer.write(buf);
        match result {
            // hash just the number of bytes that were actually written. This may be less than the whole buffer.
            Ok(bytes_written) => self.digester.update_hash(&buf[..bytes_written]),
            _ => {}
        }
        result
    }

    fn flush(&mut self) -> io::Result<()> {
        self.writer.flush()
    }

    fn write_all(&mut self, buf: &[u8]) -> io::Result<()> {
        match self.writer.write(buf) {
            Ok(_) => {
                self.digester.update_hash(buf);
                Ok(())
            }
            Err(error) => Err(error),
        }
    }
}

/// Create an ArtifactManager object by passing a path for the local artifact repository to `new` \
/// like this.
/// `ArtifactManager::new("/var/lib/pyrsia")`
///
/// The Artifact manager will store artifacts under the repository directory. The root directory of
/// the repository will contain directories whose names will be hash algorithms (i.e. `SHA256`,
/// `BLAKE3`, …).
///
/// Each of the hash algorithm directories will contain files whose names consist of the file's
/// hash followed by an extension. For example<br>
/// `68efadf3184f20557aa2bbf4432386eb79836902a1e5aea1ff077e323e6ccbb4.file`
///
/// For now, all files will have the `.file` extension to signify that they are simple files whose
/// contents are the artifact having the same hash as indicated by the file name. Other extensions
/// may be used in the future to indicate that the file has a particular internal structure that
/// Pyrsia needs to know about.
pub struct ArtifactManager {
    pub repository_path: PathBuf,
}

impl<'a> ArtifactManager {
    /// Create a new ArtifactManager that works with artifacts in the given directory
    pub fn new(repository_path: &str) -> Result<ArtifactManager, anyhow::Error> {
        let absolute_path = Path::new(repository_path).canonicalize()?;
        if is_accessible_directory(&absolute_path) {
            ensure_directories_for_hash_algorithms_exist(&absolute_path)?;
            info!(
                "Creating an ArtifactManager with a repository in {}",
                absolute_path.display()
            );
            Ok(ArtifactManager {
                repository_path: absolute_path,
            })
        } else {
            Self::inaccessible_repo_directory_error(repository_path)
        }
    }

    fn inaccessible_repo_directory_error(repository_path: &str) -> Result<ArtifactManager, Error> {
        error!(
            "Unable to create ArtifactManager with inaccessible directory: {}",
            repository_path
        );
        Err(anyhow!("Not an accessible directory: {}", repository_path))
    }

    /// Push an artifact to this node's local repository.
    /// Parameters are:
    /// * reader — An object that this method will use to read the bytes of the artifact being
    ///            pushed.
    /// * expected_hash — The hash value that the pushed artifact is expected to have.
    /// Returns true if it created the artifact local or false if the artifact already existed.
    pub fn push_artifact(
        &self,
        reader: &mut impl Read,
        expected_hash: &Hash,
    ) -> Result<bool, anyhow::Error> {
        info!(
            "An artifact is being pushed to the artifact manager {}",
            expected_hash
        );
        let base_path = self.file_path_for_new_artifact(expected_hash);
        debug!("Pushing artifact to {}", base_path.display());
        // Write to a temporary name that won't be mistaken for a valid file. If the hash checks out, rename it to the base name; otherwise delete it.
        let tmp_path = tmp_path_from_base(&base_path);

        match Self::create_artifact_file(&tmp_path) {
            Err(error) => Self::file_creation_error(&tmp_path, error),
            Ok(out) => {
                println!("hash is {}", expected_hash);
                let mut hash_buffer: [u8; 128] = [0; 128];
                let actual_hash =
                    &*Self::do_push(reader, expected_hash, &tmp_path, out, &mut hash_buffer)?;
                if actual_hash == expected_hash.bytes {
                    Self::rename_to_permanent(expected_hash, base_path, &tmp_path)
                } else {
                    Self::handle_wrong_hash(expected_hash, tmp_path, actual_hash)
                }
            }
        }
    }

    fn create_artifact_file(tmp_path: &Path) -> std::io::Result<File> {
        OpenOptions::new()
            .write(true)
            .create_new(true)
            .open(tmp_path)
    }

    fn handle_wrong_hash(
        expected_hash: &Hash,
        tmp_path: PathBuf,
        actual_hash: &[u8],
    ) -> Result<bool, Error> {
        fs::remove_file(tmp_path.clone()).with_context(|| {
            format!(
                "Attempted to remove {} because its content has the wrong hash.",
                tmp_path.to_str().unwrap()
            )
        })?;
        warn!("Contents of artifact did not have the expected hash value of {}. The actual hash was {}:{}", expected_hash, expected_hash.algorithm, hex::encode(actual_hash));
        Err(anyhow!("Contents of artifact did not have the expected hash value of {}. The actual hash was {}:{}", expected_hash, expected_hash.algorithm, hex::encode(actual_hash)))
    }

    fn rename_to_permanent(
        expected_hash: &Hash,
        base_path: PathBuf,
        tmp_path: &Path,
    ) -> Result<bool, anyhow::Error> {
        fs::rename(tmp_path.to_path_buf(), base_path.clone()).with_context(|| {
            format!(
                "Attempting to rename from temporary file name{} to permanent{}",
                tmp_path.to_str().unwrap(),
                base_path.to_str().unwrap()
            )
        })?;
        debug!(
            "Artifact has the expected hash and is available locally {}",
            expected_hash
        );
        Ok(true)
    }

    fn file_path_for_new_artifact(&self, expected_hash: &Hash) -> PathBuf {
        let mut base_path: PathBuf = base_file_path(expected_hash, &self.repository_path);
        // for now all artifacts are unstructured
        base_path.set_extension("file");
        base_path
    }

    fn file_creation_error(base_path: &Path, error: std::io::Error) -> Result<bool, Error> {
        match error.kind() {
            io::ErrorKind::AlreadyExists => Ok(false),
            _ => Err(anyhow!(error)),
        }
        .with_context(|| format!("Error creating file {}", base_path.display()))
    }

    fn do_push<'b>(
        reader: &mut impl Read,
        expected_hash: &Hash,
        path: &PathBuf,
        out: File,
        hash_buffer: &'b mut [u8; 128],
    ) -> Result<&'b [u8], Error> {
        let mut buf_writer: BufWriter<File> = BufWriter::new(out);
        let mut digester = expected_hash.algorithm.digest_factory();
        let mut writer = WriteHashDecorator::new(&mut buf_writer, &mut digester);

        Self::copy_from_reader_to_writer(reader, path, &mut writer)
            .with_context(|| format!("Error writing contents of {}", expected_hash))?;
        Ok(Self::actual_hash(hash_buffer, &mut digester))
    }

    fn actual_hash<'b>(
        hash_buffer: &'b mut [u8; 128],
        digester: &mut Box<dyn Digester>,
    ) -> &'b mut [u8] {
        let buffer_slice: &mut [u8] = &mut hash_buffer[..digester.hash_size_in_bytes()];
        digester.finalize_hash(buffer_slice);
        buffer_slice
    }

    fn copy_from_reader_to_writer(
        reader: &mut impl Read,
        path: &Path,
        mut writer: &mut WriteHashDecorator,
    ) -> Result<(), Error> {
        io::copy(reader, &mut writer).with_context(|| {
            format!(
                "Error while copying artifact contents to {}",
                path.display()
            )
        })?;
        writer.flush().with_context(|| {
            format!(
                "Error while flushing last of artifact contents to {}",
                path.display()
            )
        })
    }

    /// Pull an artifact. The current implementation only looks in the local node's repository.
    /// A future
    ///
    pub fn pull_artifact(&self, hash: &Hash) -> Result<File, anyhow::Error> {
        info!(
            "An artifact is being pulled from the artifact manager {}",
            hash
        );
        let mut base_path: PathBuf = base_file_path(&hash, &self.repository_path);
        // for now all artifacts are unstructured
        base_path.set_extension("file");
        debug!("Pushing artifact from {}", base_path.display());
        File::open(base_path.as_path())
            .with_context(|| format!("{} not found.", base_path.display()))
    }
}

// Return a temporary file name to use for the file until we have verified that the hash is correct.
// The temporary file name is guaranteed to be as unique as the hash and not to be mistaken for a
// file whose name is its has code.
//
// The reason for doing this is so that a file whose actual hash is not equal to the expected
// hash will not be found in the local repository from the time it is created and not fully
// written until the time its hash is verified. After that, the file is renamed to its permanent
// name that will match the actual hash value.
fn tmp_path_from_base(base: &PathBuf) -> PathBuf {
    let mut tmp_buf = base.clone();
    let file_name: &OsStr = base.file_name().unwrap();
    tmp_buf.set_file_name(format!("X{}", file_name.to_str().unwrap()));
    tmp_buf
}

// return true if the given repository path leads to an accessible directory.
fn is_accessible_directory(repository_path: &Path) -> bool {
    match fs::metadata(repository_path) {
        Err(_) => false,
        Ok(metadata) => metadata.is_dir(),
    }
}

#[cfg(test)]
mod tests {
    use crate::artifact_manager::ArtifactManager;
    use crate::hash::{Hash, HashAlgorithm};
    use anyhow::{anyhow, Context};
    use env_logger::Target;
    use log::{info, LevelFilter};
    use std::fs;
    use std::io::Read;
    use std::path::PathBuf;
    use std::time::{SystemTime, UNIX_EPOCH};
    use stringreader::StringReader;

    #[cfg(test)]
    #[ctor::ctor]
    fn init() {
        let _ignore = env_logger::builder()
            .is_test(true)
            .target(Target::Stdout)
            .filter(None, LevelFilter::Debug)
            .try_init();
    }

    #[test]
    fn new_artifact_manager_with_valid_directory() {
        let dir_name = "TmpX";
        fs::create_dir(dir_name).expect(&format!("Unable to create temp directory {}", dir_name));
        info!("Created directory for valid directory test: {}", dir_name);
        let ok: bool = match ArtifactManager::new(dir_name) {
            Ok(artifact_manager) => {
                info!(
                    "Artifact manager created with repo directory {}",
                    artifact_manager.repository_path.display()
                );
                let mut sha256_path = artifact_manager.repository_path.clone();
                sha256_path.push(HashAlgorithm::SHA256.to_str());
                let meta256 = fs::metadata(sha256_path.as_path()).expect(
                    format!("unable to get metadata for {}", sha256_path.display()).as_str(),
                );
                assert!(meta256.is_dir());

                let mut sha512_path = artifact_manager.repository_path.clone();
                sha512_path.push(HashAlgorithm::SHA512.to_str());
                let meta512 = fs::metadata(sha512_path.as_path()).expect(
                    format!("unable to get metadata for {}", sha512_path.display()).as_str(),
                );
                assert!(meta512.is_dir());
                fs::remove_dir_all(artifact_manager.repository_path.as_path()).expect(&format!(
                    "unable to remove temp directory {}",
                    artifact_manager.repository_path.display()
                ));
                true
            }
            Err(_) => false,
        };
        assert!(ok)
    }

    const TEST_ARTIFACT_DATA: &str = "Incumbent nonsense text, sesquipedalian and obfuscatory. Exhortations to the mother lode. Dendrites for all.";
    const TEST_ARTIFACT_HASH: [u8; 32] = [
        0x6b, 0x29, 0xf2, 0xf1, 0xe5, 0x02, 0x4c, 0x41, 0x95, 0x06, 0xe9, 0x50, 0x3e, 0x02, 0x4b,
        0x3d, 0x8a, 0x5a, 0x08, 0xb6, 0xf6, 0xd5, 0x5b, 0x68, 0x88, 0x66, 0x79, 0x52, 0xd1, 0x04,
        0x15, 0x54,
    ];
    const WRONG_ARTIFACT_HASH: [u8; 32] = [
        0x2d, 0x8c, 0x2f, 0x6d, 0x97, 0x8c, 0xa2, 0x17, 0x12, 0xb5, 0xf6, 0xde, 0x36, 0xc9, 0xd3,
        0x1f, 0xa8, 0xe9, 0x6a, 0x4f, 0xa5, 0xd8, 0xff, 0x8b, 0x01, 0x88, 0xdf, 0xb9, 0xe7, 0xc1,
        0x71, 0xbb,
    ];

    #[test]
    fn new_artifact_manager_with_bad_directory() {
        let ok: bool = match ArtifactManager::new("BoGuS") {
            Ok(_) => false,
            Err(_) => true,
        };
        assert!(ok)
    }

    #[test]
    fn happy_push_pull_test() -> Result<(), anyhow::Error> {
        let mut string_reader = StringReader::new(TEST_ARTIFACT_DATA);
        let hash = Hash::new(HashAlgorithm::SHA256, &TEST_ARTIFACT_HASH)?;
        let dir_name = tmp_dir_name("tmp");
        println!("tmp dir: {}", dir_name);
        fs::create_dir(dir_name.clone())
            .context(format!("Error creating directory {}", dir_name.clone()))?;
        let am =
            ArtifactManager::new(dir_name.as_str()).context("Error creating ArtifactManager")?;
        am.push_artifact(&mut string_reader, &hash)
            .context("Error from push_artifact")?;

        let mut path_buf = PathBuf::from(dir_name.clone());
        path_buf.push("SHA256");
        path_buf.push(hex::encode(TEST_ARTIFACT_HASH));
        path_buf.set_extension("file");
        let content_vec = fs::read(path_buf.as_path()).context("reading pushed file")?;
        assert_eq!(content_vec.as_slice(), TEST_ARTIFACT_DATA.as_bytes());

        let mut reader = am
            .pull_artifact(&hash)
            .context("Error from pull_artifact")?;
        let mut read_buffer = String::new();
        reader.read_to_string(&mut read_buffer)?;
        assert_eq!(TEST_ARTIFACT_DATA, read_buffer);

        fs::remove_dir_all(dir_name.clone())
            .context(format!("Error removing directory {}", dir_name))?;
        Ok(())
    }

    #[test]
    fn push_wrong_hash_test() -> Result<(), anyhow::Error> {
        let mut string_reader = StringReader::new(TEST_ARTIFACT_DATA);
        let hash_algorithm = HashAlgorithm::from_str("SHA256")?;
        let hash = Hash::new(hash_algorithm, &WRONG_ARTIFACT_HASH)?;
        let dir_name = tmp_dir_name("TmpW");
        println!("tmp dir: {}", dir_name);
        fs::create_dir(dir_name.clone())
            .context(format!("Error creating directory {}", dir_name.clone()))?;
        let am =
            ArtifactManager::new(dir_name.as_str()).context("Error creating ArtifactManager")?;
        let ok = match am
            .push_artifact(&mut string_reader, &hash)
            .context("Error from push_artifact")
        {
            Ok(_) => Err(anyhow!(
                "push_artifact should have returned an error because of the wrong hash"
            )),
            Err(_) => Ok(()),
        };
        fs::remove_dir_all(dir_name.clone())
            .expect(&format!("unable to remove temp directory {}", dir_name));
        ok
    }

    #[test]
    fn pull_nonexistent_test() -> Result<(), anyhow::Error> {
        let hash = Hash::new(HashAlgorithm::SHA256, &WRONG_ARTIFACT_HASH)?;
        let dir_name = tmp_dir_name("TmpR");
        println!("tmp dir: {}", dir_name);
        fs::create_dir(dir_name.clone())
            .context(format!("Error creating directory {}", dir_name.clone()))?;
        let am =
            ArtifactManager::new(dir_name.as_str()).context("Error creating ArtifactManager")?;
        let ok = match am.pull_artifact(&hash).context("Error from push_artifact") {
            Ok(_) => Err(anyhow!(
                "pull_artifact should have failed with nonexistent hash."
            )),
            Err(_) => Ok(()),
        };
        fs::remove_dir_all(dir_name.clone())
            .expect(&format!("unable to remove temp directory {}", dir_name));
        ok
    }

    fn tmp_dir_name(prefix: &str) -> String {
        return format!(
            "{}{}",
            prefix,
            SystemTime::now()
                .duration_since(UNIX_EPOCH)
                .expect("Time went backwards")
                .as_millis()
        );
    }
}<|MERGE_RESOLUTION|>--- conflicted
+++ resolved
@@ -7,41 +7,29 @@
 use log::{debug, error, info, warn}; //log_enabled, Level,
 use path::PathBuf;
 use std::ffi::OsStr;
+use std::fmt::{Display, Formatter};
 use std::fs;
 use std::fs::{File, OpenOptions};
 use std::io;
 use std::io::{BufWriter, Read, Write};
 use std::path;
 use std::path::Path;
-
-use crate::hash::{Digester, Hash, HashAlgorithm};
+use std::str::FromStr;
+
 use anyhow::{anyhow, Context, Error, Result};
-<<<<<<< HEAD
-=======
 use sha2::{Digest, Sha256, Sha512};
 use strum::IntoEnumIterator;
 use strum_macros::{EnumIter, EnumString};
->>>>>>> 3178ad2f
-
-pub fn encode_bytes_as_file_name(bytes: &[u8]) -> String {
-    hex::encode(bytes)
-}
-
-<<<<<<< HEAD
-// The base file path (no extension on the file name) that will correspond to this hash.
-// The structure of the path is
-// repo_root_dir/hash_algorithm/hash
-// This consists of the artifact repository root directory, a directory whose name is the
-// algorithm used to compute the hash and a file name that is the hash, encoded as hex
-// (base64 is more compact, but hex is easier for troubleshooting). For example
-// pyrsia-artifacts/SHA256/68efadf3184f20557aa2bbf4432386eb79836902a1e5aea1ff077e323e6ccbb4
-// TODO To support nodes that will store many files, we need a scheme that will start separating files by subdirectories under the hash algorithm directory based on the first n bytes of the hash value.
-fn base_file_path(hash: &Hash, repo_dir: &Path) -> PathBuf {
-    let mut buffer: PathBuf = PathBuf::from(repo_dir);
-    buffer.push(hash.algorithm.to_str());
-    buffer.push(encode_bytes_as_file_name(hash.bytes));
-    buffer
-=======
+
+// We will provide implementations of this trait for each hash algorithm that we support.
+trait Digester {
+    fn update_hash(&mut self, input: &[u8]);
+
+    fn finalize_hash(&mut self, hash_buffer: &mut [u8]);
+
+    fn hash_size_in_bytes(&self) -> usize;
+}
+
 impl Digester for Sha256 {
     fn update_hash(self: &mut Self, input: &[u8]) {
         self.update(input);
@@ -68,33 +56,124 @@
     fn hash_size_in_bytes(&self) -> usize {
         return 512 / 8;
     }
->>>>>>> 3178ad2f
-}
-
-// It is possible, though unlikely, for SHA512, SHA3_512 and BLAKE3 to generate the same
-// hash for different content. Separating files by algorithm avoids this type of collision.
-// This function ensures that there is a directory under the repository root for each one of
-// the supported hash algorithms.
-fn ensure_directories_for_hash_algorithms_exist(
-    repository_path: &Path,
-) -> Result<(), anyhow::Error> {
-    let mut path_buf = PathBuf::new();
-    path_buf.push(repository_path);
-    for algorithm in HashAlgorithm::iter() {
-        ensure_subdirectory_exists(&mut path_buf, algorithm)?;
-    }
-    Ok(())
-}
-
-fn ensure_subdirectory_exists(
-    path_buf: &mut PathBuf,
-    algorithm: &HashAlgorithm,
-) -> Result<(), anyhow::Error> {
-    let mut this_buf = path_buf.clone();
-    this_buf.push(algorithm.to_str());
-    fs::create_dir_all(this_buf.as_os_str())
-        .with_context(|| format!("Error creating directory {}", this_buf.display()))?;
-    Ok(())
+}
+
+/// The types of hash algorithms that the artifact manager supports
+#[derive(EnumIter, Debug, PartialEq, EnumString)]
+pub enum HashAlgorithm {
+    SHA256,
+    SHA512,
+}
+
+impl HashAlgorithm {
+    /// Translate a string that names a hash algorithm to the enum variant.
+    pub fn str_to_hash_algorithm(algorithm_name: &str) -> Result<HashAlgorithm, anyhow::Error> {
+        HashAlgorithm::from_str(&algorithm_name.to_uppercase()).with_context(|| {
+            format!(
+                "{} is not the name of a supported HashAlgorithm.",
+                algorithm_name
+            )
+        })
+    }
+
+    fn digest_factory(&self) -> Box<dyn Digester> {
+        match self {
+            HashAlgorithm::SHA256 => Box::new(Sha256::new()),
+            HashAlgorithm::SHA512 => Box::new(Sha512::new()),
+        }
+    }
+
+    /// Translate a HashAlgorithm to a string.
+    pub fn hash_algorithm_to_str(&self) -> &'static str {
+        return match self {
+            HashAlgorithm::SHA256 => "SHA256",
+            HashAlgorithm::SHA512 => "SHA512",
+        };
+    }
+
+    fn hash_length_in_bytes(&self) -> usize {
+        return match self {
+            HashAlgorithm::SHA256 => 256 / 8,
+            HashAlgorithm::SHA512 => 512 / 8,
+        };
+    }
+}
+
+impl std::fmt::Display for HashAlgorithm {
+    fn fmt(&self, f: &mut Formatter<'_>) -> std::fmt::Result {
+        f.write_str(HashAlgorithm::hash_algorithm_to_str(self))
+    }
+}
+
+pub struct Hash<'a> {
+    algorithm: HashAlgorithm,
+    bytes: &'a [u8],
+}
+
+impl<'a> Hash<'a> {
+    pub fn new(algorithm: HashAlgorithm, bytes: &'a [u8]) -> Result<Self, anyhow::Error> {
+        let expected_length: usize = algorithm.hash_length_in_bytes();
+        if bytes.len() == expected_length {
+            Ok(Hash { algorithm, bytes })
+        } else {
+            Err(anyhow!(format!("The hash value does not have the correct length for the algorithm. The expected length is {} bytes, but the length of the supplied hash is {}.", expected_length, bytes.len())))
+        }
+    }
+
+    // It is possible, though unlikely, for SHA512, SHA3_512 and BLAKE3 to generate the same
+    // hash for different content. Separating files by algorithm avoids this type of collision.
+    // This function ensures that there is a directory under the repository root for each one of
+    // the supported hash algorithms.
+    fn ensure_directories_for_hash_algorithms_exist(
+        repository_path: &PathBuf,
+    ) -> Result<(), anyhow::Error> {
+        let mut path_buf = PathBuf::new();
+        path_buf.push(repository_path);
+        for algorithm in HashAlgorithm::iter() {
+            Self::ensure_subdirectory_exists(&mut path_buf, algorithm)?;
+        }
+        Ok(())
+    }
+
+    fn ensure_subdirectory_exists(
+        path_buf: &mut PathBuf,
+        algorithm: HashAlgorithm,
+    ) -> Result<(), anyhow::Error> {
+        let mut this_buf = path_buf.clone();
+        this_buf.push(algorithm.hash_algorithm_to_str());
+        fs::create_dir_all(this_buf.as_os_str())
+            .with_context(|| format!("Error creating directory {}", this_buf.display()))?;
+        Ok(())
+    }
+
+    fn encode_bytes_as_file_name(bytes: &[u8]) -> String {
+        hex::encode(bytes)
+    }
+
+    // The base file path (no extension on the file name) that will correspond to this hash.
+    // The structure of the path is
+    // repo_root_dir/hash_algorithm/hash
+    // This consists of the artifact repository root directory, a directory whose name is the
+    // algorithm used to compute the hash and a file name that is the hash, encoded as hex
+    // (base64 is more compact, but hex is easier for troubleshooting). For example
+    // pyrsia-artifacts/SHA256/68efadf3184f20557aa2bbf4432386eb79836902a1e5aea1ff077e323e6ccbb4
+    // TODO To support nodes that will store many files, we need a scheme that will start separating files by subdirectories under the hash algorithm directory based on the first n bytes of the hash value.
+    fn base_file_path(&self, repo_dir: &PathBuf) -> PathBuf {
+        let mut buffer: PathBuf = PathBuf::from(repo_dir);
+        buffer.push(self.algorithm.hash_algorithm_to_str());
+        buffer.push(Hash::encode_bytes_as_file_name(self.bytes));
+        return buffer;
+    }
+}
+
+impl Display for Hash<'_> {
+    fn fmt(&self, f: &mut Formatter<'_>) -> std::fmt::Result {
+        f.write_str(&format!(
+            "{}:{}",
+            self.algorithm.hash_algorithm_to_str(),
+            hex::encode(self.bytes)
+        ))
+    }
 }
 
 // This is a decorator for the Write trait that allows the bytes written by the writer to be
@@ -106,7 +185,7 @@
 
 impl<'a> WriteHashDecorator<'a> {
     fn new(writer: &'a mut impl Write, digester: &'a mut Box<dyn Digester>) -> Self {
-        WriteHashDecorator { writer, digester }
+        return WriteHashDecorator { writer, digester };
     }
 }
 
@@ -119,21 +198,21 @@
             Ok(bytes_written) => self.digester.update_hash(&buf[..bytes_written]),
             _ => {}
         }
-        result
+        return result;
     }
 
     fn flush(&mut self) -> io::Result<()> {
-        self.writer.flush()
+        return self.writer.flush();
     }
 
     fn write_all(&mut self, buf: &[u8]) -> io::Result<()> {
-        match self.writer.write(buf) {
-            Ok(_) => {
-                self.digester.update_hash(buf);
-                Ok(())
-            }
-            Err(error) => Err(error),
-        }
+        let result = self.writer.write(buf);
+        match result {
+            // hash just the number of bytes that were actually written. This may be less than the whole buffer.
+            Ok(_) => self.digester.update_hash(buf),
+            _ => {}
+        }
+        return Ok(());
     }
 }
 
@@ -162,7 +241,7 @@
     pub fn new(repository_path: &str) -> Result<ArtifactManager, anyhow::Error> {
         let absolute_path = Path::new(repository_path).canonicalize()?;
         if is_accessible_directory(&absolute_path) {
-            ensure_directories_for_hash_algorithms_exist(&absolute_path)?;
+            Hash::ensure_directories_for_hash_algorithms_exist(&absolute_path)?;
             info!(
                 "Creating an ArtifactManager with a repository in {}",
                 absolute_path.display()
@@ -219,11 +298,11 @@
         }
     }
 
-    fn create_artifact_file(tmp_path: &Path) -> std::io::Result<File> {
+    fn create_artifact_file(tmp_path: &PathBuf) -> std::io::Result<File> {
         OpenOptions::new()
             .write(true)
             .create_new(true)
-            .open(tmp_path)
+            .open(tmp_path.as_path())
     }
 
     fn handle_wrong_hash(
@@ -244,9 +323,9 @@
     fn rename_to_permanent(
         expected_hash: &Hash,
         base_path: PathBuf,
-        tmp_path: &Path,
+        tmp_path: &PathBuf,
     ) -> Result<bool, anyhow::Error> {
-        fs::rename(tmp_path.to_path_buf(), base_path.clone()).with_context(|| {
+        fs::rename(tmp_path.clone(), base_path.clone()).with_context(|| {
             format!(
                 "Attempting to rename from temporary file name{} to permanent{}",
                 tmp_path.to_str().unwrap(),
@@ -261,13 +340,13 @@
     }
 
     fn file_path_for_new_artifact(&self, expected_hash: &Hash) -> PathBuf {
-        let mut base_path: PathBuf = base_file_path(expected_hash, &self.repository_path);
+        let mut base_path: PathBuf = expected_hash.base_file_path(&self.repository_path);
         // for now all artifacts are unstructured
         base_path.set_extension("file");
         base_path
     }
 
-    fn file_creation_error(base_path: &Path, error: std::io::Error) -> Result<bool, Error> {
+    fn file_creation_error(base_path: &PathBuf, error: std::io::Error) -> Result<bool, Error> {
         match error.kind() {
             io::ErrorKind::AlreadyExists => Ok(false),
             _ => Err(anyhow!(error)),
@@ -302,7 +381,7 @@
 
     fn copy_from_reader_to_writer(
         reader: &mut impl Read,
-        path: &Path,
+        path: &PathBuf,
         mut writer: &mut WriteHashDecorator,
     ) -> Result<(), Error> {
         io::copy(reader, &mut writer).with_context(|| {
@@ -327,7 +406,7 @@
             "An artifact is being pulled from the artifact manager {}",
             hash
         );
-        let mut base_path: PathBuf = base_file_path(&hash, &self.repository_path);
+        let mut base_path: PathBuf = hash.base_file_path(&self.repository_path);
         // for now all artifacts are unstructured
         base_path.set_extension("file");
         debug!("Pushing artifact from {}", base_path.display());
@@ -352,7 +431,7 @@
 }
 
 // return true if the given repository path leads to an accessible directory.
-fn is_accessible_directory(repository_path: &Path) -> bool {
+fn is_accessible_directory(repository_path: &PathBuf) -> bool {
     match fs::metadata(repository_path) {
         Err(_) => false,
         Ok(metadata) => metadata.is_dir(),
@@ -361,8 +440,7 @@
 
 #[cfg(test)]
 mod tests {
-    use crate::artifact_manager::ArtifactManager;
-    use crate::hash::{Hash, HashAlgorithm};
+    use crate::artifact_manager::{ArtifactManager, Hash, HashAlgorithm};
     use anyhow::{anyhow, Context};
     use env_logger::Target;
     use log::{info, LevelFilter};
@@ -394,14 +472,14 @@
                     artifact_manager.repository_path.display()
                 );
                 let mut sha256_path = artifact_manager.repository_path.clone();
-                sha256_path.push(HashAlgorithm::SHA256.to_str());
+                sha256_path.push(HashAlgorithm::SHA256.hash_algorithm_to_str());
                 let meta256 = fs::metadata(sha256_path.as_path()).expect(
                     format!("unable to get metadata for {}", sha256_path.display()).as_str(),
                 );
                 assert!(meta256.is_dir());
 
                 let mut sha512_path = artifact_manager.repository_path.clone();
-                sha512_path.push(HashAlgorithm::SHA512.to_str());
+                sha512_path.push(HashAlgorithm::SHA512.hash_algorithm_to_str());
                 let meta512 = fs::metadata(sha512_path.as_path()).expect(
                     format!("unable to get metadata for {}", sha512_path.display()).as_str(),
                 );
@@ -473,7 +551,7 @@
     #[test]
     fn push_wrong_hash_test() -> Result<(), anyhow::Error> {
         let mut string_reader = StringReader::new(TEST_ARTIFACT_DATA);
-        let hash_algorithm = HashAlgorithm::from_str("SHA256")?;
+        let hash_algorithm = HashAlgorithm::str_to_hash_algorithm("SHA256")?;
         let hash = Hash::new(hash_algorithm, &WRONG_ARTIFACT_HASH)?;
         let dir_name = tmp_dir_name("TmpW");
         println!("tmp dir: {}", dir_name);

[package]
name = "pyrsia"
readme = "readme.md"
version = "0.1.0"
edition = "2021"
description = "Prysia Node and CLI"
authors = ["pyrsiaoss <pyrsiaopensource@gmail.com>"]
license = "Apache-2"
repository = "https://github.com/pyrsia/pyrsia"

[package.metadata.deb]
assets = [
    ["target/release/pyrsia_node", "usr/bin/", "755"],
    ["target/release/pyrsia", "usr/bin/", "755"],
    ["readme.md", "usr/share/doc/pyrsia/README", "644"]
   ]
section = "devel"
depends = "openssl"
maintainer-scripts = "installers/debian/"
systemd-units = { unit-name = "pyrsia", unit-scripts = "installers/debian/" }

[dependencies]
signed = {path="src/signed"}
signed_struct = { path = "src/signed_struct" }

anyhow = "1.0.51"
base64 = "0.9.2"
bincode = "1.3.3"
blake3 = "1.2.0"
bytes = "1.1.0"
byte-unit = { version = "4.0.13", default-features = false}
ctor = "0.1.21"
dirs = "4.0.0"
defaults = "0.2.0"
derive_builder = "0.10.2"
easy-hasher = "2.2.1"
env_logger = "0.9.0"
filename = "0.1.1"
fs_extra = "1.2.0"
futures = "0.3.17"
hex = "0.4.3"
hyper = { version = "0.14", features = ["full"] }
hyper-tls = "0.5.0"
itertools = "0.10.3"
lava_torrent = "0.5.0"
lazy_static = "1.4.0"
<<<<<<< HEAD
libp2p = { version = "0.42.2", features=["tcp-tokio"]}
libp2p-kad = "0.33.0"
=======
libp2p = { version = "0.41.1", features=["tcp-tokio"]}
libp2p-kad = "0.35.0"
>>>>>>> 89937728
log = { version = "0.4.14", features = ["max_level_trace", "release_max_level_info"] }
maplit = "1.0.2"
num-traits = "0.2.14"
once_cell = "1.5"
pretty_env_logger = "0.4.0"
rand = "0.8.5"
reqwest = { version = "0.11.6", features = ["blocking", "json"] }
serde = { version = "1.0", features = ["derive"] }
serde_json = "1.0.78"
serial_test = "0.5.1"
sha2 = { version = "0.9.8" }
stringreader = "0.1.1"
strum = "0.24.0"
strum_macros = "0.22.0"
synapse-rpc = { git = "https://github.com/pyrsia/synapse", branch = "main" }
tempfile = "3.2.0"
test-log = "0.2.8"
thiserror = "1.0.30"
tokio = { version = "1.17.0", features = [ "macros", "rt-multi-thread", "io-std" ] }
tungstenite = "0.6.0"
unqlite = "1.5.0"
url = "1.5.1"
uuid = { version = "0.8.2", features = [ "v4" ] }
warp = { version = "0.3.1", default-features = false }
walkdir = "2.3.2"
multihash = {version = "0.15.0", features = ["serde-codec"]}

[dependencies.error-chain]
version = "0.12"
default-features = false
features = []

[dev-dependencies]
string_manipulation = {path="tests/string_manipulation"}
expectest = "0.10.0"
tokio-test = "0.4.2"
assay = "0.1.0"

[workspace]
members = [
    "pyrsia_node",
    "pyrsia_cli",
    "src/signed",
    "src/signed_struct",
    "src/blockchain"
]

[profile.dev]
opt-level = 0
debug = true
debug-assertions = true
overflow-checks = true
lto = false
panic = 'unwind'
incremental = true
codegen-units = 256
rpath = false

[profile.release]
opt-level = 3
debug = false
debug-assertions = false
overflow-checks = false
lto = false
panic = 'unwind'
incremental = false
codegen-units = 16
rpath = false<|MERGE_RESOLUTION|>--- conflicted
+++ resolved
@@ -44,13 +44,8 @@
 itertools = "0.10.3"
 lava_torrent = "0.5.0"
 lazy_static = "1.4.0"
-<<<<<<< HEAD
 libp2p = { version = "0.42.2", features=["tcp-tokio"]}
-libp2p-kad = "0.33.0"
-=======
-libp2p = { version = "0.41.1", features=["tcp-tokio"]}
 libp2p-kad = "0.35.0"
->>>>>>> 89937728
 log = { version = "0.4.14", features = ["max_level_trace", "release_max_level_info"] }
 maplit = "1.0.2"
 num-traits = "0.2.14"

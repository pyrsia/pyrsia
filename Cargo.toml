--- conflicted
+++ resolved
@@ -19,12 +19,10 @@
 systemd-units = { unit-name = "pyrsia", unit-scripts = "installers/debian/" }
 
 [dependencies]
-<<<<<<< HEAD
-=======
 signed = {path="src/signed"}
 signed_struct = { path = "src/signed_struct" }
 pyrsia_blockchain_network = { path = "src/blockchain" }
->>>>>>> e164e8c8
+
 
 anyhow = "1.0.51"
 async-trait = "0.1.52"

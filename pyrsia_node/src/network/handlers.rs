/*
   Copyright 2021 JFrog Ltd

   Licensed under the Apache License, Version 2.0 (the "License");
   you may not use this file except in compliance with the License.
   You may obtain a copy of the License at

       http://www.apache.org/licenses/LICENSE-2.0

   Unless required by applicable law or agreed to in writing, software
   distributed under the License is distributed on an "AS IS" BASIS,
   WITHOUT WARRANTIES OR CONDITIONS OF ANY KIND, either express or implied.
   See the License for the specific language governing permissions and
   limitations under the License.
*/

<<<<<<< HEAD
use libp2p::core::PeerId;
use libp2p::multiaddr::Protocol;
use libp2p::request_response::ResponseChannel;
use libp2p::Multiaddr;
use log::debug;
use pyrsia::artifact_service;
use pyrsia::artifact_service::service::HashAlgorithm;
=======
use libp2p::request_response::ResponseChannel;
use libp2p::Multiaddr;
use log::{debug, info};
use pyrsia::artifact_service;
>>>>>>> 8a29d509
use pyrsia::artifact_service::storage::ArtifactStorage;
use pyrsia::network::artifact_protocol::ArtifactResponse;
use pyrsia::network::client::{ArtifactType, Client};
use pyrsia::network::idle_metric_protocol::{IdleMetricResponse, PeerMetrics};

/// Reach out to another node with the specified address
<<<<<<< HEAD
pub async fn dial_other_peer(mut p2p_client: Client, to_dial: &Multiaddr) -> anyhow::Result<()> {
    match to_dial.iter().last() {
        Some(Protocol::P2p(hash)) => match PeerId::from_multihash(hash) {
            Ok(peer_id) => p2p_client.dial(&peer_id, to_dial).await,
            Err(_) => anyhow::bail!("Invalid hash provided for Peer ID."),
        },
        _ => anyhow::bail!("Expect peer address to contain Peer ID."),
    }
=======
pub async fn dial_other_peer(mut p2p_client: Client, to_dial: &Multiaddr) {
    p2p_client.dial(to_dial).await.expect("Dial to succeed.");
    info!("Dialed {:?}", to_dial);
>>>>>>> 8a29d509
}

/// Respond to a RequestArtifact event by getting the artifact
/// based on the provided artifact type and hash.
pub async fn handle_request_artifact(
    mut p2p_client: Client,
    artifact_storage: ArtifactStorage,
    artifact_type: &ArtifactType,
    artifact_id: &str,
    channel: ResponseChannel<ArtifactResponse>,
) -> anyhow::Result<()> {
    debug!(
        "Handling request artifact: {:?}={:?}",
        artifact_type, artifact_id
    );
    let content = match artifact_type {
<<<<<<< HEAD
        ArtifactType::Artifact => {
            get_artifact(p2p_client.clone(), artifact_storage, artifact_hash).await?
        }
=======
        ArtifactType::Artifact => get_artifact(artifact_storage, artifact_id)?,
>>>>>>> 8a29d509
    };

    p2p_client.respond_artifact(content, channel).await
}

//Respond to the IdleMetricRequest event
pub async fn handle_request_idle_metric(
    mut p2p_client: Client,
    channel: ResponseChannel<IdleMetricResponse>,
) -> anyhow::Result<()> {
    let metric = artifact_service::handlers::get_quality_metric();
    let peer_metrics: PeerMetrics = PeerMetrics {
        idle_metric: metric.to_le_bytes(),
    };
    p2p_client.respond_idle_metric(peer_metrics, channel).await
}

/// Get the artifact with the provided hash from the artifact manager.
<<<<<<< HEAD
async fn get_artifact(
    p2p_client: Client,
    artifact_storage: ArtifactStorage,
    artifact_hash: &str,
) -> anyhow::Result<Vec<u8>> {
    let decoded_hash = hex::decode(&artifact_hash.get(7..).unwrap()).unwrap();
    artifact_service::handlers::get_artifact(
        p2p_client,
        &artifact_storage,
        &decoded_hash,
        HashAlgorithm::SHA256,
    )
    .await
=======
fn get_artifact(artifact_storage: ArtifactStorage, artifact_id: &str) -> anyhow::Result<Vec<u8>> {
    artifact_service::handlers::get_artifact_locally(&artifact_storage, artifact_id)
>>>>>>> 8a29d509
}<|MERGE_RESOLUTION|>--- conflicted
+++ resolved
@@ -14,27 +14,17 @@
    limitations under the License.
 */
 
-<<<<<<< HEAD
-use libp2p::core::PeerId;
 use libp2p::multiaddr::Protocol;
 use libp2p::request_response::ResponseChannel;
-use libp2p::Multiaddr;
+use libp2p::{Multiaddr, PeerId};
 use log::debug;
 use pyrsia::artifact_service;
-use pyrsia::artifact_service::service::HashAlgorithm;
-=======
-use libp2p::request_response::ResponseChannel;
-use libp2p::Multiaddr;
-use log::{debug, info};
-use pyrsia::artifact_service;
->>>>>>> 8a29d509
 use pyrsia::artifact_service::storage::ArtifactStorage;
 use pyrsia::network::artifact_protocol::ArtifactResponse;
 use pyrsia::network::client::{ArtifactType, Client};
 use pyrsia::network::idle_metric_protocol::{IdleMetricResponse, PeerMetrics};
 
 /// Reach out to another node with the specified address
-<<<<<<< HEAD
 pub async fn dial_other_peer(mut p2p_client: Client, to_dial: &Multiaddr) -> anyhow::Result<()> {
     match to_dial.iter().last() {
         Some(Protocol::P2p(hash)) => match PeerId::from_multihash(hash) {
@@ -43,11 +33,6 @@
         },
         _ => anyhow::bail!("Expect peer address to contain Peer ID."),
     }
-=======
-pub async fn dial_other_peer(mut p2p_client: Client, to_dial: &Multiaddr) {
-    p2p_client.dial(to_dial).await.expect("Dial to succeed.");
-    info!("Dialed {:?}", to_dial);
->>>>>>> 8a29d509
 }
 
 /// Respond to a RequestArtifact event by getting the artifact
@@ -64,13 +49,7 @@
         artifact_type, artifact_id
     );
     let content = match artifact_type {
-<<<<<<< HEAD
-        ArtifactType::Artifact => {
-            get_artifact(p2p_client.clone(), artifact_storage, artifact_hash).await?
-        }
-=======
         ArtifactType::Artifact => get_artifact(artifact_storage, artifact_id)?,
->>>>>>> 8a29d509
     };
 
     p2p_client.respond_artifact(content, channel).await
@@ -89,22 +68,6 @@
 }
 
 /// Get the artifact with the provided hash from the artifact manager.
-<<<<<<< HEAD
-async fn get_artifact(
-    p2p_client: Client,
-    artifact_storage: ArtifactStorage,
-    artifact_hash: &str,
-) -> anyhow::Result<Vec<u8>> {
-    let decoded_hash = hex::decode(&artifact_hash.get(7..).unwrap()).unwrap();
-    artifact_service::handlers::get_artifact(
-        p2p_client,
-        &artifact_storage,
-        &decoded_hash,
-        HashAlgorithm::SHA256,
-    )
-    .await
-=======
 fn get_artifact(artifact_storage: ArtifactStorage, artifact_id: &str) -> anyhow::Result<Vec<u8>> {
     artifact_service::handlers::get_artifact_locally(&artifact_storage, artifact_id)
->>>>>>> 8a29d509
 }
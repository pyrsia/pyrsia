--- conflicted
+++ resolved
@@ -14,11 +14,8 @@
    limitations under the License.
 */
 
-<<<<<<< HEAD
 use futures::lock::Mutex;
-=======
 use libp2p::multiaddr::Protocol;
->>>>>>> 57e3737c
 use libp2p::request_response::ResponseChannel;
 use libp2p::{Multiaddr, PeerId};
 use log::debug;

--- conflicted
+++ resolved
@@ -141,83 +141,6 @@
             todo!()
         }
     }
-<<<<<<< HEAD
-=======
-}
-
-pub async fn handle_broadcast_blockchain(
-    mut artifact_service: ArtifactService,
-    blockchain_service: Arc<Mutex<BlockchainService>>,
-    block_ordinal: Ordinal,
-    block: Block,
-    channel: ResponseChannel<BlockchainResponse>,
-) -> anyhow::Result<()> {
-    debug!("Handling broadcast blocks");
-
-    let mut blockchain_service = blockchain_service.lock().await;
-
-    let payloads = block.fetch_payload();
-    blockchain_service
-        .add_block(block_ordinal, Box::new(block))
-        .await?;
-
-    artifact_service.handle_block_added(payloads).await?;
-
-    let response_data = vec![0u8];
-
-    artifact_service
-        .p2p_client
-        .respond_blockchain(response_data, channel)
-        .await
-}
-
-pub async fn handle_pull_blockchain_from_peer(
-    blockchain_service: Arc<Mutex<BlockchainService>>,
-    start_ordinal: Ordinal,
-    end_ordinal: Ordinal,
-    channel: ResponseChannel<BlockchainResponse>,
-) -> anyhow::Result<()> {
-    debug!(
-        "Handling pull blocks from {:?} to {:?} ",
-        start_ordinal, end_ordinal
-    );
-
-    let mut blockchain_service = blockchain_service.lock().await;
-
-    match blockchain_service
-        .pull_blocks(start_ordinal, end_ordinal)
-        .await
-    {
-        Ok(v) => {
-            blockchain_service
-                .p2p_client
-                .respond_blockchain(serialize(&v).unwrap(), channel)
-                .await?
-        }
-        Err(e) => bail!(e),
-    }
-
-    Ok(())
-}
-
-pub async fn handle_query_block_ordinal_from_peer(
-    blockchain_service: Arc<Mutex<BlockchainService>>,
-    channel: ResponseChannel<BlockchainResponse>,
-) -> anyhow::Result<()> {
-    debug!("Handling query block ordinal");
-
-    let mut blockchain_service = blockchain_service.lock().await;
-    let latest_ordinal: Ordinal = match blockchain_service.query_last_block().await {
-        Some(v) => v.header.ordinal,
-        None => bail!(BlockchainError::InvalidBlockchainLength(0)),
-    };
-
-    blockchain_service
-        .p2p_client
-        .respond_blockchain(serialize(&latest_ordinal).unwrap(), channel)
-        .await?;
-
-    Ok(())
 }
 
 pub async fn handle_request_build_status(
@@ -230,5 +153,4 @@
     let build_id = build_event_client.get_build_status(build_id).await?;
 
     p2p_client.respond_build_status(&build_id, channel).await
->>>>>>> 8808d9af
 }
--- conflicted
+++ resolved
@@ -29,11 +29,7 @@
     NetworkBehaviour, PeerId,
 };
 use log::{debug, error, info};
-<<<<<<< HEAD
-=======
-
 use std::collections::HashSet;
->>>>>>> 4cc46e34
 
 // We create a custom network behaviour that combines floodsub and mDNS.
 // The derive generates a delegating `NetworkBehaviour` impl which in turn

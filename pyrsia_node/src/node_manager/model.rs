/*
   Copyright 2021 JFrog Ltd

   Licensed under the Apache License, Version 2.0 (the "License");
   you may not use this file except in compliance with the License.
   You may obtain a copy of the License at

       http://www.apache.org/licenses/LICENSE-2.0

   Unless required by applicable law or agreed to in writing, software
   distributed under the License is distributed on an "AS IS" BASIS,
   WITHOUT WARRANTIES OR CONDITIONS OF ANY KIND, either express or implied.
   See the License for the specific language governing permissions and
   limitations under the License.
*/

<<<<<<< HEAD
pub mod artifact;
=======
pub mod cli;
>>>>>>> 058336a8
pub mod identity;
pub mod namespace;
pub mod package;
pub mod package_type;
pub mod package_version;<|MERGE_RESOLUTION|>--- conflicted
+++ resolved
@@ -14,11 +14,8 @@
    limitations under the License.
 */
 
-<<<<<<< HEAD
 pub mod artifact;
-=======
 pub mod cli;
->>>>>>> 058336a8
 pub mod identity;
 pub mod namespace;
 pub mod package;

/*
   Copyright 2021 JFrog Ltd

   Licensed under the Apache License, Version 2.0 (the "License");
   you may not use this file except in compliance with the License.
   You may obtain a copy of the License at

       http://www.apache.org/licenses/LICENSE-2.0

   Unless required by applicable law or agreed to in writing, software
   distributed under the License is distributed on an "AS IS" BASIS,
   WITHOUT WARRANTIES OR CONDITIONS OF ANY KIND, either express or implied.
   See the License for the specific language governing permissions and
   limitations under the License.
*/
pub mod artifact;

pub mod identity;
pub mod namespace;
pub mod package;
<<<<<<< HEAD
pub mod cli;
use crate::docker::v2::handlers::blobs::*;
=======
pub mod package_type;
pub mod package_version;

use crate::node_manager::*;
>>>>>>> e7b5412a
<|MERGE_RESOLUTION|>--- conflicted
+++ resolved
@@ -18,12 +18,9 @@
 pub mod identity;
 pub mod namespace;
 pub mod package;
-<<<<<<< HEAD
 pub mod cli;
 use crate::docker::v2::handlers::blobs::*;
-=======
 pub mod package_type;
 pub mod package_version;
 
-use crate::node_manager::*;
->>>>>>> e7b5412a
+use crate::node_manager::*;
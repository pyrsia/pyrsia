--- conflicted
+++ resolved
@@ -55,12 +55,8 @@
 };
 use warp::Filter;
 
-<<<<<<< HEAD
+const DEFAULT_HOST: &str = "127.0.0.1";
 const DEFAULT_PORT: &str = "7888";
-=======
-const DEFAULT_HOST: &str = "127.0.0.1";
-const DEFAULT_PORT: &str = "7878";
->>>>>>> 3a748ea0
 
 #[tokio::main]
 async fn main() {

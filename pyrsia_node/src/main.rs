--- conflicted
+++ resolved
@@ -11,11 +11,7 @@
 //local module imports
 mod artifact_manager;
 mod docker;
-<<<<<<< HEAD
-mod http;
 mod network;
-=======
->>>>>>> 08cea83b
 mod utils;
 
 use docker::error_util::*;

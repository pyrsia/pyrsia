/*
   Copyright 2021 JFrog Ltd

   Licensed under the Apache License, Version 2.0 (the "License");
   you may not use this file except in compliance with the License.
   You may obtain a copy of the License at

       http://www.apache.org/licenses/LICENSE-2.0

   Unless required by applicable law or agreed to in writing, software
   distributed under the License is distributed on an "AS IS" BASIS,
   WITHOUT WARRANTIES OR CONDITIONS OF ANY KIND, either express or implied.
   See the License for the specific language governing permissions and
   limitations under the License.
*/

pub mod args;
pub mod network;

use anyhow::{bail, Result};
use args::parser::PyrsiaNodeArgs;
use network::handlers;
use pyrsia::artifact_service::service::ArtifactService;
use pyrsia::artifact_service::storage::ARTIFACTS_DIR;
use pyrsia::blockchain_service::service::BlockchainService;
use pyrsia::build_service::event::{BuildEventClient, BuildEventLoop};
use pyrsia::build_service::service::BuildService;
use pyrsia::docker::error_util::*;
use pyrsia::docker::v2::routes::make_docker_routes;
use pyrsia::java::maven2::routes::make_maven_routes;
use pyrsia::logging::*;
use pyrsia::network::client::Client;
use pyrsia::network::p2p;
use pyrsia::node_api::routes::make_node_routes;
use pyrsia::transparency_log::log::TransparencyLogService;
use pyrsia::util::keypair_util::{self, KEYPAIR_FILENAME};
use pyrsia::verification_service::service::VerificationService;

use clap::Parser;
use log::{debug, info, warn};
use std::error::Error;
use std::net::{IpAddr, Ipv4Addr, SocketAddr};
use std::path::{Path, PathBuf};
use std::sync::Arc;
use tokio::sync::{mpsc, Mutex};
use tokio_stream::StreamExt;
use warp::Filter;

#[tokio::main]
async fn main() -> Result<(), Box<dyn Error>> {
    pretty_env_logger::init_timed();

    debug!("Parse CLI arguments");
    let args = PyrsiaNodeArgs::parse();

    debug!("Create p2p components");
    let (p2p_client, mut p2p_events, event_loop) = p2p::setup_libp2p_swarm(args.max_provided_keys)?;

    debug!("Start p2p event loop");
    tokio::spawn(event_loop.run());

    debug!("Create blockchain service component");
    let blockchain_service = setup_blockchain_service(p2p_client.clone())?;

    debug!("Create transparency log service");
    let transparency_log_service = setup_transparency_log_service(blockchain_service.clone())?;

    debug!("Create pyrsia services");
    let (build_event_client, artifact_service) =
        setup_pyrsia_services(transparency_log_service.clone(), p2p_client.clone(), &args).await?;

    debug!("Setup HTTP server");
    setup_http(
        &args,
        artifact_service.clone(),
        transparency_log_service,
        build_event_client,
        p2p_client.clone(),
    );

    debug!("Start p2p components");
    setup_p2p(p2p_client.clone(), &args).await?;

    debug!("Listen for p2p events");
    loop {
        if let Some(event) = p2p_events.next().await {
            match event {
                // Reply with the content of the artifact on incoming requests.
                pyrsia::network::event_loop::PyrsiaEvent::RequestArtifact {
                    artifact_id,
                    channel,
                } => {
                    if let Err(error) = handlers::handle_request_artifact(
                        artifact_service.clone(),
                        &artifact_id,
                        channel,
                    )
                    .await
                    {
                        warn!(
                            "This node failed to provide artifact with id {}. Error: {:?}",
                            artifact_id, error
                        );
                    }
                }
                pyrsia::network::event_loop::PyrsiaEvent::IdleMetricRequest { channel } => {
                    if let Err(error) =
                        handlers::handle_request_idle_metric(p2p_client.clone(), channel).await
                    {
                        warn!(
                            "This node failed to provide idle metrics. Error: {:?}",
                            error
                        );
                    }
                }
<<<<<<< HEAD
                pyrsia::network::event_loop::PyrsiaEvent::BlockchainRequest { data, channel } => {
                    if let Err(error) =
                        handlers::handle_request_blockchain(artifact_service.clone(), data, channel)
                            .await
=======
                pyrsia::network::event_loop::PyrsiaEvent::BlockUpdateRequest {
                    block_ordinal,
                    block,
                } => {
                    if let Err(error) = handlers::handle_request_block_update(
                        artifact_service.clone(),
                        blockchain_service.clone(),
                        block_ordinal,
                        block.clone(),
                    )
                    .await
>>>>>>> 71eee3d5
                    {
                        warn!("This node failed to update blockchain Error: {:?}", error);
                    }
                }
            }
        }
    }
}

async fn setup_p2p(mut p2p_client: Client, args: &PyrsiaNodeArgs) -> anyhow::Result<()> {
    p2p_client.listen(&args.listen_address).await?;
    if let Some(to_probe) = &args.probe {
        info!("Invoking probe");
        handlers::probe_other_peer(p2p_client.clone(), to_probe).await
    } else if let Some(to_dial) = &args.peer {
        info!("Invoking dial");
        handlers::dial_other_peer(p2p_client.clone(), to_dial).await
    } else if args.listen_only {
        info!("Pyrsia node will listen only. No attempt to connect to other nodes.");
        Ok(())
    } else {
        info!("Looking up bootstrap node");
        let peer_addrs = load_peer_addrs(&args.bootstrap_url).await?;
        // Turbofish! https://doc.rust-lang.org/std/primitive.str.html#method.parse
        let pa = peer_addrs.parse::<libp2p::Multiaddr>()?;
        info!("Probing {:?}", pa);
        handlers::probe_other_peer(p2p_client.clone(), &pa).await
    }
}

async fn load_peer_addrs(peer_url: &str) -> anyhow::Result<String> {
    use anyhow::anyhow;

    let client = reqwest::Client::new();
    let response = client.get(peer_url).send().await;
    match response {
        Ok(body) => {
            let text: String = body.text().await?;
            let jv: json::JsonValue = json::parse(&text)?;
            let arr = &jv["peer_addrs"];
            match arr {
                json::JsonValue::Array(vec_jv) => {
                    if vec_jv.is_empty() {
                        return Err(anyhow!(
                            "Could not read status from {} error {:?}",
                            peer_url,
                            "did not receive a valid array of peer_addrs in JSON"
                        ));
                    }
                    let peer_addrs: String = vec_jv[0].to_string();
                    info!("Found bootstrap peer_addr {:?}", peer_addrs);
                    if !peer_addrs.is_empty() {
                        Ok(peer_addrs)
                    } else {
                        Err(anyhow!("Could not read peer_addrs from {}", peer_url))
                    }
                }
                _ => Err(anyhow!(
                    "Could not read status from {} error {:?}",
                    peer_url,
                    "did not receive an array of peer_addrs in JSON"
                )),
            }
        }
        Err(err) => Err(anyhow!(
            "Could not read status from {} error {:?}",
            peer_url,
            err
        )),
    }
}

fn setup_blockchain_service(p2p_client: Client) -> Result<Arc<Mutex<BlockchainService>>> {
    let local_keypair =
        keypair_util::load_or_generate_ed25519(PathBuf::from(KEYPAIR_FILENAME.as_str()));

    let ed25519_keypair = match local_keypair {
        libp2p::identity::Keypair::Ed25519(v) => v,
        _ => {
            bail!("Keypair Format Error");
        }
    };

    Ok(Arc::new(Mutex::new(BlockchainService::new(
        &ed25519_keypair,
        p2p_client,
    ))))
}

fn setup_transparency_log_service(
    blockchain_service: Arc<Mutex<BlockchainService>>,
) -> Result<TransparencyLogService> {
    let artifact_path = PathBuf::from(ARTIFACTS_DIR.as_str());

    let transparency_log_service = TransparencyLogService::new(&artifact_path, blockchain_service)?;

    Ok(transparency_log_service)
}

async fn setup_pyrsia_services(
    transparency_log_service: TransparencyLogService,
    p2p_client: Client,
    args: &PyrsiaNodeArgs,
) -> Result<(BuildEventClient, ArtifactService)> {
    let artifact_path = PathBuf::from(ARTIFACTS_DIR.as_str());

    debug!("Create build event client");
    let (build_event_sender, build_event_receiver) = mpsc::channel(32);
    let build_event_client = BuildEventClient::new(build_event_sender);

    debug!("Create artifact service");
    let artifact_service = setup_artifact_service(
        &artifact_path,
        transparency_log_service,
        build_event_client.clone(),
        p2p_client,
    )?;

    debug!("Create build service");
    let build_service = setup_build_service(&artifact_path, build_event_client.clone(), args)?;

    debug!("Create verification service");
    let verification_service = VerificationService::new(build_event_client.clone())?;

    debug!("Start build event loop");
    let build_event_loop = BuildEventLoop::new(
        artifact_service.clone(),
        build_service,
        verification_service,
        build_event_receiver,
    );
    tokio::spawn(build_event_loop.run());

    Ok((build_event_client, artifact_service))
}

fn setup_artifact_service(
    artifact_path: &Path,
    transparency_log_service: TransparencyLogService,
    build_event_client: BuildEventClient,
    p2p_client: Client,
) -> Result<ArtifactService> {
    let artifact_service = ArtifactService::new(
        artifact_path,
        transparency_log_service,
        build_event_client,
        p2p_client,
    )?;

    Ok(artifact_service)
}

fn setup_build_service(
    artifact_path: &Path,
    build_event_client: BuildEventClient,
    args: &PyrsiaNodeArgs,
) -> Result<BuildService> {
    let build_service = BuildService::new(
        &artifact_path,
        build_event_client,
        &args.mapping_service_endpoint,
        &args.pipeline_service_endpoint,
    )?;

    Ok(build_service)
}

fn setup_http(
    args: &PyrsiaNodeArgs,
    artifact_service: ArtifactService,
    transparency_log_service: TransparencyLogService,
    build_event_client: BuildEventClient,
    p2p_client: Client,
) {
    // Get host and port from the settings. Defaults to DEFAULT_HOST and DEFAULT_PORT
    debug!(
        "Pyrsia Docker Node will bind to host = {}, port = {}",
        args.host, args.port
    );

    let address = SocketAddr::new(
        IpAddr::V4(args.host.parse::<Ipv4Addr>().unwrap()),
        args.port.parse::<u16>().unwrap(),
    );

    debug!("Setup HTTP routing");
    let docker_routes = make_docker_routes(artifact_service.clone());
    let maven_routes = make_maven_routes(artifact_service);
    let node_api_routes =
        make_node_routes(build_event_client, p2p_client, transparency_log_service);
    let all_routes = docker_routes.or(maven_routes).or(node_api_routes);

    debug!("Setup HTTP server");
    let (addr, server) = warp::serve(
        all_routes
            .and(http::log_headers())
            .recover(custom_recover)
            .with(warp::log("pyrsia_registry")),
    )
    .bind_ephemeral(address);

    info!(
        "Pyrsia Docker Node will start running on {}:{}",
        addr.ip(),
        addr.port()
    );

    tokio::spawn(server);
}

#[cfg(test)]
#[cfg(not(tarpaulin_include))]
mod tests {
    use pyrsia::network::p2p;

    use crate::setup_blockchain_service;

    #[test]
    fn setup_blockchain_success() {
        let (p2p_client, _, _) = p2p::setup_libp2p_swarm(100).unwrap();
        let blockchain_service = setup_blockchain_service(p2p_client.clone());
        assert!(blockchain_service.is_ok());
    }
}<|MERGE_RESOLUTION|>--- conflicted
+++ resolved
@@ -113,24 +113,14 @@
                         );
                     }
                 }
-<<<<<<< HEAD
                 pyrsia::network::event_loop::PyrsiaEvent::BlockchainRequest { data, channel } => {
-                    if let Err(error) =
-                        handlers::handle_request_blockchain(artifact_service.clone(), data, channel)
-                            .await
-=======
-                pyrsia::network::event_loop::PyrsiaEvent::BlockUpdateRequest {
-                    block_ordinal,
-                    block,
-                } => {
-                    if let Err(error) = handlers::handle_request_block_update(
+                    if let Err(error) = handlers::handle_request_blockchain(
                         artifact_service.clone(),
                         blockchain_service.clone(),
-                        block_ordinal,
-                        block.clone(),
+                        data,
+                        channel,
                     )
                     .await
->>>>>>> 71eee3d5
                     {
                         warn!("This node failed to update blockchain Error: {:?}", error);
                     }

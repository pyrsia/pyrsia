/*
   Copyright 2021 JFrog Ltd

   Licensed under the Apache License, Version 2.0 (the "License");
   you may not use this file except in compliance with the License.
   You may obtain a copy of the License at

       http://www.apache.org/licenses/LICENSE-2.0

   Unless required by applicable law or agreed to in writing, software
   distributed under the License is distributed on an "AS IS" BASIS,
   WITHOUT WARRANTIES OR CONDITIONS OF ANY KIND, either express or implied.
   See the License for the specific language governing permissions and
   limitations under the License.
*/

extern crate bytes;
extern crate clap;
extern crate easy_hasher;
extern crate lazy_static;
extern crate log;
extern crate pretty_env_logger;
extern crate serde;
extern crate tokio;
extern crate uuid;
extern crate warp;
<<<<<<< HEAD
=======
#[macro_use]
extern crate lazy_static;

>>>>>>> 81313405
//local module imports
mod artifact_manager;
mod block_chain;
mod docker;
mod document_store;
mod metadata_manager;
mod network;
mod node_api;
mod node_manager;
mod utils;

use block_chain::block::Block;
use block_chain::block_chain::BlockChain;
use docker::error_util::*;
use docker::v2::handlers::blobs::*;
use docker::v2::handlers::manifests::*;
use document_store::document_store::DocumentStore;
use document_store::document_store::IndexSpec;
use network::swarm::{new as new_swarm, MyBehaviourSwarm};
use network::transport::{new_tokio_tcp_transport, TcpTokioTransport};
use node_api::handlers::swarm::*;

use clap::{App, Arg, ArgMatches};
use futures::StreamExt;
use libp2p::{
    floodsub::{self, Topic},
    identity,
    swarm::SwarmEvent,
    Multiaddr, PeerId,
};
use log::{debug, error, info};
use tokio::sync::mpsc;

use std::sync::Arc;
use std::{
    collections::HashMap,
    env,
    net::{IpAddr, Ipv4Addr, SocketAddr},
};
use tokio::io::{self, AsyncBufReadExt};
use tokio::sync::Mutex;
use warp::Filter;

const DEFAULT_PORT: &str = "7878";

#[tokio::main]
async fn main() {
    pretty_env_logger::init();

    // create the connection to the documentStore.
    let index_one = "index_one";
    let field1 = "mostSignificantField";
    let idx1 = IndexSpec::new(index_one, vec![field1]);

    DocumentStore::create("document_store", vec![idx1]).expect("Failed to create DocumentStore");
    let doc_store = DocumentStore::get("document_store").unwrap();
    doc_store.ping();

    let matches: ArgMatches = App::new("Pyrsia Node")
        .version("0.1.0")
        .author(clap::crate_authors!(", "))
        .about("Application to connect to and participate in the Pyrsia network")
        .arg(
            Arg::with_name("port")
                .short("p")
                .long("port")
                .value_name("PORT")
                .default_value(DEFAULT_PORT)
                .takes_value(true)
                .required(false)
                .multiple(false)
                .help("Sets the port to listen to for the Docker API"),
        )
        .arg(
            Arg::with_name("peer")
                //.short("p")
                .long("peer")
                .takes_value(true)
                .required(false)
                .multiple(false)
                .help("Provide an explicit peerId to connect with"),
        )
        .get_matches();

    let local_key = identity::Keypair::generate_ed25519();

    let local_peer_id = PeerId::from(local_key.public());

    let transport: TcpTokioTransport = new_tokio_tcp_transport(&local_key); // Create a tokio-based TCP transport using noise for authenticated
                                                                            //let floodsub_topic: Topic = floodsub::Topic::new("pyrsia-node-converstation"); // Create a Floodsub topic
    let (respond_tx, respond_rx) = mpsc::channel(32);
    let floodsub_topic: Topic = floodsub::Topic::new("pyrsia-node-converstation");
    // Create a Swarm to manage peers and events.
    let mut swarm: MyBehaviourSwarm =
        new_swarm(floodsub_topic.clone(), transport, local_peer_id, respond_tx)
            .await
            .unwrap();

    // Reach out to another node if specified
    if let Some(to_dial) = matches.value_of("peer") {
        let addr: Multiaddr = to_dial.parse().unwrap();
        swarm.dial_addr(addr).unwrap();
        info!("Dialed {:?}", to_dial)
    }

    // Read full lines from stdin
    let mut stdin = io::BufReader::new(io::stdin()).lines();

    // Listen on all interfaces and whatever port the OS assigns
    swarm
        .listen_on("/ip4/0.0.0.0/tcp/0".parse().unwrap())
        .unwrap();

    let mut address = SocketAddr::new(IpAddr::V4(Ipv4Addr::new(127, 0, 0, 1)), 0);
    if let Some(p) = matches.value_of("port") {
        address.set_port(p.parse::<u16>().unwrap());
    }

    let empty_json = "{}";
    let v2_base = warp::path("v2")
        .and(warp::get())
        .and(warp::path::end())
        .map(move || empty_json)
        .with(warp::reply::with::header(
            "Content-Length",
            empty_json.len(),
        ))
        .with(warp::reply::with::header(
            "Content-Type",
            "application/json",
        ));

    let v2_manifests = warp::path!("v2" / String / "manifests" / String)
        .and(warp::get().or(warp::head()).unify())
        .and_then(handle_get_manifests);
    let v2_manifests_put_docker = warp::path!("v2" / String / "manifests" / String)
        .and(warp::put())
        .and(warp::header::exact(
            "Content-Type",
            "application/vnd.docker.distribution.manifest.v2+json",
        ))
        .and(warp::body::bytes())
        .and_then(handle_put_manifest);

    let (tx, mut rx) = mpsc::channel(32);

    let tx1 = tx.clone();

    let v2_blobs = warp::path!("v2" / String / "blobs" / String)
        .and(warp::get().or(warp::head()).unify())
        .and(warp::path::end())
        .and_then(move |name, hash| handle_get_blobs(tx1.clone(), name, hash));
    let v2_blobs_post = warp::path!("v2" / String / "blobs" / "uploads")
        .and(warp::post())
        .and_then(handle_post_blob);
    let v2_blobs_patch = warp::path!("v2" / String / "blobs" / "uploads" / String)
        .and(warp::patch())
        .and(warp::body::bytes())
        .and_then(handle_patch_blob);
    let v2_blobs_put = warp::path!("v2" / String / "blobs" / "uploads" / String)
        .and(warp::put())
        .and(warp::query::<HashMap<String, String>>())
        .and(warp::body::bytes())
        .and_then(handle_put_blob);

    let shared_stats = Arc::new(Mutex::new(respond_rx));

    let my_stats = shared_stats.clone();
    let tx2 = tx.clone();

    //swarm specific apis
    let peers = warp::path!("peers")
        .and(warp::get())
        .and(warp::path::end())
        .and_then(move || handle_get_peers(tx2.clone(), my_stats.clone()));

    let my_stats1 = shared_stats.clone();
    let tx3 = tx.clone();
    let status = warp::path!("status")
        .and(warp::get())
        .and(warp::path::end())
        .and_then(move || handle_get_status(tx3.clone(), my_stats1.clone()));

    let routes = warp::any()
        .and(utils::log::log_headers())
        .and(
            v2_base
                .or(v2_manifests)
                .or(v2_manifests_put_docker)
                .or(v2_blobs)
                .or(v2_blobs_post)
                .or(v2_blobs_patch)
                .or(v2_blobs_put)
                .or(peers)
                .or(status),
        )
        .recover(custom_recover)
        .with(warp::log("pyrsia_registry"));
    let (addr, server) = warp::serve(routes).bind_ephemeral(address);
    info!("Pyrsia Docker Node is now running on port {}!", addr.port());

    tokio::spawn(server);
<<<<<<< HEAD
    let tx4 = tx.clone();

=======
    let tx2 = tx.clone();
    let mut bc = BlockChain::new();
    bc.genesis();
>>>>>>> 81313405
    // Kick it off
    loop {
        let evt = {
            tokio::select! {
                line = stdin.next_line() => Some(EventType::Input(line.expect("can get line").expect("can read line from stdin"))),
                message = rx.recv() => Some(EventType::Message(message.expect("message exists"))),
               // response = rx.recv() => Some(EventType::Response(response.expect("response exists"))),
                event = swarm.select_next_some() =>  {
                    if let SwarmEvent::NewListenAddr { address, .. } = event {
                    info!("Listening on {:?}", address);
                    }

                    //SwarmEvent::Behaviour(e) => panic!("Unexpected event: {:?}", e),
                    None
                },
            }
        };

        if let Some(event) = evt {
            match event {
                EventType::Response(resp) => {
                    //here we have to manage which events to publish to floodsub
                    swarm
                        .behaviour_mut()
                        .floodsub_mut()
                        .publish(floodsub_topic.clone(), resp.as_bytes());
                }
                EventType::Input(line) => match line.as_str() {
                    "peers" => swarm.behaviour_mut().list_peers_cmd().await,
                    _ => match tx4.send(line).await {
                        Ok(_) => debug!("line sent"),
                        Err(_) => error!("failed to send stdin input"),
                    },
                },
                EventType::Message(message) => match message.as_str() {
                    cmd if cmd.starts_with("peers") || cmd.starts_with("status") => {
                        swarm.behaviour_mut().list_peers(local_peer_id).await
                    }
                    cmd if cmd.starts_with("get_blobs") => {
                        swarm.behaviour_mut().lookup_blob(message).await
                    }
                    "block" => {
                        // assuming the message is a json version of the block

                        let block = Block {
                            id: 0,
                            hash: "".to_string(),
                            previous_hash: "".to_string(),
                            timestamp: 0,
                            data: "".to_string(),
                            nonce: 0,
                        };
                        bc.add_block(block);
                    }
                    _ => info!("message received from peers: {}", message),
                },
            }
        }
    }
}

enum EventType {
    Response(String),
    Message(String),
    Input(String),
}<|MERGE_RESOLUTION|>--- conflicted
+++ resolved
@@ -24,12 +24,6 @@
 extern crate tokio;
 extern crate uuid;
 extern crate warp;
-<<<<<<< HEAD
-=======
-#[macro_use]
-extern crate lazy_static;
-
->>>>>>> 81313405
 //local module imports
 mod artifact_manager;
 mod block_chain;
@@ -232,14 +226,10 @@
     info!("Pyrsia Docker Node is now running on port {}!", addr.port());
 
     tokio::spawn(server);
-<<<<<<< HEAD
     let tx4 = tx.clone();
 
-=======
-    let tx2 = tx.clone();
     let mut bc = BlockChain::new();
     bc.genesis();
->>>>>>> 81313405
     // Kick it off
     loop {
         let evt = {

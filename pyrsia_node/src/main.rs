/*
   Copyright 2021 JFrog Ltd

   Licensed under the Apache License, Version 2.0 (the "License");
   you may not use this file except in compliance with the License.
   You may obtain a copy of the License at

       http://www.apache.org/licenses/LICENSE-2.0

   Unless required by applicable law or agreed to in writing, software
   distributed under the License is distributed on an "AS IS" BASIS,
   WITHOUT WARRANTIES OR CONDITIONS OF ANY KIND, either express or implied.
   See the License for the specific language governing permissions and
   limitations under the License.
*/

pub mod args;
pub mod network;

use anyhow::{bail, Result};
use args::parser::PyrsiaNodeArgs;
use network::handlers;
use pyrsia::artifact_service::service::ArtifactService;
use pyrsia::artifact_service::storage::ARTIFACTS_DIR;
use pyrsia::blockchain_service::service::BlockchainService;
use pyrsia::build_service::event::{BuildEventClient, BuildEventLoop};
use pyrsia::build_service::service::BuildService;
use pyrsia::docker::error_util::*;
use pyrsia::docker::v2::routes::make_docker_routes;
use pyrsia::java::maven2::routes::make_maven_routes;
use pyrsia::logging::*;
use pyrsia::network::client::Client;
use pyrsia::network::p2p;
use pyrsia::node_api::routes::make_node_routes;
use pyrsia::transparency_log::log::TransparencyLogService;
use pyrsia::util::keypair_util::{self, KEYPAIR_FILENAME};
use pyrsia::verification_service::service::VerificationService;

use clap::Parser;
use log::{debug, info, warn};
use std::error::Error;
use std::net::{IpAddr, Ipv4Addr, SocketAddr};
use std::path::{Path, PathBuf};
use std::sync::Arc;
use tokio::sync::{mpsc, Mutex};
use tokio_stream::StreamExt;
use warp::Filter;

#[tokio::main]
async fn main() -> Result<(), Box<dyn Error>> {
    pretty_env_logger::init_timed();

    debug!("Parse CLI arguments");
    let args = PyrsiaNodeArgs::parse();

    debug!("Create p2p components");
    let (p2p_client, mut p2p_events, event_loop) = p2p::setup_libp2p_swarm(args.max_provided_keys)?;

    debug!("Start p2p event loop");
    tokio::spawn(event_loop.run());

    debug!("Create blockchain service component");
    let blockchain_service = setup_blockchain_service(p2p_client.clone())?;

    debug!("Create transparency log service");
    let transparency_log_service = setup_transparency_log_service(blockchain_service.clone())?;

    debug!("Create pyrsia services");
<<<<<<< HEAD
    let (artifact_service, build_event_client) =
        setup_pyrsia_services(blockchain_service, p2p_client.clone(), &args).await?;
=======
    let (build_event_client, artifact_service) =
        setup_pyrsia_services(transparency_log_service.clone(), p2p_client.clone(), &args).await?;
>>>>>>> 4bdbcd3a

    debug!("Setup HTTP server");
    setup_http(
        &args,
        artifact_service.clone(),
        transparency_log_service,
        build_event_client,
        p2p_client.clone(),
    );

    debug!("Start p2p components");
    setup_p2p(p2p_client.clone(), &args).await?;

    debug!("Listen for p2p events");
    loop {
        if let Some(event) = p2p_events.next().await {
            match event {
                // Reply with the content of the artifact on incoming requests.
                pyrsia::network::event_loop::PyrsiaEvent::RequestArtifact {
                    artifact_id,
                    channel,
                } => {
                    if let Err(error) = handlers::handle_request_artifact(
                        artifact_service.clone(),
                        &artifact_id,
                        channel,
                    )
                    .await
                    {
                        warn!(
                            "This node failed to provide artifact with id {}. Error: {:?}",
                            artifact_id, error
                        );
                    }
                }
                pyrsia::network::event_loop::PyrsiaEvent::RequestBuild {
                    package_type,
                    package_specific_id,
                    channel,
                } => {
                    debug!(
                        "Main::p2p request build: {:?} : {}",
                        package_type, package_specific_id
                    );
                    if let Err(error) = handlers::handle_request_build(
                        build_event_client.clone(),
                        package_type,
                        &package_specific_id,
                        channel,
                    )
                    .await
                    {
                        warn!(
                            "This node failed to provide build with package type {:?} and id {}. Error: {:?}",
                            package_type, package_specific_id, error
                        );
                    }
                }
                pyrsia::network::event_loop::PyrsiaEvent::IdleMetricRequest { channel } => {
                    if let Err(error) =
                        handlers::handle_request_idle_metric(p2p_client.clone(), channel).await
                    {
                        warn!(
                            "This node failed to provide idle metrics. Error: {:?}",
                            error
                        );
                    }
                }
                pyrsia::network::event_loop::PyrsiaEvent::BlockUpdateRequest {
                    block_ordinal,
                    block,
                } => {
                    if let Err(error) = handlers::handle_request_block_update(
                        artifact_service.clone(),
                        blockchain_service.clone(),
                        block_ordinal,
                        block.clone(),
                    )
                    .await
                    {
                        warn!("This node failed to update blockchain Error: {:?}", error);
                    }
                }
            }
        }
    }
}

async fn setup_p2p(mut p2p_client: Client, args: &PyrsiaNodeArgs) -> anyhow::Result<()> {
    p2p_client.listen(&args.listen_address).await?;
    if let Some(to_probe) = &args.probe {
        info!("Invoking probe");
        handlers::probe_other_peer(p2p_client.clone(), to_probe).await
    } else if let Some(to_dial) = &args.peer {
        info!("Invoking dial");
        handlers::dial_other_peer(p2p_client.clone(), to_dial).await
    } else if args.listen_only {
        info!("Pyrsia node will listen only. No attempt to connect to other nodes.");
        Ok(())
    } else {
        info!("Looking up bootstrap node");
        let peer_addrs = load_peer_addrs(&args.bootstrap_url).await?;
        // Turbofish! https://doc.rust-lang.org/std/primitive.str.html#method.parse
        let pa = peer_addrs.parse::<libp2p::Multiaddr>()?;
        info!("Probing {:?}", pa);
        handlers::probe_other_peer(p2p_client.clone(), &pa).await
    }
}

async fn load_peer_addrs(peer_url: &str) -> anyhow::Result<String> {
    use anyhow::anyhow;

    let client = reqwest::Client::new();
    let response = client.get(peer_url).send().await;
    match response {
        Ok(body) => {
            let text: String = body.text().await?;
            let jv: json::JsonValue = json::parse(&text)?;
            let arr = &jv["peer_addrs"];
            match arr {
                json::JsonValue::Array(vec_jv) => {
                    if vec_jv.is_empty() {
                        return Err(anyhow!(
                            "Could not read status from {} error {:?}",
                            peer_url,
                            "did not receive a valid array of peer_addrs in JSON"
                        ));
                    }
                    let peer_addrs: String = vec_jv[0].to_string();
                    info!("Found bootstrap peer_addr {:?}", peer_addrs);
                    if !peer_addrs.is_empty() {
                        Ok(peer_addrs)
                    } else {
                        Err(anyhow!("Could not read peer_addrs from {}", peer_url))
                    }
                }
                _ => Err(anyhow!(
                    "Could not read status from {} error {:?}",
                    peer_url,
                    "did not receive an array of peer_addrs in JSON"
                )),
            }
        }
        Err(err) => Err(anyhow!(
            "Could not read status from {} error {:?}",
            peer_url,
            err
        )),
    }
}

fn setup_blockchain_service(p2p_client: Client) -> Result<Arc<Mutex<BlockchainService>>> {
    let local_keypair =
        keypair_util::load_or_generate_ed25519(PathBuf::from(KEYPAIR_FILENAME.as_str()));

    let ed25519_keypair = match local_keypair {
        libp2p::identity::Keypair::Ed25519(v) => v,
        _ => {
            bail!("Keypair Format Error");
        }
    };

    Ok(Arc::new(Mutex::new(BlockchainService::new(
        &ed25519_keypair,
        p2p_client,
    ))))
}

fn setup_transparency_log_service(
    blockchain_service: Arc<Mutex<BlockchainService>>,
) -> Result<TransparencyLogService> {
    let artifact_path = PathBuf::from(ARTIFACTS_DIR.as_str());

    let transparency_log_service = TransparencyLogService::new(&artifact_path, blockchain_service)?;

    Ok(transparency_log_service)
}

async fn setup_pyrsia_services(
    transparency_log_service: TransparencyLogService,
    p2p_client: Client,
    args: &PyrsiaNodeArgs,
<<<<<<< HEAD
) -> Result<(Arc<Mutex<ArtifactService>>, BuildEventClient)> {
=======
) -> Result<(BuildEventClient, ArtifactService)> {
>>>>>>> 4bdbcd3a
    let artifact_path = PathBuf::from(ARTIFACTS_DIR.as_str());

    debug!("Create build event client");
    let (build_event_sender, build_event_receiver) = mpsc::channel(32);
    let build_event_client = BuildEventClient::new(build_event_sender);

    debug!("Create artifact service");
    let artifact_service = setup_artifact_service(
        &artifact_path,
        transparency_log_service,
        build_event_client.clone(),
        p2p_client,
    )?;

    debug!("Create build service");
    let build_service = setup_build_service(&artifact_path, build_event_client.clone(), args)?;

    debug!("Create verification service");
<<<<<<< HEAD
    let verification_service = setup_verification_service(build_event_client.clone())?;
=======
    let verification_service = VerificationService::new(build_event_client.clone())?;
>>>>>>> 4bdbcd3a

    debug!("Start build event loop");
    let build_event_loop = BuildEventLoop::new(
        artifact_service.clone(),
        build_service,
        verification_service,
        build_event_receiver,
    );
    tokio::spawn(build_event_loop.run());

<<<<<<< HEAD
    Ok((artifact_service, build_event_client))
=======
    Ok((build_event_client, artifact_service))
>>>>>>> 4bdbcd3a
}

fn setup_artifact_service(
    artifact_path: &Path,
    transparency_log_service: TransparencyLogService,
    build_event_client: BuildEventClient,
    p2p_client: Client,
) -> Result<ArtifactService> {
    let artifact_service = ArtifactService::new(
        artifact_path,
        transparency_log_service,
        build_event_client,
        p2p_client,
    )?;

    Ok(artifact_service)
}

fn setup_build_service(
    artifact_path: &Path,
    build_event_client: BuildEventClient,
    args: &PyrsiaNodeArgs,
) -> Result<BuildService> {
    let build_service = BuildService::new(
        &artifact_path,
        build_event_client,
        &args.mapping_service_endpoint,
        &args.pipeline_service_endpoint,
    )?;

    Ok(build_service)
}

fn setup_http(
    args: &PyrsiaNodeArgs,
    artifact_service: ArtifactService,
    transparency_log_service: TransparencyLogService,
    build_event_client: BuildEventClient,
    p2p_client: Client,
) {
    // Get host and port from the settings. Defaults to DEFAULT_HOST and DEFAULT_PORT
    debug!(
        "Pyrsia Docker Node will bind to host = {}, port = {}",
        args.host, args.port
    );

    let address = SocketAddr::new(
        IpAddr::V4(args.host.parse::<Ipv4Addr>().unwrap()),
        args.port.parse::<u16>().unwrap(),
    );

    debug!("Setup HTTP routing");
    let docker_routes = make_docker_routes(artifact_service.clone());
    let maven_routes = make_maven_routes(artifact_service);
    let node_api_routes =
        make_node_routes(build_event_client, p2p_client, transparency_log_service);
    let all_routes = docker_routes.or(maven_routes).or(node_api_routes);

    debug!("Setup HTTP server");
    let (addr, server) = warp::serve(
        all_routes
            .and(http::log_headers())
            .recover(custom_recover)
            .with(warp::log("pyrsia_registry")),
    )
    .bind_ephemeral(address);

    info!(
        "Pyrsia Docker Node will start running on {}:{}",
        addr.ip(),
        addr.port()
    );

    tokio::spawn(server);
}

#[cfg(test)]
#[cfg(not(tarpaulin_include))]
mod tests {
    use pyrsia::network::p2p;

    use crate::setup_blockchain_service;

    #[test]
    fn setup_blockchain_success() {
        let (p2p_client, _, _) = p2p::setup_libp2p_swarm(100).unwrap();
        let blockchain_service = setup_blockchain_service(p2p_client.clone());
        assert!(blockchain_service.is_ok());
    }
}<|MERGE_RESOLUTION|>--- conflicted
+++ resolved
@@ -66,20 +66,15 @@
     let transparency_log_service = setup_transparency_log_service(blockchain_service.clone())?;
 
     debug!("Create pyrsia services");
-<<<<<<< HEAD
-    let (artifact_service, build_event_client) =
-        setup_pyrsia_services(blockchain_service, p2p_client.clone(), &args).await?;
-=======
     let (build_event_client, artifact_service) =
         setup_pyrsia_services(transparency_log_service.clone(), p2p_client.clone(), &args).await?;
->>>>>>> 4bdbcd3a
 
     debug!("Setup HTTP server");
     setup_http(
         &args,
         artifact_service.clone(),
         transparency_log_service,
-        build_event_client,
+        build_event_client.clone(),
         p2p_client.clone(),
     );
 
@@ -255,11 +250,7 @@
     transparency_log_service: TransparencyLogService,
     p2p_client: Client,
     args: &PyrsiaNodeArgs,
-<<<<<<< HEAD
-) -> Result<(Arc<Mutex<ArtifactService>>, BuildEventClient)> {
-=======
 ) -> Result<(BuildEventClient, ArtifactService)> {
->>>>>>> 4bdbcd3a
     let artifact_path = PathBuf::from(ARTIFACTS_DIR.as_str());
 
     debug!("Create build event client");
@@ -278,11 +269,7 @@
     let build_service = setup_build_service(&artifact_path, build_event_client.clone(), args)?;
 
     debug!("Create verification service");
-<<<<<<< HEAD
-    let verification_service = setup_verification_service(build_event_client.clone())?;
-=======
     let verification_service = VerificationService::new(build_event_client.clone())?;
->>>>>>> 4bdbcd3a
 
     debug!("Start build event loop");
     let build_event_loop = BuildEventLoop::new(
@@ -293,11 +280,7 @@
     );
     tokio::spawn(build_event_loop.run());
 
-<<<<<<< HEAD
-    Ok((artifact_service, build_event_client))
-=======
     Ok((build_event_client, artifact_service))
->>>>>>> 4bdbcd3a
 }
 
 fn setup_artifact_service(

/*
   Copyright 2021 JFrog Ltd

   Licensed under the Apache License, Version 2.0 (the "License");
   you may not use this file except in compliance with the License.
   You may obtain a copy of the License at

       http://www.apache.org/licenses/LICENSE-2.0

   Unless required by applicable law or agreed to in writing, software
   distributed under the License is distributed on an "AS IS" BASIS,
   WITHOUT WARRANTIES OR CONDITIONS OF ANY KIND, either express or implied.
   See the License for the specific language governing permissions and
   limitations under the License.
*/

extern crate clap;
extern crate futures;
extern crate libp2p;
extern crate log;
extern crate pretty_env_logger;
extern crate pyrsia;
extern crate tokio;
extern crate warp;

<<<<<<< HEAD
//local module imports
mod artifact_manager;
mod block_chain;
mod docker;
mod document_store;
mod logging;
mod metadata_manager;
mod network;
mod node_api;
mod node_manager;

use block_chain::block::Block;
use block_chain::block_chain::BlockChain;
use docker::error_util::*;
use docker::v2::handlers::blobs::GetBlobsHandle;
use docker::v2::routes::*;
use document_store::document_store::DocumentStore;
use document_store::document_store::IndexSpec;
use network::swarm::{new as new_swarm, MyBehaviourSwarm};
use network::transport::{new_tokio_tcp_transport, TcpTokioTransport};
use node_api::routes::*;
=======
use pyrsia::block_chain::*;
use pyrsia::docker::error_util::*;
use pyrsia::docker::v2::routes::*;
use pyrsia::document_store::document_store::DocumentStore;
use pyrsia::document_store::document_store::IndexSpec;
use pyrsia::logging::*;
use pyrsia::network::swarm::{self, MyBehaviourSwarm};
use pyrsia::network::transport::{new_tokio_tcp_transport, TcpTokioTransport};
use pyrsia::node_api::routes::make_node_routes;
>>>>>>> b8c003f3

use clap::{App, Arg, ArgMatches};
use futures::StreamExt;
use libp2p::{
    core::identity,
    floodsub::{self, Topic},
    swarm::SwarmEvent,
    Multiaddr, PeerId,
};
use log::{debug, error, info};
<<<<<<< HEAD
use std::sync::Arc;
=======
>>>>>>> b8c003f3
use std::{
    env,
    net::{IpAddr, Ipv4Addr, SocketAddr},
    sync::Arc,
};
use tokio::{
    io::{self, AsyncBufReadExt},
    sync::{mpsc, Mutex},
};
<<<<<<< HEAD
use tokio::io::{self, AsyncBufReadExt};
use tokio::sync::{mpsc, Mutex};
=======
>>>>>>> b8c003f3
use warp::Filter;

const DEFAULT_PORT: &str = "7878";

#[tokio::main]
async fn main() {
    pretty_env_logger::init();

    // create the connection to the documentStore.
    let index_one = "index_one";
    let field1 = "most_significant_field";
    let idx1 = IndexSpec::new(index_one, vec![field1]);

    DocumentStore::create("document_store", vec![idx1]).expect("Failed to create DocumentStore");
    let doc_store = DocumentStore::get("document_store").unwrap();
    doc_store.ping();

    let matches: ArgMatches = App::new("Pyrsia Node")
        .version("0.1.0")
        .author(clap::crate_authors!(", "))
        .about("Application to connect to and participate in the Pyrsia network")
        .arg(
            Arg::new("port")
                .short('p')
                .long("port")
                .value_name("PORT")
                .default_value(DEFAULT_PORT)
                .takes_value(true)
                .required(false)
                .multiple(false)
                .help("Sets the port to listen to for the Docker API"),
        )
        .arg(
            Arg::new("peer")
                //.short("p")
                .long("peer")
                .takes_value(true)
                .required(false)
                .multiple(false)
                .help("Provide an explicit peerId to connect with"),
        )
        .get_matches();

    let local_key: identity::Keypair = identity::Keypair::generate_ed25519();
    let local_peer_id = PeerId::from(local_key.public());
    let transport: TcpTokioTransport = new_tokio_tcp_transport(&local_key); // Create a tokio-based TCP transport using noise for authenticated

    let (respond_tx, respond_rx) = mpsc::channel(32);
    let floodsub_topic: Topic = floodsub::Topic::new("pyrsia_node_converstation");
    let gossip_topic: libp2p::gossipsub::IdentTopic =
        libp2p::gossipsub::IdentTopic::new("pyrsia_file_share_topic");

    // Create a Swarm to manage peers and events.
    let mut swarm: MyBehaviourSwarm = swarm::new(
        gossip_topic.clone(),
        floodsub_topic.clone(),
        transport,
        local_key,
        respond_tx,
    )
    .await
    .unwrap();

    // Reach out to another node if specified
    if let Some(to_dial) = matches.value_of("peer") {
        let addr: Multiaddr = to_dial.parse().unwrap();
        swarm.dial(addr).unwrap();
        info!("Dialed {:?}", to_dial)
    }

    // Read full lines from stdin
    let mut stdin = io::BufReader::new(io::stdin()).lines();

    // Listen on all interfaces and whatever port the OS assigns
    swarm
        .listen_on("/ip4/0.0.0.0/tcp/0".parse().unwrap())
        .unwrap();

    let mut address = SocketAddr::new(IpAddr::V4(Ipv4Addr::new(127, 0, 0, 1)), 0);
    if let Some(p) = matches.value_of("port") {
        address.set_port(p.parse::<u16>().unwrap());
    }

    let (tx, mut rx) = mpsc::channel(32);

    let mut blobs_need_hash = GetBlobsHandle::new();
    let b1 = blobs_need_hash.clone();
    //docker node specific tx
    let tx1 = tx.clone();

    //swarm specific tx,rx
    // need better handling of all these channel resources
    let shared_stats = Arc::new(Mutex::new(respond_rx));

    let my_stats = shared_stats.clone();
    let tx2 = tx.clone();

    let my_stats1 = shared_stats.clone();
    let tx3 = tx.clone();

    let docker_routes = make_docker_routes(b1, tx1);
    let routes = docker_routes.or(make_node_routes(tx2, my_stats, tx3, my_stats1));

    let (addr, server) = warp::serve(
        routes
<<<<<<< HEAD
            .and(logging::headers::log_headers())
=======
            .and(http::log_headers())
>>>>>>> b8c003f3
            .recover(custom_recover)
            .with(warp::log("pyrsia_registry")),
    )
    .bind_ephemeral(address);

    info!("Pyrsia Docker Node is now running on port {}!", addr.port());

    tokio::spawn(server);
    let tx4 = tx.clone();

    let mut bc = block_chain::BlockChain::new();
    bc.genesis();
    // Kick it off
    loop {
        let evt = {
            tokio::select! {
                line = stdin.next_line() => Some(EventType::Input(line.expect("can get line").expect("can read line from stdin"))),
                message = rx.recv() => Some(EventType::Message(message.expect("message exists"))),

                new_hash = blobs_need_hash.select_next_some() => {
                    debug!("Looking for {}", new_hash);
                    Some(EventType::Response(new_hash))
                },

                event = swarm.select_next_some() =>  {
                    if let SwarmEvent::NewListenAddr { address, .. } = event {
                        info!("Listening on {:?}", address);
                    }

                    //SwarmEvent::Behaviour(e) => panic!("Unexpected event: {:?}", e),
                    None
                },
            }
        };

        if let Some(event) = evt {
            match event {
                EventType::Response(resp) => {
                    //here we have to manage which events to publish to floodsub
                    swarm
                        .behaviour_mut()
                        .floodsub_mut()
                        .publish(floodsub_topic.clone(), resp.as_bytes());
                }
                EventType::Input(line) => match line.as_str() {
                    "peers" => swarm.behaviour_mut().list_peers_cmd().await,
                    cmd if cmd.starts_with("magnet:") => {
                        info!(
                            "{}",
                            swarm
                                .behaviour_mut()
                                .gossipsub_mut()
                                .publish(gossip_topic.clone(), cmd)
                                .unwrap()
                        )
                    }
                    _ => match tx4.send(line).await {
                        Ok(_) => debug!("line sent"),
                        Err(_) => error!("failed to send stdin input"),
                    },
                },
                EventType::Message(message) => match message.as_str() {
                    cmd if cmd.starts_with("peers") || cmd.starts_with("status") => {
                        swarm.behaviour_mut().list_peers(local_peer_id).await
                    }
                    cmd if cmd.starts_with("get_blobs") => {
                        swarm.behaviour_mut().lookup_blob(message).await
                    }
                    "block" => {
                        // assuming the message is a json version of the block

                        let block = block::Block {
                            id: 0,
                            hash: "".to_string(),
                            previous_hash: "".to_string(),
                            timestamp: 0,
                            data: "".to_string(),
                            nonce: 0,
                        };
                        bc.add_block(block);
                    }
                    _ => info!("message received from peers: {}", message),
                },
            }
        }
    }
}

enum EventType {
    Response(String),
    Message(String),
    Input(String),
}<|MERGE_RESOLUTION|>--- conflicted
+++ resolved
@@ -23,29 +23,6 @@
 extern crate tokio;
 extern crate warp;
 
-<<<<<<< HEAD
-//local module imports
-mod artifact_manager;
-mod block_chain;
-mod docker;
-mod document_store;
-mod logging;
-mod metadata_manager;
-mod network;
-mod node_api;
-mod node_manager;
-
-use block_chain::block::Block;
-use block_chain::block_chain::BlockChain;
-use docker::error_util::*;
-use docker::v2::handlers::blobs::GetBlobsHandle;
-use docker::v2::routes::*;
-use document_store::document_store::DocumentStore;
-use document_store::document_store::IndexSpec;
-use network::swarm::{new as new_swarm, MyBehaviourSwarm};
-use network::transport::{new_tokio_tcp_transport, TcpTokioTransport};
-use node_api::routes::*;
-=======
 use pyrsia::block_chain::*;
 use pyrsia::docker::error_util::*;
 use pyrsia::docker::v2::routes::*;
@@ -55,7 +32,6 @@
 use pyrsia::network::swarm::{self, MyBehaviourSwarm};
 use pyrsia::network::transport::{new_tokio_tcp_transport, TcpTokioTransport};
 use pyrsia::node_api::routes::make_node_routes;
->>>>>>> b8c003f3
 
 use clap::{App, Arg, ArgMatches};
 use futures::StreamExt;
@@ -66,10 +42,6 @@
     Multiaddr, PeerId,
 };
 use log::{debug, error, info};
-<<<<<<< HEAD
-use std::sync::Arc;
-=======
->>>>>>> b8c003f3
 use std::{
     env,
     net::{IpAddr, Ipv4Addr, SocketAddr},
@@ -79,11 +51,6 @@
     io::{self, AsyncBufReadExt},
     sync::{mpsc, Mutex},
 };
-<<<<<<< HEAD
-use tokio::io::{self, AsyncBufReadExt};
-use tokio::sync::{mpsc, Mutex};
-=======
->>>>>>> b8c003f3
 use warp::Filter;
 
 const DEFAULT_PORT: &str = "7878";
@@ -189,11 +156,7 @@
 
     let (addr, server) = warp::serve(
         routes
-<<<<<<< HEAD
-            .and(logging::headers::log_headers())
-=======
             .and(http::log_headers())
->>>>>>> b8c003f3
             .recover(custom_recover)
             .with(warp::log("pyrsia_registry")),
     )

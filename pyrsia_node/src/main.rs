extern crate bytes;
extern crate clap;
extern crate easy_hasher;
extern crate log;
extern crate pretty_env_logger;
extern crate serde;
extern crate tokio;
extern crate uuid;
extern crate warp;
<<<<<<< HEAD
#[macro_use]
extern crate lazy_static;
//modules imports
mod docker;
mod node_manager;
=======

//local module imports
mod artifact_manager;
mod docker;
mod document_store;
mod network;
>>>>>>> e8666b09
mod utils;

use docker::error_util::*;
use docker::v2::handlers::blobs::*;
use docker::v2::handlers::manifests::*;
use document_store::document_store::DocumentStore;
use network::swarm::{new as new_swarm, MyBehaviourSwarm};
use network::transport::{new_tokio_tcp_transport, TcpTokioTransport};

use clap::{App, Arg, ArgMatches};
use futures::StreamExt;
use identity::Keypair;
use libp2p::{
    floodsub::{self, Topic},
    identity,
    swarm::SwarmEvent,
    Multiaddr, PeerId,
};
use log::info;
use std::collections::HashMap;
use std::env;
use std::net::{IpAddr, Ipv4Addr, SocketAddr};
use tokio::io::{self, AsyncBufReadExt};
use warp::Filter;

const DEFAULT_PORT: &str = "7878";

#[tokio::main]
async fn main() {
    pretty_env_logger::init();

    // create the connection to the documentStore.
    let doc_store = DocumentStore::new();
    doc_store.ping();
    // Create a random PeerId
    let id_keys: Keypair = identity::Keypair::generate_ed25519();
    let peer_id: PeerId = PeerId::from(id_keys.public());

    let matches: ArgMatches = App::new("Pyrsia Node")
        .version("0.1.0")
        .author(clap::crate_authors!(", "))
        .about("Application to connect to and participate in the Pyrsia network")
        .arg(
            Arg::with_name("port")
                .short("p")
                .long("port")
                .value_name("PORT")
                .default_value(DEFAULT_PORT)
                .takes_value(true)
                .required(false)
                .multiple(false)
                .help("Sets the port to listen to"),
        )
        .arg(
            Arg::with_name("peer")
                //.short("p")
                .long("peer")
                .takes_value(true)
                .required(false)
                .multiple(false)
                .help("Provide an explicit peerId"),
        )
        .get_matches();

    let transport: TcpTokioTransport = new_tokio_tcp_transport(&id_keys); // Create a tokio-based TCP transport using noise for authenticated
    let floodsub_topic: Topic = floodsub::Topic::new("pyrsia-node-converstation"); // Create a Floodsub topic

    // Create a Swarm to manage peers and events.
    let mut swarm: MyBehaviourSwarm = new_swarm(floodsub_topic.clone(), transport, peer_id)
        .await
        .unwrap();

    // Reach out to another node if specified
    if let Some(to_dial) = matches.value_of("peer") {
        let addr: Multiaddr = to_dial.parse().unwrap();
        swarm.dial_addr(addr).unwrap();
        info!("Dialed {:?}", to_dial)
    }

    // Read full lines from stdin
    let mut stdin = io::BufReader::new(io::stdin()).lines();

    // Listen on all interfaces and whatever port the OS assigns
    swarm
        .listen_on("/ip4/0.0.0.0/tcp/0".parse().unwrap())
        .unwrap();

    let mut address = SocketAddr::new(IpAddr::V4(Ipv4Addr::new(127, 0, 0, 1)), 0);
    if let Some(p) = matches.value_of("port") {
        address.set_port(p.parse::<u16>().unwrap());
    }

    let empty_json = "{}";
    let v2_base = warp::path("v2")
        .and(warp::get())
        .and(warp::path::end())
        .map(move || empty_json)
        .with(warp::reply::with::header(
            "Content-Length",
            empty_json.len(),
        ))
        .with(warp::reply::with::header(
            "Content-Type",
            "application/json",
        ));

    let v2_manifests = warp::path!("v2" / String / "manifests" / String)
        .and(warp::get().or(warp::head()).unify())
        .and_then(handle_get_manifests);
    let v2_manifests_put_docker = warp::path!("v2" / String / "manifests" / String)
        .and(warp::put())
        .and(warp::header::exact(
            "Content-Type",
            "application/vnd.docker.distribution.manifest.v2+json",
        ))
        .and(warp::body::bytes())
        .and_then(handle_put_manifest);

    let v2_blobs = warp::path!("v2" / String / "blobs" / String)
        .and(warp::get().or(warp::head()).unify())
        .and(warp::path::end())
        .and_then(handle_get_blobs);
    let v2_blobs_post = warp::path!("v2" / String / "blobs" / "uploads")
        .and(warp::post())
        .and_then(handle_post_blob);
    let v2_blobs_patch = warp::path!("v2" / String / "blobs" / "uploads" / String)
        .and(warp::patch())
        .and(warp::body::bytes())
        .and_then(handle_patch_blob);
    let v2_blobs_put = warp::path!("v2" / String / "blobs" / "uploads" / String)
        .and(warp::put())
        .and(warp::query::<HashMap<String, String>>())
        .and(warp::body::bytes())
        .and_then(handle_put_blob);

    let routes = warp::any()
        .and(utils::log::log_headers())
        .and(
            v2_base
                .or(v2_manifests)
                .or(v2_manifests_put_docker)
                .or(v2_blobs)
                .or(v2_blobs_post)
                .or(v2_blobs_patch)
                .or(v2_blobs_put),
        )
        .recover(custom_recover)
        .with(warp::log("pyrsia_registry"));
    let (addr, server) = warp::serve(routes).bind_ephemeral(address);
    info!("Pyrsia Docker Node is now running on port {}!", addr.port());

    tokio::task::spawn(server);

    // Kick it off
    loop {
        tokio::select! {
            line = stdin.next_line() => {
                let line = line.unwrap().expect("stdin closed");
                swarm.behaviour_mut().floodsub_mut().publish(floodsub_topic.clone(), line.as_bytes());
            }
            event = swarm.select_next_some() => {
                if let SwarmEvent::NewListenAddr { address, .. } = event {
                    info!("Listening on {:?}", address);
                }
            }
        }
    }
}

#[cfg(test)]
mod tests {
    // Note this useful idiom: importing names from outer (for mod tests) scope.
    //use super::*;
}<|MERGE_RESOLUTION|>--- conflicted
+++ resolved
@@ -7,20 +7,14 @@
 extern crate tokio;
 extern crate uuid;
 extern crate warp;
-<<<<<<< HEAD
 #[macro_use]
 extern crate lazy_static;
-//modules imports
-mod docker;
-mod node_manager;
-=======
-
 //local module imports
 mod artifact_manager;
 mod docker;
 mod document_store;
 mod network;
->>>>>>> e8666b09
+mod node_manager;
 mod utils;
 
 use docker::error_util::*;

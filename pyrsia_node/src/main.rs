--- conflicted
+++ resolved
@@ -37,7 +37,6 @@
 
 use block_chain::block::Block;
 use block_chain::block_chain::BlockChain;
-use block_chain::block_chain::Ledger;
 use docker::error_util::*;
 use document_store::document_store::DocumentStore;
 use document_store::document_store::IndexSpec;
@@ -170,13 +169,10 @@
     info!("Pyrsia Docker Node is now running on port {}!", addr.port());
 
     tokio::spawn(server);
-<<<<<<< HEAD
-    let tx2 = tx.clone();
-=======
     let tx4 = tx.clone();
->>>>>>> dcce4c40
 
     let mut bc = BlockChain::new();
+    bc.genesis();
     // Kick it off
     loop {
         let evt = {
@@ -218,7 +214,7 @@
                     cmd if cmd.starts_with("get_blobs") => {
                         swarm.behaviour_mut().lookup_blob(message).await
                     }
-                    "blocks" => {
+                    "block" => {
                         // assuming the message is a json version of the block
 
                         let block = Block {
@@ -229,7 +225,7 @@
                             data: "".to_string(),
                             nonce: 0,
                         };
-                        bc.add_entry(block);
+                        bc.add_block(block);
                     }
                     _ => info!("message received from peers: {}", message),
                 },

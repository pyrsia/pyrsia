/*
   Copyright 2021 JFrog Ltd

   Licensed under the Apache License, Version 2.0 (the "License");
   you may not use this file except in compliance with the License.
   You may obtain a copy of the License at

       http://www.apache.org/licenses/LICENSE-2.0

   Unless required by applicable law or agreed to in writing, software
   distributed under the License is distributed on an "AS IS" BASIS,
   WITHOUT WARRANTIES OR CONDITIONS OF ANY KIND, either express or implied.
   See the License for the specific language governing permissions and
   limitations under the License.
*/

<<<<<<< HEAD
use log::{debug, info};
use std::collections::HashMap;
use std::fmt;
use std::str;
use serde_json::Value;
use unqlite::{UnQLite, KV};
=======
//! The DocumentStore is capable of storing documents in the form
//! of JSON objects. The DocumentStore is backed by a data store
//! where these documents are persistently written to.
//!
//! A DocumentStore is defined by a name and one or more index
//! specifications. An index specification is defined again by a
//! name and a list of fields that make up the index. Together, this
//! is known as the catalog.
//!
//! To create and persist the catalog, we call [`DocumentStore::create`].
//!
//! A DocumentStore can be get via its name by calling [`DocumentStore::get`].
//!
//! To store a document, use [`DocumentStore::store`]. Fetching a document
//! via an index can be done with [`DocumentStore::fetch`].
//!

use bincode;
use log::{debug, error, info};
use rand::Rng;
use serde::{Deserialize, Serialize};
use serde_json::Value;
use std::collections::HashMap;
use std::fmt;
use std::str;
use unqlite::{Transaction, UnQLite, KV};

/// Defines the sorting order when storing the values associated
/// with an index.
/// Note: This is currently not yet implemented and at the moment,
/// all IndexSpec will default to IndexOrder::Asc.
#[derive(Debug, Deserialize, Serialize, PartialEq)]
pub enum IndexOrder {
    /// Fetching a range of values using the index returns
    /// the lowest value first and the highest value last.
    Asc,
    /// Fetching a range of values using the index returns
    /// the highest value first and the lowest value last.
    Desc,
}
>>>>>>> 78658c04

/// The definition of an index in the document store.
#[derive(Debug, Deserialize, Serialize)]
pub struct IndexSpec {
    pub name: String,
    pub field_names: Vec<String>,
    direction: IndexOrder,
}

/// The document store is able to store and fetch documents
/// with a list of predefined indexes.
#[derive(Debug, Deserialize, Serialize)]
pub struct DocumentStore {
    pub name: String,
    pub indexes: Vec<(u16, IndexSpec)>,
}

/// The DocumentStoreError acts as a wrapper around all types of
/// errors that can occur while working with a document store.
#[derive(Debug)]
pub enum DocumentStoreError {
    /// Errors mapped to [bincode::Error]
    Bincode(bincode::Error),
    /// Errors mapped to [serde_json::Error]
    Json(serde_json::Error),
    /// Errors mapped to [unqlite::Error]
    UnQLite(unqlite::Error),
    /// Custom errors specific to the document store
    Custom(String),
}

const KEYTYPE_CATALOG: u8 = 0b00000001;
const KEYTYPE_DATA: u8 = 0b00000010;
const KEYTYPE_INDEX: u8 = 0b00000011;

// A key that is associated with the metadata of the
// document store. It is identified by [KEYTYPE_CATALOG].
#[derive(Debug, Deserialize, Serialize)]
struct CatalogKey {
    key_type: u8,
}

// A key that is associated with the a document in the
// document store. It is identified by [KEYTYPE_DATA].
#[derive(Debug, Deserialize, Serialize)]
struct DataKey {
    key_type: u8,
    number: u128,
}

// A key that is associated with the a stored index in
// the document store. It is identified by [KEYTYPE_INDEX].
#[derive(Debug, Deserialize, Serialize)]
struct IndexKey {
    key_type: u8,
    index: u16,
    values: Vec<String>,
}

impl IndexSpec {
    /// Creates a new index specification.
    pub fn new<I, T>(name: T, field_names: I) -> IndexSpec
    where
        I: IntoIterator<Item = T>,
        T: Into<String>,
    {
        IndexSpec {
            name: name.into(),
            field_names: field_names.into_iter().map(Into::into).collect(),
            direction: IndexOrder::Asc, // hardcode to Asc until implemented
        }
    }

    // Extracts the index values from the provided JSON object.
    fn get_index_values(
        &self,
        json_document: &Value,
    ) -> Result<Vec<String>, Box<dyn std::error::Error>> {
        let mut values: Vec<String> = vec![];

        for field_name in &self.field_names {
            if let Some(value) = json_document.get(&field_name) {
                if let Some(json_string) = value.as_str() {
                    values.push(json_string.to_string());
                } else {
                    return Err(From::from(DocumentStoreError::Custom(format!(
                        "Document has required index key {}.{}, but is not a JSON string: {}.",
                        self.name, field_name, value
                    ))));
                }
            } else {
                return Err(From::from(DocumentStoreError::Custom(format!(
                    "Document is missing required index key: {}.{}",
                    self.name, field_name
                ))));
            }
        }

        Ok(values)
    }
}

impl fmt::Display for DocumentStoreError {
    fn fmt(&self, f: &mut fmt::Formatter) -> fmt::Result {
        match &*self {
            DocumentStoreError::Bincode(ref err) => write!(f, "Bincode Error: {}", err),
            DocumentStoreError::Json(ref err) => write!(f, "Json Error: {}", err),
            DocumentStoreError::UnQLite(ref err) => write!(f, "UnQLite Error: {}", err),
            DocumentStoreError::Custom(ref message) => {
                write!(f, "DocumentStore Error: {}", message)
            }
        }
    }
}

/// Implementation of the [std::error::Error] trait for the
/// DocumentStoreError.
impl std::error::Error for DocumentStoreError {
    fn source(&self) -> Option<&(dyn std::error::Error + 'static)> {
        match *self {
            DocumentStoreError::Bincode(ref err) => Some(err),
            DocumentStoreError::Json(ref err) => Some(err),
            DocumentStoreError::UnQLite(ref err) => match *err {
                unqlite::Error::Custom(ref cstm) => Some(cstm),
                unqlite::Error::Other(ref other) => Some(other.as_ref()),
            },
            _ => None,
        }
    }
}

impl From<bincode::Error> for DocumentStoreError {
    fn from(err: bincode::Error) -> DocumentStoreError {
        DocumentStoreError::Bincode(err)
    }
}

impl From<serde_json::Error> for DocumentStoreError {
    fn from(err: serde_json::Error) -> DocumentStoreError {
        DocumentStoreError::Json(err)
    }
}

impl From<unqlite::Error> for DocumentStoreError {
    fn from(err: unqlite::Error) -> DocumentStoreError {
        DocumentStoreError::UnQLite(err)
    }
}

impl CatalogKey {
    fn new() -> CatalogKey {
        CatalogKey {
            key_type: KEYTYPE_CATALOG,
        }
    }
}

impl DataKey {
    fn new(number: u128) -> DataKey {
        DataKey {
            key_type: KEYTYPE_DATA,
            number,
        }
    }
}

impl IndexKey {
    fn new(index: u16, values: Vec<String>) -> IndexKey {
        IndexKey {
            key_type: KEYTYPE_INDEX,
            index,
            values,
        }
    }
}

impl DocumentStore {
    // Creates a new DocumentStore
    fn new(
        name: &str,
        indexes: Vec<(u16, IndexSpec)>,
    ) -> Result<DocumentStore, DocumentStoreError> {
        if indexes.is_empty() {
            return Err(DocumentStoreError::Custom(
                "At least one index specification is required when creating a DocumentStore."
                    .to_string(),
            ));
        }

        Ok(DocumentStore {
            name: name.to_string(),
            indexes,
        })
    }

    // ping
    pub fn ping(&self) {
        debug!("DocumentStore is alive");
    }

    fn get_data_store(name: &str) -> UnQLite {
        UnQLite::create(format!("{}.unql", name))
    }

    fn open_data_store(name: &str) -> UnQLite {
        UnQLite::open_mmap(format!("{}.unql", &name))
    }

    /// Creates the persistent data store for a DocumentStore and
    /// initializes it with the provided metadata. The metadata
    /// currently consists of the `name` of the DocumentStore and
    /// a vec of `indexes`.
    ///
    /// # Errors
    ///
    /// Returns [`Err`] if the metadata could not be stored in the
    /// persistent data store.
    ///
    /// # Examples
    ///
    /// ```
    /// # use pyrsia_node::document_store::document_store::{DocumentStore, IndexSpec};
    /// # let tmp_dir = tempfile::tempdir().unwrap();
    /// # let path = tmp_dir.path().join("docs_code_create");
    /// let name = "document_store";
    /// # let name = path.to_str().unwrap();
    /// let doc_store = DocumentStore::create(name, vec![
    ///     IndexSpec::new("index", vec!["field_one", "field_two"])
    /// ]);
    /// assert!(doc_store.is_ok());
    /// ```
    pub fn create(
        name: &str,
        indexes: Vec<IndexSpec>,
    ) -> Result<DocumentStore, Box<dyn std::error::Error>> {
        info!("Creating DataStore for DocumentStore with name {}", name);

        let raw_key = bincode::serialize(&CatalogKey::new())?;

        let mut doc_store_indexes: Vec<(u16, IndexSpec)> = vec![];
        let mut pos = 1;
        for index in indexes {
            doc_store_indexes.push((pos, IndexSpec::new(index.name, index.field_names)));
            pos += 1;
        }

        let doc_store = DocumentStore::new(name, doc_store_indexes)?;
        let raw_doc_store = bincode::serialize(&doc_store)?;

        let data_store = DocumentStore::get_data_store(name);
        data_store
            .kv_store(raw_key, raw_doc_store)
            .map_err(DocumentStoreError::UnQLite)?;

        Ok(doc_store)
    }

    /// Gets a document store that will use the persistent data store
    /// [created](DocumentStore::create) previously.
    ///
    /// # Errors
    ///
    /// Returns [`Err`] if no DocumentStore could be found with the specified `name`.
    ///
    /// # Examples
    ///
    /// ```
    /// # use pyrsia_node::document_store::document_store::DocumentStore;
    /// # let tmp_dir = tempfile::tempdir().unwrap();
    /// # let path = tmp_dir.path().join("docs_code_create");
    /// let name = "document_store";
    /// # let name = path.to_str().unwrap();
    /// if let Ok(doc_store) = DocumentStore::get(name) {
    ///     println!("Found the DocumentStore with name {}", doc_store.name);
    /// }
    /// ```
    pub fn get(name: &str) -> Result<DocumentStore, Box<dyn std::error::Error>> {
        let raw_key = bincode::serialize(&CatalogKey::new())?;

        let data_store = DocumentStore::get_data_store(name);
        let raw_doc_store = data_store
            .kv_fetch(raw_key)
            .map_err(DocumentStoreError::UnQLite)?;
        let doc_store = bincode::deserialize(&raw_doc_store)?;

        Ok(doc_store)
    }

    /// Store the provided JSON document in the DocumentStore. The JSON document
    /// must be a JSON Object. The document will be written together with the
    /// document's index values. Each field for every index that is specified in
    /// the DocumentStore must be present in the document.
    ///
    /// # Errors
    ///
    /// Returns [`Err`] in the following cases:
    ///
    ///  * `document` is not a JSON Object
    ///  * the JSON object doesn't contain all the specified index fields
    ///  * the document or its index values could not be persisted in the data store
    ///
    /// # Examples
    ///
    /// ```
    /// # use pyrsia_node::document_store::document_store::{DocumentStore, IndexSpec};
    /// # use serde_json::json;
    /// # let tmp_dir = tempfile::tempdir().unwrap();
    /// # let path = tmp_dir.path().join("docs_code_store");
    /// let name = "document_store";
    /// # let name = path.to_str().unwrap();
    /// # DocumentStore::create(name, vec![
    /// #    IndexSpec::new("index", vec!["field_one", "field_two"])
    /// # ]);
    /// if let Ok(doc_store) = DocumentStore::get(name) {
    ///     let document = json!({
    ///         "field_one": "foo",
    ///         "field_two": "bar"
    ///     });
    ///     let res = doc_store.store(&document.to_string());
    ///     assert!(res.is_ok());
    /// }
    /// ```
    pub fn store(&self, document: &str) -> Result<(), Box<dyn std::error::Error>> {
        let data_store = DocumentStore::get_data_store(&self.name);

        let json_document = serde_json::from_str::<Value>(&document)?;
        if !json_document.is_object() {
            return Err(From::from(DocumentStoreError::Custom(
                "Provided JSON document must represent a JSON Object".to_string(),
            )));
        }

        data_store.begin().map_err(DocumentStoreError::UnQLite)?;

        match self.store_document(&data_store, document) {
            Ok(raw_data_key) => {
                for index in &self.indexes {
                    if let Err(e) = self.process_index(
                        &data_store,
                        &json_document,
                        &raw_data_key,
                        index.0,
                        &index.1,
                    ) {
                        data_store.rollback().map_err(DocumentStoreError::UnQLite)?;
                        return Err(e);
                    }
                }
            }
            Err(e) => {
                data_store.rollback().map_err(DocumentStoreError::UnQLite)?;
                return Err(e);
            }
        }

        data_store.commit().map_err(DocumentStoreError::UnQLite)?;

        Ok(())
    }

    // Store the provided JSON `document` in the provided data store
    // and return the raw data key that was used as the key that
    // uniquely identifies the document.
    fn store_document(
        &self,
        data_store: &UnQLite,
        document: &str,
    ) -> Result<Vec<u8>, Box<dyn std::error::Error>> {
        let mut rng = rand::thread_rng();

        let mut raw_data_key;
        loop {
            raw_data_key = bincode::serialize(&DataKey::new(rng.gen()))?;
            if !data_store.kv_contains(&raw_data_key) {
                data_store
                    .kv_store(&raw_data_key, document)
                    .map_err(DocumentStoreError::UnQLite)?;
                debug!("Document stored!");
                break;
            }
        }

        Ok(raw_data_key)
    }

    // Process the `index` by parsing the index values from the
    // `json_document` and store these index values in the provided data
    // store.
    fn process_index(
        &self,
        data_store: &UnQLite,
        json_document: &Value,
        raw_data_key: &Vec<u8>,
        index: u16,
        index_spec: &IndexSpec,
    ) -> Result<(), Box<dyn std::error::Error>> {
        let index_values = index_spec.get_index_values(json_document)?;
        self.store_index(data_store, raw_data_key, index, index_values)?;

        Ok(())
    }

    // Store the `raw_data_key` (that points to a document) associated
    // with the `index_values` into the provided data store. The key
    // will be an `IndexKey` that is built from the `index` and
    // `index_values`. The value will be the `raw_data_key` itself.
    fn store_index(
        &self,
        data_store: &UnQLite,
        raw_data_key: &Vec<u8>,
        index: u16,
        index_values: Vec<String>,
    ) -> Result<(), Box<dyn std::error::Error>> {
        let index_key: IndexKey = IndexKey::new(index, index_values);
        let raw_index_key = bincode::serialize(&index_key)?;
        data_store
            .kv_store(&raw_index_key, raw_data_key)
            .map_err(DocumentStoreError::UnQLite)?;

        Ok(())
    }

    /// Fetches a document from the database by searching on the index
    /// with the specified `index_name` and `filter`. The filter is a
    /// map where the keys represent each field name of the specified
    /// index and the values represent the associated values of the keys
    /// in the document to fetch.
    ///
    /// # Examples
    ///
    /// ```
    /// # use pyrsia_node::document_store::document_store::{DocumentStore, IndexSpec};
    /// # use serde_json::json;
    /// # use std::collections::HashMap;
    /// # let tmp_dir = tempfile::tempdir().unwrap();
    /// # let path = tmp_dir.path().join("docs_code_fetch");
    /// let name = "document_store";
    /// # let name = path.to_str().unwrap();
    /// # DocumentStore::create(name, vec![
    /// #    IndexSpec::new("index", vec!["field_one", "field_two"])
    /// # ]);
    /// if let Ok(doc_store) = DocumentStore::get(name) {
    ///     # let document = json!({
    ///     #     "field_one": "foo",
    ///     #     "field_two": "bar"
    ///     # });
    ///     # doc_store.store(&document.to_string()).expect("should have stored");
    ///     let mut filter = HashMap::new();
    ///     filter.insert("field_one", "foo");
    ///     filter.insert("field_two", "bar");
    ///     if let Ok(document) = doc_store.fetch("index", filter) {
    ///         assert!(document.is_some());
    ///     }
    /// }
    /// ```
    pub fn fetch(
        &self,
        index_name: &str,
        filter: HashMap<&str, &str>,
    ) -> Result<Option<String>, Box<dyn std::error::Error>> {
        if let Some(index_to_use) = self.indexes.iter().find(|index| index.1.name == index_name) {
            let mut values: Vec<String> = vec![];
            for field_name in &index_to_use.1.field_names {
                if let Some(value) = filter.get(&field_name as &str) {
                    values.push(value.to_string());
                } else {
                    return Err(From::from(DocumentStoreError::Custom(format!(
                        "Filter is missing value for field {} required by index {}.",
                        field_name, index_name
                    ))));
                }
            }

            let data_store = DocumentStore::open_data_store(&self.name);
            debug!("Opened db with name {}", &self.name);
            let index_key = IndexKey::new(index_to_use.0, values);
            let raw_index_key = bincode::serialize(&index_key)?;
            if let Ok(raw_data_key) = data_store.kv_fetch(raw_index_key) {
                if let Ok(raw_document) = data_store.kv_fetch(&raw_data_key) {
                    debug!("Found raw document: {:?}", raw_document);
                    let document = String::from_utf8(raw_document)?;
                    return Ok(Some(document));
                } else {
                    let data_key: DataKey = bincode::deserialize(&raw_data_key)?;
                    error!(
                        "DocumentStore failed to find Document with key {} on index {}.",
                        data_key.number, index_name
                    );
                }
            }

            return Ok(None);
        } else {
            return Err(From::from(DocumentStoreError::Custom(format!(
                "DocumentStore has no index with given name: {}",
                index_name
            ))));
        }
    }
}

#[cfg(test)]
mod tests {
    use super::*;
    use serde_json::json;
    use test_log::test;

    // Create a database with a name and an empty index list
    #[test]
    fn test_create_without_indexes() {
        let tmp_dir = tempfile::tempdir().unwrap();
        let path = tmp_dir.path().join("test_create_without_indexes");
        let name = path.to_str().unwrap();

        DocumentStore::create(name, vec![]).expect_err("should not have been created");
    }

    // Create a database with a name and two index specifications
    #[test]
    fn test_create_with_indexes() {
        let tmp_dir = tempfile::tempdir().unwrap();
        let path = tmp_dir.path().join("test_create_with_indexes");
        let name = path.to_str().unwrap();
        let index_one = "index_one";
        let index_two = "index_two";
        let field1 = "mostSignificantField";
        let field2 = "leastSignificantField";
        let idx1 = IndexSpec::new(index_one, vec![field1]);
        let idx2 = IndexSpec::new(index_two, vec![field2]);
        let idxs = vec![idx1, idx2];

        DocumentStore::create(name, idxs).expect("should not result in error");

        let doc_store = DocumentStore::get(name).expect("should not result in error");
        assert_eq!(doc_store.indexes[0].1.name, "index_one".to_string());
        assert_eq!(doc_store.indexes[0].1.field_names, vec![field1.to_string()]);
        assert_eq!(doc_store.indexes[0].1.direction, IndexOrder::Asc);
        assert_eq!(doc_store.indexes[1].1.name, "index_two".to_string());
        assert_eq!(doc_store.indexes[1].1.field_names, vec![field2.to_string()]);
        assert_eq!(doc_store.indexes[1].1.direction, IndexOrder::Asc);
    }

    #[test]
    fn test_get_unknown_name() {
        let tmp_dir = tempfile::tempdir().unwrap();
        let path = tmp_dir.path().join("test_get_unknown_name");
        let name = path.to_str().unwrap();

        DocumentStore::get(name).expect_err("should not have been found");
    }

    #[test]
    fn test_store() {
        let tmp_dir = tempfile::tempdir().unwrap();
        let path = tmp_dir.path().join("test_store");
        let name = path.to_str().unwrap();
        let index_one = "index_one";
        let index_two = "index_two";
        let field1 = "mostSignificantField";
        let field2 = "leastSignificantField";
        let i1 = IndexSpec::new(index_one, vec![field1]);
        let i2 = IndexSpec::new(index_two, vec![field2]);
        let idxs = vec![i1, i2];

        DocumentStore::create(name, idxs).expect("should not result in error");

        let doc_store = DocumentStore::get(name).expect("should not result in error");

        let doc = json!({
            "mostSignificantField": "msf1",
            "leastSignificantField": "12"
        });
        doc_store.store(&doc.to_string()).expect("empty value");
    }

    #[test]
    fn test_store_missing_index_field() {
        let tmp_dir = tempfile::tempdir().unwrap();
        let path = tmp_dir.path().join("test_store_invalid_json");
        let name = path.to_str().unwrap();
        DocumentStore::create(name, vec![IndexSpec::new("index", vec!["index_field"])])
            .expect("should not result in error");

        let doc_store = DocumentStore::get(name).expect("should not result in error");

        let doc = json!({
            "mostSignificantField": "msf1",
            "leastSignificantField": "12"
        });
        doc_store
            .store(&doc.to_string())
            .expect_err("should not store with missing index fields.");
    }

    #[test]
    fn test_store_invalid_json() {
        let tmp_dir = tempfile::tempdir().unwrap();
        let path = tmp_dir.path().join("test_store_invalid_json");
        let name = path.to_str().unwrap();
        DocumentStore::create(name, vec![IndexSpec::new("index", vec!["field"])])
            .expect("should not result in error");

        let doc_store = DocumentStore::get(name).expect("should not result in error");

        doc_store
            .store(&String::from("{\"mostSignificantField\":\"value\""))
            .expect_err("should not store invalid json.");
    }

    #[test]
    fn test_store_non_json_object() {
        let tmp_dir = tempfile::tempdir().unwrap();
        let path = tmp_dir.path().join("test_store_non_json_object");
        let name = path.to_str().unwrap();
        DocumentStore::create(name, vec![IndexSpec::new("index", vec!["field"])])
            .expect("should not result in error");

        let doc_store = DocumentStore::get(name).expect("should not result in error");

        doc_store
            .store(&String::from("[{\"mostSignificantField\":\"value\"}]"))
            .expect_err("should not store non json object.");
    }

    #[test]
    fn test_fetch() {
        let tmp_dir = tempfile::tempdir().unwrap();
        let path = tmp_dir.path().join("test_fetch");
        let name = path.to_str().unwrap();
        let index = "index";
        let field = "mostSignificantField";
        let i = IndexSpec::new(index, vec![field]);
        let idxs = vec![i];

        DocumentStore::create(name, idxs).expect("should not result in error");

        let doc_store = DocumentStore::get(name).expect("should not result in error");

        let doc = json!({
            "foo": "bar",
            "mostSignificantField": "msf1"
        });
        doc_store.store(&doc.to_string()).expect("empty value");

        let mut filter = HashMap::new();
        filter.insert("mostSignificantField", "msf1");
        let res: String = doc_store
            .fetch(index, filter)
            .expect("Should have fetched without error.") // expect Ok
            .expect("Should have found a document."); // expect Some
        assert_eq!(doc.to_string(), res);
    }

    #[test]
    fn test_fetch_not_found() {
        let tmp_dir = tempfile::tempdir().unwrap();
        let path = tmp_dir.path().join("test_fetch_not_found");
        let name = path.to_str().unwrap();
        let index = "index";
        let field = "mostSignificantField";
        let i = IndexSpec::new(index, vec![field]);
        let idxs = vec![i];

        DocumentStore::create(name, idxs).expect("should not result in error");

        let doc_store = DocumentStore::get(name).expect("should not result in error");

        let doc = json!({
            "foo": "bar",
            "mostSignificantField": "msf1",
            "leastSignificantField": "12"
        });
        doc_store.store(&doc.to_string()).expect("empty value");

        let mut filter = HashMap::new();
        filter.insert("mostSignificantField", "msf2");
        let res: Option<String> = doc_store
            .fetch(index, filter)
            .expect("Should have fetched without error."); // expect Ok
        assert!(res.is_none());
    }

    #[test]
    fn test_fetch_multiple_indexes() {
        let tmp_dir = tempfile::tempdir().unwrap();
        let path = tmp_dir.path().join("test_fetch_multiple_indexes");
        let name = path.to_str().unwrap();
        let index1 = "index_one";
        let index2 = "index_two";
        DocumentStore::create(
            name,
            vec![
                IndexSpec::new(index1, vec!["index1_field"]),
                IndexSpec::new(index2, vec!["index2_field"]),
            ],
        )
        .expect("should not result in error");

        let doc_store = DocumentStore::get(name).expect("should not result in error");

        let doc = json!({
            "index1_field": "msf1",
            "index2_field": "msf2"
        });
        doc_store
            .store(&doc.to_string())
            .expect("should not store with missing index fields.");

        let mut filter1 = HashMap::new();
        filter1.insert("index1_field", "msf1");
        let mut filter2 = HashMap::new();
        filter2.insert("index2_field", "msf2");
        let res: String = doc_store
            .fetch(index1, filter1)
            .expect("Should have fetched without error.") // expect Ok
            .expect("Should have found a document."); // expect Some
        assert_eq!(doc.to_string(), res);
        let res: String = doc_store
            .fetch(index2, filter2)
            .expect("Should have fetched without error.") // expect Ok
            .expect("Should have found a document."); // expect Some
        assert_eq!(doc.to_string(), res);
    }
}<|MERGE_RESOLUTION|>--- conflicted
+++ resolved
@@ -14,14 +14,6 @@
    limitations under the License.
 */
 
-<<<<<<< HEAD
-use log::{debug, info};
-use std::collections::HashMap;
-use std::fmt;
-use std::str;
-use serde_json::Value;
-use unqlite::{UnQLite, KV};
-=======
 //! The DocumentStore is capable of storing documents in the form
 //! of JSON objects. The DocumentStore is backed by a data store
 //! where these documents are persistently written to.
@@ -62,7 +54,6 @@
     /// the highest value first and the lowest value last.
     Desc,
 }
->>>>>>> 78658c04
 
 /// The definition of an index in the document store.
 #[derive(Debug, Deserialize, Serialize)]

/*
   Copyright 2021 JFrog Ltd

   Licensed under the Apache License, Version 2.0 (the "License");
   you may not use this file except in compliance with the License.
   You may obtain a copy of the License at

       http://www.apache.org/licenses/LICENSE-2.0

   Unless required by applicable law or agreed to in writing, software
   distributed under the License is distributed on an "AS IS" BASIS,
   WITHOUT WARRANTIES OR CONDITIONS OF ANY KIND, either express or implied.
   See the License for the specific language governing permissions and
   limitations under the License.
*/

<<<<<<< HEAD
use log::{debug, info};
use serde_json::{json, Value};
=======
//! The DocumentStore is capable of storing documents in the form
//! of JSON objects. The DocumentStore is backed by a data store
//! where these documents are persistently written to.
//!
//! A DocumentStore is defined by a name and one or more index
//! specifications. An index specification is defined again by a
//! name and a list of fields that make up the index. Together, this
//! is known as the catalog.
//!
//! To create and persist the catalog, we call [`DocumentStore::create`].
//!
//! A DocumentStore can be get via its name by calling [`DocumentStore::get`].
//!
//! To store a document, use [`DocumentStore::store`]. Fetching a document
//! via an index can be done with [`DocumentStore::fetch`].
//!

use bincode;
use log::{debug, error, info};
use rand::Rng;
use serde::{Deserialize, Serialize};
use serde_json::Value;
>>>>>>> 4cc46e34
use std::collections::HashMap;
use std::fmt;
use std::str;
use unqlite::{Transaction, UnQLite, KV};

/// Defines the sorting order when storing the values associated
/// with an index.
/// Note: This is currently not yet implemented and at the moment,
/// all IndexSpec will default to IndexOrder::Asc.
#[derive(Debug, Deserialize, Serialize, PartialEq)]
pub enum IndexOrder {
    /// Fetching a range of values using the index returns
    /// the lowest value first and the highest value last.
    Asc,
    /// Fetching a range of values using the index returns
    /// the highest value first and the lowest value last.
    Desc,
}

/// The definition of an index in the document store.
#[derive(Debug, Deserialize, Serialize)]
pub struct IndexSpec {
    pub name: String,
    pub field_names: Vec<String>,
    direction: IndexOrder,
}

/// The document store is able to store and fetch documents
/// with a list of predefined indexes.
#[derive(Debug, Deserialize, Serialize)]
pub struct DocumentStore {
    pub name: String,
    pub indexes: Vec<(u16, IndexSpec)>,
}

/// The DocumentStoreError acts as a wrapper around all types of
/// errors that can occur while working with a document store.
#[derive(Debug)]
pub enum DocumentStoreError {
    /// Errors mapped to [bincode::Error]
    Bincode(bincode::Error),
    /// Errors mapped to [serde_json::Error]
    Json(serde_json::Error),
    /// Errors mapped to [unqlite::Error]
    UnQLite(unqlite::Error),
    /// Custom errors specific to the document store
    Custom(String),
}

const KEYTYPE_CATALOG: u8 = 0b00000001;
const KEYTYPE_DATA: u8 = 0b00000010;
const KEYTYPE_INDEX: u8 = 0b00000011;

// A key that is associated with the metadata of the
// document store. It is identified by [KEYTYPE_CATALOG].
#[derive(Debug, Deserialize, Serialize)]
struct CatalogKey {
    key_type: u8,
}

// A key that is associated with the a document in the
// document store. It is identified by [KEYTYPE_DATA].
#[derive(Debug, Deserialize, Serialize)]
struct DataKey {
    key_type: u8,
    number: u128,
}

// A key that is associated with the a stored index in
// the document store. It is identified by [KEYTYPE_INDEX].
#[derive(Debug, Deserialize, Serialize)]
struct IndexKey {
    key_type: u8,
    index: u16,
    values: Vec<String>,
}

impl IndexSpec {
    /// Creates a new index specification.
    pub fn new<I, T>(name: T, field_names: I) -> IndexSpec
    where
        I: IntoIterator<Item = T>,
        T: Into<String>,
    {
        IndexSpec {
            name: name.into(),
            field_names: field_names.into_iter().map(Into::into).collect(),
            direction: IndexOrder::Asc, // hardcode to Asc until implemented
        }
    }

    // Extracts the index values from the provided JSON object.
    fn get_index_values(
        &self,
        json_document: &Value,
    ) -> Result<Vec<String>, Box<dyn std::error::Error>> {
        let mut values: Vec<String> = vec![];

        for field_name in &self.field_names {
            if let Some(value) = json_document.get(&field_name) {
                if let Some(json_string) = value.as_str() {
                    values.push(json_string.to_string());
                } else {
                    return Err(From::from(DocumentStoreError::Custom(format!(
                        "Document has required index key {}.{}, but is not a JSON string: {}.",
                        self.name, field_name, value
                    ))));
                }
            } else {
                return Err(From::from(DocumentStoreError::Custom(format!(
                    "Document is missing required index key: {}.{}",
                    self.name, field_name
                ))));
            }
        }

        Ok(values)
    }
}

impl fmt::Display for DocumentStoreError {
    fn fmt(&self, f: &mut fmt::Formatter) -> fmt::Result {
        match &*self {
            DocumentStoreError::Bincode(ref err) => write!(f, "Bincode Error: {}", err),
            DocumentStoreError::Json(ref err) => write!(f, "Json Error: {}", err),
            DocumentStoreError::UnQLite(ref err) => write!(f, "UnQLite Error: {}", err),
            DocumentStoreError::Custom(ref message) => {
                write!(f, "DocumentStore Error: {}", message)
            }
        }
    }
}

/// Implementation of the [std::error::Error] trait for the
/// DocumentStoreError.
impl std::error::Error for DocumentStoreError {
    fn source(&self) -> Option<&(dyn std::error::Error + 'static)> {
        match *self {
            DocumentStoreError::Bincode(ref err) => Some(err),
            DocumentStoreError::Json(ref err) => Some(err),
            DocumentStoreError::UnQLite(ref err) => match *err {
                unqlite::Error::Custom(ref cstm) => Some(cstm),
                unqlite::Error::Other(ref other) => Some(other.as_ref()),
            },
            _ => None,
        }
    }
}

impl From<bincode::Error> for DocumentStoreError {
    fn from(err: bincode::Error) -> DocumentStoreError {
        DocumentStoreError::Bincode(err)
    }
}

impl From<serde_json::Error> for DocumentStoreError {
    fn from(err: serde_json::Error) -> DocumentStoreError {
        DocumentStoreError::Json(err)
    }
}

impl From<unqlite::Error> for DocumentStoreError {
    fn from(err: unqlite::Error) -> DocumentStoreError {
        DocumentStoreError::UnQLite(err)
    }
}

impl CatalogKey {
    fn new() -> CatalogKey {
        CatalogKey {
            key_type: KEYTYPE_CATALOG,
        }
    }
}

impl DataKey {
    fn new(number: u128) -> DataKey {
        DataKey {
            key_type: KEYTYPE_DATA,
            number,
        }
    }
}

impl IndexKey {
    fn new(index: u16, values: Vec<String>) -> IndexKey {
        IndexKey {
            key_type: KEYTYPE_INDEX,
            index,
            values,
        }
    }
}

impl DocumentStore {
    // Creates a new DocumentStore
    fn new(
        name: &str,
        indexes: Vec<(u16, IndexSpec)>,
    ) -> Result<DocumentStore, DocumentStoreError> {
        if indexes.is_empty() {
            return Err(DocumentStoreError::Custom(
                "At least one index specification is required when creating a DocumentStore."
                    .to_string(),
            ));
        }

        Ok(DocumentStore {
            name: name.to_string(),
            indexes,
        })
    }

    // ping
    pub fn ping(&self) {
        debug!("DocumentStore is alive");
    }

    fn get_data_store(name: &str) -> UnQLite {
        UnQLite::create(format!("{}.unql", name))
    }

    fn open_data_store(name: &str) -> UnQLite {
        UnQLite::open_mmap(format!("{}.unql", &name))
    }

    /// Creates the persistent data store for a DocumentStore and
    /// initializes it with the provided metadata. The metadata
    /// currently consists of the `name` of the DocumentStore and
    /// a vec of `indexes`.
    ///
    /// # Errors
    ///
    /// Returns [`Err`] if the metadata could not be stored in the
    /// persistent data store.
    ///
    /// # Examples
    ///
    /// ```
    /// # use pyrsia_node::document_store::document_store::{DocumentStore, IndexSpec};
    /// # let tmp_dir = tempfile::tempdir().unwrap();
    /// # let path = tmp_dir.path().join("docs_code_create");
    /// let name = "document_store";
    /// # let name = path.to_str().unwrap();
    /// let doc_store = DocumentStore::create(name, vec![
    ///     IndexSpec::new("index", vec!["field_one", "field_two"])
    /// ]);
    /// assert!(doc_store.is_ok());
    /// ```
    pub fn create(
        name: &str,
        indexes: Vec<IndexSpec>,
    ) -> Result<DocumentStore, Box<dyn std::error::Error>> {
        info!("Creating DataStore for DocumentStore with name {}", name);

        let raw_key = bincode::serialize(&CatalogKey::new())?;

        let mut doc_store_indexes: Vec<(u16, IndexSpec)> = vec![];
        let mut pos = 1;
        for index in indexes {
            doc_store_indexes.push((pos, IndexSpec::new(index.name, index.field_names)));
            pos += 1;
        }

        let doc_store = DocumentStore::new(name, doc_store_indexes)?;
        let raw_doc_store = bincode::serialize(&doc_store)?;

        let data_store = DocumentStore::get_data_store(name);
        data_store
            .kv_store(raw_key, raw_doc_store)
            .map_err(DocumentStoreError::UnQLite)?;

        Ok(doc_store)
    }

    /// Gets a document store that will use the persistent data store
    /// [created](DocumentStore::create) previously.
    ///
    /// # Errors
    ///
    /// Returns [`Err`] if no DocumentStore could be found with the specified `name`.
    ///
    /// # Examples
    ///
    /// ```
    /// # use pyrsia_node::document_store::document_store::DocumentStore;
    /// # let tmp_dir = tempfile::tempdir().unwrap();
    /// # let path = tmp_dir.path().join("docs_code_create");
    /// let name = "document_store";
    /// # let name = path.to_str().unwrap();
    /// if let Ok(doc_store) = DocumentStore::get(name) {
    ///     println!("Found the DocumentStore with name {}", doc_store.name);
    /// }
    /// ```
    pub fn get(name: &str) -> Result<DocumentStore, Box<dyn std::error::Error>> {
        let raw_key = bincode::serialize(&CatalogKey::new())?;

        let data_store = DocumentStore::get_data_store(name);
        let raw_doc_store = data_store
            .kv_fetch(raw_key)
            .map_err(DocumentStoreError::UnQLite)?;
        let doc_store = bincode::deserialize(&raw_doc_store)?;

        Ok(doc_store)
    }

    /// Store the provided JSON document in the DocumentStore. The JSON document
    /// must be a JSON Object. The document will be written together with the
    /// document's index values. Each field for every index that is specified in
    /// the DocumentStore must be present in the document.
    ///
    /// # Errors
    ///
    /// Returns [`Err`] in the following cases:
    ///
    ///  * `document` is not a JSON Object
    ///  * the JSON object doesn't contain all the specified index fields
    ///  * the document or its index values could not be persisted in the data store
    ///
    /// # Examples
    ///
    /// ```
    /// # use pyrsia_node::document_store::document_store::{DocumentStore, IndexSpec};
    /// # use serde_json::json;
    /// # let tmp_dir = tempfile::tempdir().unwrap();
    /// # let path = tmp_dir.path().join("docs_code_store");
    /// let name = "document_store";
    /// # let name = path.to_str().unwrap();
    /// # DocumentStore::create(name, vec![
    /// #    IndexSpec::new("index", vec!["field_one", "field_two"])
    /// # ]);
    /// if let Ok(doc_store) = DocumentStore::get(name) {
    ///     let document = json!({
    ///         "field_one": "foo",
    ///         "field_two": "bar"
    ///     });
    ///     let res = doc_store.store(&document.to_string());
    ///     assert!(res.is_ok());
    /// }
    /// ```
    pub fn store(&self, document: &str) -> Result<(), Box<dyn std::error::Error>> {
        let data_store = DocumentStore::get_data_store(&self.name);

        let json_document = serde_json::from_str::<Value>(&document)?;
        if !json_document.is_object() {
            return Err(From::from(DocumentStoreError::Custom(
                "Provided JSON document must represent a JSON Object".to_string(),
            )));
        }

        data_store.begin().map_err(DocumentStoreError::UnQLite)?;

        match self.store_document(&data_store, document) {
            Ok(raw_data_key) => {
                for index in &self.indexes {
                    if let Err(e) = self.process_index(
                        &data_store,
                        &json_document,
                        &raw_data_key,
                        index.0,
                        &index.1,
                    ) {
                        data_store.rollback().map_err(DocumentStoreError::UnQLite)?;
                        return Err(e);
                    }
                }
            }
            Err(e) => {
                data_store.rollback().map_err(DocumentStoreError::UnQLite)?;
                return Err(e);
            }
        }

        data_store.commit().map_err(DocumentStoreError::UnQLite)?;

        Ok(())
    }

    // Store the provided JSON `document` in the provided data store
    // and return the raw data key that was used as the key that
    // uniquely identifies the document.
    fn store_document(
        &self,
        data_store: &UnQLite,
        document: &str,
    ) -> Result<Vec<u8>, Box<dyn std::error::Error>> {
        let mut rng = rand::thread_rng();

        let mut raw_data_key;
        loop {
            raw_data_key = bincode::serialize(&DataKey::new(rng.gen()))?;
            if !data_store.kv_contains(&raw_data_key) {
                data_store
                    .kv_store(&raw_data_key, document)
                    .map_err(DocumentStoreError::UnQLite)?;
                debug!("Document stored!");
                break;
            }
        }

        Ok(raw_data_key)
    }

    // Process the `index` by parsing the index values from the
    // `json_document` and store these index values in the provided data
    // store.
    fn process_index(
        &self,
        data_store: &UnQLite,
        json_document: &Value,
        raw_data_key: &Vec<u8>,
        index: u16,
        index_spec: &IndexSpec,
    ) -> Result<(), Box<dyn std::error::Error>> {
        let index_values = index_spec.get_index_values(json_document)?;
        self.store_index(data_store, raw_data_key, index, index_values)?;

        Ok(())
    }

    // Store the `raw_data_key` (that points to a document) associated
    // with the `index_values` into the provided data store. The key
    // will be an `IndexKey` that is built from the `index` and
    // `index_values`. The value will be the `raw_data_key` itself.
    fn store_index(
        &self,
        data_store: &UnQLite,
        raw_data_key: &Vec<u8>,
        index: u16,
        index_values: Vec<String>,
    ) -> Result<(), Box<dyn std::error::Error>> {
        let index_key: IndexKey = IndexKey::new(index, index_values);
        let raw_index_key = bincode::serialize(&index_key)?;
        data_store
            .kv_store(&raw_index_key, raw_data_key)
            .map_err(DocumentStoreError::UnQLite)?;

        Ok(())
    }

    /// Fetches a document from the database by searching on the index
    /// with the specified `index_name` and `filter`. The filter is a
    /// map where the keys represent each field name of the specified
    /// index and the values represent the associated values of the keys
    /// in the document to fetch.
    ///
    /// # Examples
    ///
    /// ```
    /// # use pyrsia_node::document_store::document_store::{DocumentStore, IndexSpec};
    /// # use serde_json::json;
    /// # use std::collections::HashMap;
    /// # let tmp_dir = tempfile::tempdir().unwrap();
    /// # let path = tmp_dir.path().join("docs_code_fetch");
    /// let name = "document_store";
    /// # let name = path.to_str().unwrap();
    /// # DocumentStore::create(name, vec![
    /// #    IndexSpec::new("index", vec!["field_one", "field_two"])
    /// # ]);
    /// if let Ok(doc_store) = DocumentStore::get(name) {
    ///     # let document = json!({
    ///     #     "field_one": "foo",
    ///     #     "field_two": "bar"
    ///     # });
    ///     # doc_store.store(&document.to_string()).expect("should have stored");
    ///     let mut filter = HashMap::new();
    ///     filter.insert("field_one", "foo");
    ///     filter.insert("field_two", "bar");
    ///     if let Ok(document) = doc_store.fetch("index", filter) {
    ///         assert!(document.is_some());
    ///     }
    /// }
    /// ```
    pub fn fetch(
        &self,
        index_name: &str,
        filter: HashMap<&str, &str>,
    ) -> Result<Option<String>, Box<dyn std::error::Error>> {
        if let Some(index_to_use) = self.indexes.iter().find(|index| index.1.name == index_name) {
            let mut values: Vec<String> = vec![];
            for field_name in &index_to_use.1.field_names {
                if let Some(value) = filter.get(&field_name as &str) {
                    values.push(value.to_string());
                } else {
                    return Err(From::from(DocumentStoreError::Custom(format!(
                        "Filter is missing value for field {} required by index {}.",
                        field_name, index_name
                    ))));
                }
            }

            let data_store = DocumentStore::open_data_store(&self.name);
            debug!("Opened db with name {}", &self.name);
            let index_key = IndexKey::new(index_to_use.0, values);
            let raw_index_key = bincode::serialize(&index_key)?;
            if let Ok(raw_data_key) = data_store.kv_fetch(raw_index_key) {
                if let Ok(raw_document) = data_store.kv_fetch(&raw_data_key) {
                    debug!("Found raw document: {:?}", raw_document);
                    let document = String::from_utf8(raw_document)?;
                    return Ok(Some(document));
                } else {
                    let data_key: DataKey = bincode::deserialize(&raw_data_key)?;
                    error!(
                        "DocumentStore failed to find Document with key {} on index {}.",
                        data_key.number, index_name
                    );
                }
            }

            return Ok(None);
        } else {
            return Err(From::from(DocumentStoreError::Custom(format!(
                "DocumentStore has no index with given name: {}",
                index_name
            ))));
        }
    }
}

#[cfg(test)]
mod tests {
    use super::*;
    use serde_json::json;
    use test_log::test;

    // Create a database with a name and an empty index list
    #[test]
    fn test_create_without_indexes() {
        let tmp_dir = tempfile::tempdir().unwrap();
        let path = tmp_dir.path().join("test_create_without_indexes");
        let name = path.to_str().unwrap();

        DocumentStore::create(name, vec![]).expect_err("should not have been created");
    }

    // Create a database with a name and two index specifications
    #[test]
    fn test_create_with_indexes() {
        let tmp_dir = tempfile::tempdir().unwrap();
        let path = tmp_dir.path().join("test_create_with_indexes");
        let name = path.to_str().unwrap();
        let index_one = "index_one";
        let index_two = "index_two";
        let field1 = "mostSignificantField";
        let field2 = "leastSignificantField";
        let idx1 = IndexSpec::new(index_one, vec![field1]);
        let idx2 = IndexSpec::new(index_two, vec![field2]);
        let idxs = vec![idx1, idx2];

        DocumentStore::create(name, idxs).expect("should not result in error");

        let doc_store = DocumentStore::get(name).expect("should not result in error");
        assert_eq!(doc_store.indexes[0].1.name, "index_one".to_string());
        assert_eq!(doc_store.indexes[0].1.field_names, vec![field1.to_string()]);
        assert_eq!(doc_store.indexes[0].1.direction, IndexOrder::Asc);
        assert_eq!(doc_store.indexes[1].1.name, "index_two".to_string());
        assert_eq!(doc_store.indexes[1].1.field_names, vec![field2.to_string()]);
        assert_eq!(doc_store.indexes[1].1.direction, IndexOrder::Asc);
    }

    #[test]
    fn test_get_unknown_name() {
        let tmp_dir = tempfile::tempdir().unwrap();
        let path = tmp_dir.path().join("test_get_unknown_name");
        let name = path.to_str().unwrap();

        DocumentStore::get(name).expect_err("should not have been found");
    }

    #[test]
    fn test_store() {
        let tmp_dir = tempfile::tempdir().unwrap();
        let path = tmp_dir.path().join("test_store");
        let name = path.to_str().unwrap();
        let index_one = "index_one";
        let index_two = "index_two";
        let field1 = "mostSignificantField";
        let field2 = "leastSignificantField";
        let i1 = IndexSpec::new(index_one, vec![field1]);
        let i2 = IndexSpec::new(index_two, vec![field2]);
        let idxs = vec![i1, i2];

        DocumentStore::create(name, idxs).expect("should not result in error");

        let doc_store = DocumentStore::get(name).expect("should not result in error");

        let doc = json!({
            "mostSignificantField": "msf1",
            "leastSignificantField": "12"
        });
        doc_store.store(&doc.to_string()).expect("empty value");
    }

    #[test]
    fn test_store_missing_index_field() {
        let tmp_dir = tempfile::tempdir().unwrap();
        let path = tmp_dir.path().join("test_store_invalid_json");
        let name = path.to_str().unwrap();
        DocumentStore::create(name, vec![IndexSpec::new("index", vec!["index_field"])])
            .expect("should not result in error");

        let doc_store = DocumentStore::get(name).expect("should not result in error");

        let doc = json!({
            "mostSignificantField": "msf1",
            "leastSignificantField": "12"
        });
        doc_store
            .store(&doc.to_string())
            .expect_err("should not store with missing index fields.");
    }

    #[test]
    fn test_store_invalid_json() {
        let tmp_dir = tempfile::tempdir().unwrap();
        let path = tmp_dir.path().join("test_store_invalid_json");
        let name = path.to_str().unwrap();
        DocumentStore::create(name, vec![IndexSpec::new("index", vec!["field"])])
            .expect("should not result in error");

        let doc_store = DocumentStore::get(name).expect("should not result in error");

        doc_store
            .store(&String::from("{\"mostSignificantField\":\"value\""))
            .expect_err("should not store invalid json.");
    }

    #[test]
    fn test_store_non_json_object() {
        let tmp_dir = tempfile::tempdir().unwrap();
        let path = tmp_dir.path().join("test_store_non_json_object");
        let name = path.to_str().unwrap();
        DocumentStore::create(name, vec![IndexSpec::new("index", vec!["field"])])
            .expect("should not result in error");

        let doc_store = DocumentStore::get(name).expect("should not result in error");

        doc_store
            .store(&String::from("[{\"mostSignificantField\":\"value\"}]"))
            .expect_err("should not store non json object.");
    }

    #[test]
    fn test_fetch() {
        let tmp_dir = tempfile::tempdir().unwrap();
        let path = tmp_dir.path().join("test_fetch");
        let name = path.to_str().unwrap();
        let index = "index";
        let field = "mostSignificantField";
        let i = IndexSpec::new(index, vec![field]);
        let idxs = vec![i];

        DocumentStore::create(name, idxs).expect("should not result in error");

        let doc_store = DocumentStore::get(name).expect("should not result in error");

        let doc = json!({
            "foo": "bar",
            "mostSignificantField": "msf1"
        });
        doc_store.store(&doc.to_string()).expect("empty value");

        let mut filter = HashMap::new();
        filter.insert("mostSignificantField", "msf1");
        let res: String = doc_store
            .fetch(index, filter)
            .expect("Should have fetched without error.") // expect Ok
            .expect("Should have found a document."); // expect Some
        assert_eq!(doc.to_string(), res);
    }

    #[test]
    fn test_fetch_not_found() {
        let tmp_dir = tempfile::tempdir().unwrap();
        let path = tmp_dir.path().join("test_fetch_not_found");
        let name = path.to_str().unwrap();
        let index = "index";
        let field = "mostSignificantField";
        let i = IndexSpec::new(index, vec![field]);
        let idxs = vec![i];

        DocumentStore::create(name, idxs).expect("should not result in error");

        let doc_store = DocumentStore::get(name).expect("should not result in error");

        let doc = json!({
            "foo": "bar",
            "mostSignificantField": "msf1",
            "leastSignificantField": "12"
        });
        doc_store.store(&doc.to_string()).expect("empty value");

        let mut filter = HashMap::new();
        filter.insert("mostSignificantField", "msf2");
        let res: Option<String> = doc_store
            .fetch(index, filter)
            .expect("Should have fetched without error."); // expect Ok
        assert!(res.is_none());
    }

    #[test]
    fn test_fetch_multiple_indexes() {
        let tmp_dir = tempfile::tempdir().unwrap();
        let path = tmp_dir.path().join("test_fetch_multiple_indexes");
        let name = path.to_str().unwrap();
        let index1 = "index_one";
        let index2 = "index_two";
        DocumentStore::create(
            name,
            vec![
                IndexSpec::new(index1, vec!["index1_field"]),
                IndexSpec::new(index2, vec!["index2_field"]),
            ],
        )
        .expect("should not result in error");

        let doc_store = DocumentStore::get(name).expect("should not result in error");

        let doc = json!({
            "index1_field": "msf1",
            "index2_field": "msf2"
        });
        doc_store
            .store(&doc.to_string())
            .expect("should not store with missing index fields.");

        let mut filter1 = HashMap::new();
        filter1.insert("index1_field", "msf1");
        let mut filter2 = HashMap::new();
        filter2.insert("index2_field", "msf2");
        let res: String = doc_store
            .fetch(index1, filter1)
            .expect("Should have fetched without error.") // expect Ok
            .expect("Should have found a document."); // expect Some
        assert_eq!(doc.to_string(), res);
        let res: String = doc_store
            .fetch(index2, filter2)
            .expect("Should have fetched without error.") // expect Ok
            .expect("Should have found a document."); // expect Some
        assert_eq!(doc.to_string(), res);
    }
}<|MERGE_RESOLUTION|>--- conflicted
+++ resolved
@@ -14,10 +14,6 @@
    limitations under the License.
 */
 
-<<<<<<< HEAD
-use log::{debug, info};
-use serde_json::{json, Value};
-=======
 //! The DocumentStore is capable of storing documents in the form
 //! of JSON objects. The DocumentStore is backed by a data store
 //! where these documents are persistently written to.
@@ -40,7 +36,6 @@
 use rand::Rng;
 use serde::{Deserialize, Serialize};
 use serde_json::Value;
->>>>>>> 4cc46e34
 use std::collections::HashMap;
 use std::fmt;
 use std::str;

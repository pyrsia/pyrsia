--- conflicted
+++ resolved
@@ -169,8 +169,7 @@
 fn hash_to_binary_representation(hash: &[u8]) -> String {
     hash.iter()
         .map(|c| format!("{:b}", c))
-<<<<<<< HEAD
-        .fold("".to_string(), |cur, nxt| cur + &nxt)
+        .fold("".to_string(), |cur, nxt| format!("{}{}", cur, nxt))
 }
 
 impl Ledger for BlockChain {
@@ -217,8 +216,4 @@
 // }
 
 // Ledger::validate(ledger)
-// ledger.is_validate()
-=======
-        .fold("".to_string(), |cur, nxt| format!("{}{}", cur, nxt))
-}
->>>>>>> b5ef21ff
+// ledger.is_validate()
/*
   Copyright 2021 JFrog Ltd

   Licensed under the Apache License, Version 2.0 (the "License");
   you may not use this file except in compliance with the License.
   You may obtain a copy of the License at

       http://www.apache.org/licenses/LICENSE-2.0

   Unless required by applicable law or agreed to in writing, software
   distributed under the License is distributed on an "AS IS" BASIS,
   WITHOUT WARRANTIES OR CONDITIONS OF ANY KIND, either express or implied.
   See the License for the specific language governing permissions and
   limitations under the License.
*/

<<<<<<< HEAD
=======
pub mod document_store;
>>>>>>> 4cc46e34
pub mod network;<|MERGE_RESOLUTION|>--- conflicted
+++ resolved
@@ -14,8 +14,5 @@
    limitations under the License.
 */
 
-<<<<<<< HEAD
-=======
 pub mod document_store;
->>>>>>> 4cc46e34
 pub mod network;
--- conflicted
+++ resolved
@@ -43,32 +43,15 @@
         .unwrap())
 }
 
-<<<<<<< HEAD
-// replace string with Block
-pub async fn handle_blocks(
-    tx: Sender<String>,
-    rx: Arc<Mutex<Receiver<String>>>,
-) -> Result<impl Reply, Rejection> {
-    match tx.send(String::from("blocks")).await {
-=======
 pub async fn handle_get_status(
     tx: Sender<String>,
     rx: Arc<Mutex<Receiver<String>>>,
 ) -> Result<impl Reply, Rejection> {
     match tx.send(String::from("peers")).await {
->>>>>>> dcce4c40
         Ok(_) => debug!("request for peers sent"),
         Err(_) => error!("failed to send stdin input"),
     }
 
-<<<<<<< HEAD
-    let blocks = rx.lock().await.recv().await.unwrap();
-    println!("Got receive_blocks: {}", blocks);
-    Ok(warp::http::response::Builder::new()
-        .header("Content-Type", "application/octet-stream")
-        .status(StatusCode::OK)
-        .body(blocks)
-=======
     let peers = rx.lock().await.recv().await.unwrap();
     let split = peers.split(',');
     let vec: Vec<&str> = split.collect();
@@ -94,6 +77,5 @@
         .header("Content-Type", "application/json")
         .status(StatusCode::OK)
         .body(ser_status)
->>>>>>> dcce4c40
         .unwrap())
 }
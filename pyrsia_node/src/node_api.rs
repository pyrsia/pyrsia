--- conflicted
+++ resolved
@@ -15,10 +15,7 @@
 */
 
 pub mod handlers;
-<<<<<<< HEAD
+pub mod routes;
 
 use crate::node_manager::handlers::*;
-use crate::node_manager::model::cli::*;
-=======
-pub mod routes;
->>>>>>> 86b70fbd
+use crate::node_manager::model::cli::*;
[package]
name = "pyrsia_node"
authors = ["Joeri Sykora <joeri@sertik.net>", "Elliott Frisch <elliottf@jfrog.com>", "Chris Mc <christopherm@jfrog.com>"]
version = "0.1.0"
edition = "2021"

# See more keys and their definitions at https://doc.rust-lang.org/cargo/reference/manifest.html

[dependencies]
anyhow = "1.0.45"
bincode = "1.3.3"
blake3 = "1.2.0"
bytes = "1.1.0"
<<<<<<< HEAD
chrono = "0.4.19"
=======
chrono = { version="0.4.19", default-features = false, features=["clock", "std"] }
>>>>>>> e77db706
clap = "2.33.0"
ctor = "0.1.21"
defaults = "0.2.0"
easy-hasher = "2.2.1"
env_logger = "0.9.0"
filename = "0.1.1"
futures = "0.3.17"
hex = "0.4.3"
hyper = { version = "0.14", features = ["full"] }
hyper-tls = "0.5.0"
itertools = "0.10.3"
lazy_static = "1.4.0"
#libp2p = "0.42.0"
libp2p = {git = "https://github.com/decentnetwork/rust-libp2p.git", features=["tcp-tokio"]}
log = "0.4.14"
once_cell = "1.5"
pretty_env_logger = "0.4.0"
pyrsia_client_lib = { path = "pyrsia_client_lib" }
rand = "0.8.4"
reqwest = { version = "0.11.6", features = ["blocking", "json"] }
serde = { version = "1.0", features = ["derive"] }
serde_json = "1.0"
sha2 = { version = "0.9.8" }
signed_struct = { path = "pyrsia_client_lib/signed_struct" }
stringreader = "0.1.1"
strum = "0.22.0"
strum_macros = "0.22.0"
tempfile = "3.2.0"
test-log = "0.2.8"
tokio = { version = "1", features = [ "macros", "rt-multi-thread", "io-std" ] }
unqlite = "1.5.0"
uuid = { version = "0.8.2", features = [ "v4" ] }
warp = { version = "0.3.1", default-features = false }
walkdir = "2.3.2"


[dev-dependencies]
env_logger = "*"
test_helpers = { path = "test_helpers" }<|MERGE_RESOLUTION|>--- conflicted
+++ resolved
@@ -11,11 +11,7 @@
 bincode = "1.3.3"
 blake3 = "1.2.0"
 bytes = "1.1.0"
-<<<<<<< HEAD
-chrono = "0.4.19"
-=======
 chrono = { version="0.4.19", default-features = false, features=["clock", "std"] }
->>>>>>> e77db706
 clap = "2.33.0"
 ctor = "0.1.21"
 defaults = "0.2.0"

--- conflicted
+++ resolved
@@ -7,32 +7,11 @@
 # See more keys and their definitions at https://doc.rust-lang.org/cargo/reference/manifest.html
 
 [dependencies]
-<<<<<<< HEAD
 pyrsia = { path = ".." }
 signed_struct = { path = "../src/signed_struct" } # Explict dep for proc-macro, see https://github.com/pyrsia/pyrsia/issues/110
 
 clap = { version = "3.0.0-rc.7", features= ["cargo"] }
-=======
-anyhow = "1.0.45"
-bincode = "1.3.3"
-blake3 = "1.2.0"
-bytes = "1.1.0"
 chrono = { version="0.4.19", default-features = false, features=["clock", "std"] }
-clap = "2.33.0"
-ctor = "0.1.21"
-defaults = "0.2.0"
-easy-hasher = "2.2.1"
-env_logger = "0.9.0"
-filename = "0.1.1"
-futures = "0.3.17"
-hex = "0.4.3"
-hyper = { version = "0.14", features = ["full"] }
-hyper-tls = "0.5.0"
-itertools = "0.10.3"
-lazy_static = "1.4.0"
-#libp2p = "0.42.0"
-libp2p = {git = "https://github.com/decentnetwork/rust-libp2p.git", features=["tcp-tokio"]}
->>>>>>> e77db706
 log = "0.4.14"
 pretty_env_logger = "0.4.0"
 test-log = "0.2.8"

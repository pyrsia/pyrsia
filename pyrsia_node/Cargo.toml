[package]
name = "pyrsia_node"
version = "0.1.0"
edition = "2021"

# See more keys and their definitions at https://doc.rust-lang.org/cargo/reference/manifest.html

[dependencies]
pyrsia = { path = ".." }
signed_struct = { path = "../src/signed_struct" } # Explict dep for proc-macro, see https://github.com/pyrsia/pyrsia/issues/110

clap = { version = "3.0.0-rc.7", features= ["cargo"] }
chrono = { version="0.4.19", default-features = false, features=["clock", "std"] }
<<<<<<< HEAD
clap = "2.33.0"
ctor = "0.1.21"
defaults = "0.2.0"
derive_builder = "0.10.2"
easy-hasher = "2.2.1"
env_logger = "0.9.0"
filename = "0.1.1"
futures = "0.3.17"
hex = "0.4.3"
hyper = { version = "0.14", features = ["full"] }
hyper-tls = "0.5.0"
itertools = "0.10.3"
lazy_static = "1.4.0"
#libp2p = "0.42.0"
libp2p = {git = "https://github.com/decentnetwork/rust-libp2p.git", features=["tcp-tokio"]}
=======
>>>>>>> d6011a35
log = "0.4.14"
pretty_env_logger = "0.4.0"
test-log = "0.2.8"
tokio = { version = "1", features = [ "macros", "rt-multi-thread", "io-std" ] }
warp = { version = "0.3.1", default-features = false }
futures = "0.3.19"
#libp2p = "0.42.0"
libp2p = {git = "https://github.com/libp2p/rust-libp2p.git", rev = "e15dad5f45a9ae804b7a27bd6f885a1b00e0525a", features=["tcp-tokio"]}<|MERGE_RESOLUTION|>--- conflicted
+++ resolved
@@ -11,24 +11,6 @@
 
 clap = { version = "3.0.0-rc.7", features= ["cargo"] }
 chrono = { version="0.4.19", default-features = false, features=["clock", "std"] }
-<<<<<<< HEAD
-clap = "2.33.0"
-ctor = "0.1.21"
-defaults = "0.2.0"
-derive_builder = "0.10.2"
-easy-hasher = "2.2.1"
-env_logger = "0.9.0"
-filename = "0.1.1"
-futures = "0.3.17"
-hex = "0.4.3"
-hyper = { version = "0.14", features = ["full"] }
-hyper-tls = "0.5.0"
-itertools = "0.10.3"
-lazy_static = "1.4.0"
-#libp2p = "0.42.0"
-libp2p = {git = "https://github.com/decentnetwork/rust-libp2p.git", features=["tcp-tokio"]}
-=======
->>>>>>> d6011a35
 log = "0.4.14"
 pretty_env_logger = "0.4.0"
 test-log = "0.2.8"

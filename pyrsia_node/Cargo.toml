[package]
name = "pyrsia_node"
version = "0.1.0"
edition = "2021"

# See more keys and their definitions at https://doc.rust-lang.org/cargo/reference/manifest.html

[dependencies]
<<<<<<< HEAD
anyhow = "1.0.45"
base64 = "0.13.0"
bincode = "1.3.3"
blake3 = "1.2.0"
bytes = "1.1.0"
chrono = { version="0.4.19", default-features = false, features=["clock", "std"] }
clap = "2.33.0"
ctor = "0.1.21"
defaults = "0.2.0"
easy-hasher = "2.2.1"
env_logger = "0.9.0"
error-chain = "0.12.4"
filename = "0.1.1"
futures = "0.3.17"
hex = "0.4.3"
hyper = { version = "0.14", features = ["full"] }
hyper-tls = "0.5.0"
itertools = "0.10.3"
lazy_static = "1.4.0"
#libp2p = "0.42.0"
libp2p = {git = "https://github.com/decentnetwork/rust-libp2p.git", features=["tcp-tokio"]}
=======
pyrsia = { path = ".." }
signed_struct = { path = "../src/signed_struct" } # Explict dep for proc-macro, see https://github.com/pyrsia/pyrsia/issues/110

clap = { version = "3.0.0-rc.7", features= ["cargo"] }
chrono = { version="0.4.19", default-features = false, features=["clock", "std"] }
>>>>>>> d6011a35
log = "0.4.14"
pretty_env_logger = "0.4.0"
<<<<<<< HEAD
pyrsia_client_lib = { path = "pyrsia_client_lib" }
rand = "0.8.4"
reqwest = { version = "0.11.6", features = ["blocking", "json"] }
serde = { version = "1.0", features = ["derive"] }
serde_json = "1.0"
sha2 = { version = "0.9.8" }
signed_struct = { path = "pyrsia_client_lib/signed_struct" }
stringreader = "0.1.1"
strum = "0.22.0"
strum_macros = "0.22.0"
synapse-rpc = "0.1.20"
tempfile = "3.2.0"
test-log = "0.2.8"
tokio = { version = "1", features = [ "macros", "rt-multi-thread", "io-std" ] }
tungstenite = "0.6.0"
unqlite = "1.5.0"
uuid = { version = "0.8.2", features = [ "v4" ] }
url = "2.2.2"
=======
test-log = "0.2.8"
tokio = { version = "1", features = [ "macros", "rt-multi-thread", "io-std" ] }
>>>>>>> d6011a35
warp = { version = "0.3.1", default-features = false }
futures = "0.3.19"
#libp2p = "0.42.0"
libp2p = {git = "https://github.com/libp2p/rust-libp2p.git", rev = "e15dad5f45a9ae804b7a27bd6f885a1b00e0525a", features=["tcp-tokio"]}<|MERGE_RESOLUTION|>--- conflicted
+++ resolved
@@ -6,60 +6,15 @@
 # See more keys and their definitions at https://doc.rust-lang.org/cargo/reference/manifest.html
 
 [dependencies]
-<<<<<<< HEAD
-anyhow = "1.0.45"
-base64 = "0.13.0"
-bincode = "1.3.3"
-blake3 = "1.2.0"
-bytes = "1.1.0"
-chrono = { version="0.4.19", default-features = false, features=["clock", "std"] }
-clap = "2.33.0"
-ctor = "0.1.21"
-defaults = "0.2.0"
-easy-hasher = "2.2.1"
-env_logger = "0.9.0"
-error-chain = "0.12.4"
-filename = "0.1.1"
-futures = "0.3.17"
-hex = "0.4.3"
-hyper = { version = "0.14", features = ["full"] }
-hyper-tls = "0.5.0"
-itertools = "0.10.3"
-lazy_static = "1.4.0"
-#libp2p = "0.42.0"
-libp2p = {git = "https://github.com/decentnetwork/rust-libp2p.git", features=["tcp-tokio"]}
-=======
 pyrsia = { path = ".." }
 signed_struct = { path = "../src/signed_struct" } # Explict dep for proc-macro, see https://github.com/pyrsia/pyrsia/issues/110
 
 clap = { version = "3.0.0-rc.7", features= ["cargo"] }
 chrono = { version="0.4.19", default-features = false, features=["clock", "std"] }
->>>>>>> d6011a35
 log = "0.4.14"
 pretty_env_logger = "0.4.0"
-<<<<<<< HEAD
-pyrsia_client_lib = { path = "pyrsia_client_lib" }
-rand = "0.8.4"
-reqwest = { version = "0.11.6", features = ["blocking", "json"] }
-serde = { version = "1.0", features = ["derive"] }
-serde_json = "1.0"
-sha2 = { version = "0.9.8" }
-signed_struct = { path = "pyrsia_client_lib/signed_struct" }
-stringreader = "0.1.1"
-strum = "0.22.0"
-strum_macros = "0.22.0"
-synapse-rpc = "0.1.20"
-tempfile = "3.2.0"
 test-log = "0.2.8"
 tokio = { version = "1", features = [ "macros", "rt-multi-thread", "io-std" ] }
-tungstenite = "0.6.0"
-unqlite = "1.5.0"
-uuid = { version = "0.8.2", features = [ "v4" ] }
-url = "2.2.2"
-=======
-test-log = "0.2.8"
-tokio = { version = "1", features = [ "macros", "rt-multi-thread", "io-std" ] }
->>>>>>> d6011a35
 warp = { version = "0.3.1", default-features = false }
 futures = "0.3.19"
 #libp2p = "0.42.0"

[package]
name = "pyrsia_cli"
version = "0.1.1"
build = "build.rs"
description = "Decentralized Package Network"
edition = "2021"

[dependencies]
pyrsia = {path=".."}
<<<<<<< HEAD
anyhow = "1.0"
clap = { version = "3.2.17", features= ["cargo"] }
=======
anyhow = "1.0.64"
clap = { version = "3.2.21", features= ["cargo"] }
>>>>>>> 1b79bfcd
confy = "0.4.0"
const_format = "0.2.26"
futures = { version = "0.3.*"}
reqwest = { version = "0.11", features = ["json"] }
serde = { version = "1.0", features = ["derive"] }
tokio = { version = "1", features = [ "full"] }
walkdir = "2.3.2"

[[bin]]
name = "pyrsia"
path = "src/main.rs"

[dev-dependencies]
assay = "0.1.1"

[build-dependencies]
anyhow = "1.0"
vergen = "7.4.0"<|MERGE_RESOLUTION|>--- conflicted
+++ resolved
@@ -7,13 +7,8 @@
 
 [dependencies]
 pyrsia = {path=".."}
-<<<<<<< HEAD
-anyhow = "1.0"
-clap = { version = "3.2.17", features= ["cargo"] }
-=======
 anyhow = "1.0.64"
 clap = { version = "3.2.21", features= ["cargo"] }
->>>>>>> 1b79bfcd
 confy = "0.4.0"
 const_format = "0.2.26"
 futures = { version = "0.3.*"}

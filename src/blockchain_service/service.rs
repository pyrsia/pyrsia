--- conflicted
+++ resolved
@@ -16,10 +16,7 @@
 
 use bincode::{deserialize, serialize};
 use libp2p::identity;
-<<<<<<< HEAD
 use libp2p::PeerId;
-=======
->>>>>>> c54ec0c9
 use log::warn;
 use pyrsia_blockchain_network::blockchain::Blockchain;
 use pyrsia_blockchain_network::error::BlockchainError;
@@ -203,11 +200,7 @@
                 let expected = last_block.header.ordinal + 1;
                 match ordinal.cmp(&expected) {
                     Ordering::Greater => return Err(BlockchainError::LaggingBlockchainData),
-<<<<<<< HEAD
-                    Ordering::Less => warn!("Blockchain Receives a Duplicate Block!"),
-=======
                     Ordering::Less => warn!("Blockchain received a duplicate block!"),
->>>>>>> c54ec0c9
                     Ordering::Equal => self.blockchain.update_block_from_peers(block).await,
                 }
             }
@@ -216,11 +209,7 @@
         Ok(())
     }
 
-<<<<<<< HEAD
-    /// Retrive Blocks form start ordinal number to end ordinal number (including end ordinal number)
-=======
     /// Retrieve Blocks form start ordinal number to end ordinal number (including end ordinal number)
->>>>>>> c54ec0c9
     pub async fn pull_blocks(
         &self,
         start: Ordinal,
@@ -231,7 +220,6 @@
 
     pub async fn query_last_block(&self) -> Option<Block> {
         self.blockchain.last_block()
-<<<<<<< HEAD
     }
 
     pub async fn init_pull_from_others(
@@ -252,8 +240,6 @@
         }
 
         Ok(())
-=======
->>>>>>> c54ec0c9
     }
 }
 

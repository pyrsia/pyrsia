--- conflicted
+++ resolved
@@ -85,24 +85,15 @@
 }
 
 impl BlockchainService {
-<<<<<<< HEAD
-    pub async fn new(
-        keypair: &identity::ed25519::Keypair,
-        p2p_client: Client,
-    ) -> Result<Self, BlockchainError> {
-        let blockchain_path = load_blockchain_path()?;
-
-        Ok(Self {
-            blockchain: Blockchain::new(keypair, blockchain_path).await?,
-            keypair: keypair.to_owned(),
-=======
     pub fn init_first_blockchain_node(
         local_keypair: &identity::ed25519::Keypair,
         blockchain_keypair: &identity::ed25519::Keypair,
         p2p_client: Client,
     ) -> Self {
+        let blockchain_path = load_blockchain_path()?;
+
         Self {
-            blockchain: Blockchain::new(blockchain_keypair),
+            blockchain: Blockchain::new(blockchain_keypair, blockchain_path),
             keypair: local_keypair.to_owned(),
             p2p_client,
         }
@@ -115,9 +106,8 @@
         Self {
             blockchain: Default::default(),
             keypair: local_keypair.to_owned(),
->>>>>>> 8898267d
             p2p_client,
-        })
+        }
     }
 
     /// Add payload to blockchain. It will be called by other services (e.g. transparent logging service)
@@ -288,13 +278,9 @@
             local_peer_id,
         };
 
-<<<<<<< HEAD
-        BlockchainService::new(&ed25519_keypair, client)
+        BlockchainService::init_first_blockchain_node(&ed25519_keypair, &ed25519_keypair, client)
             .await
             .expect("BlockchainService should be created.")
-=======
-        BlockchainService::init_first_blockchain_node(&ed25519_keypair, &ed25519_keypair, client)
->>>>>>> 8898267d
     }
 
     #[tokio::test(flavor = "multi_thread")]
@@ -334,10 +320,6 @@
     }
 
     #[tokio::test(flavor = "multi_thread")]
-<<<<<<< HEAD
-    async fn test_notify_blockchain() {
-        let mut blockchain_service = create_blockchain_service().await;
-=======
     async fn test_init_first_blockchain_node() -> Result<(), String> {
         let (sender, _) = mpsc::channel(1);
         let ed25519_keypair = identity::ed25519::Keypair::generate();
@@ -441,9 +423,8 @@
     }
 
     #[tokio::test(flavor = "multi_thread")]
-    async fn test_notify_blockchain() -> Result<(), String> {
-        let mut blockchain_service = create_blockchain_service();
->>>>>>> 8898267d
+    async fn test_notify_blockchain() {
+        let mut blockchain_service = create_blockchain_service().await;
 
         let block = Box::new(Block::new(
             HashDigest::new(b""),

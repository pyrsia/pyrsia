/*
   Copyright 2021 JFrog Ltd

   Licensed under the Apache License, Version 2.0 (the "License");
   you may not use this file except in compliance with the License.
   You may obtain a copy of the License at

       http://www.apache.org/licenses/LICENSE-2.0

   Unless required by applicable law or agreed to in writing, software
   distributed under the License is distributed on an "AS IS" BASIS,
   WITHOUT WARRANTIES OR CONDITIONS OF ANY KIND, either express or implied.
   See the License for the specific language governing permissions and
   limitations under the License.
*/

use libp2p::identity;
use pyrsia_blockchain_network::blockchain::Blockchain;
use pyrsia_blockchain_network::error::BlockchainError;
use pyrsia_blockchain_network::structures::block::Block;
use pyrsia_blockchain_network::structures::header::Ordinal;
use std::fmt::{self, Debug, Formatter};

use crate::network::client::Client;

#[derive(Copy, Clone, Debug, Eq, PartialEq)]
#[repr(u8)]
pub enum BlockchainCommand {
    Broadcast =1,
    PushFromPeer =2 ,
    PullFromPeer =3,
    QueryHighestBlockOrdinal =4,
}

impl TryFrom<u8> for BlockchainCommand {
    type Error = &'static BlockchainError;

    fn try_from(value: u8) -> Result<Self, Self::Error> {
        match value {
            1u8 => Ok(Self::Broadcast),
            2u8 => Ok(Self::PushFromPeer),
            3u8 => Ok(Self::PullFromPeer),
            4u8 => Ok(Self::QueryHighestBlockOrdinal),
            _ =>Err(&BlockchainError::InvalidBlockchainCmd)
        }
    }
}


pub struct BlockchainService {
    pub blockchain: Blockchain,
    pub p2p_client: Client,
}

impl Debug for BlockchainService {
    fn fmt(&self, f: &mut Formatter<'_>) -> fmt::Result {
        f.debug_struct("BlockchainService")
            .field("blockchain", &self.blockchain)
            .field("p2p_client", &self.p2p_client)
            .finish()
    }
}

impl BlockchainService {
    pub fn new(keypair: &identity::ed25519::Keypair, p2p_client: Client) -> Self {
        Self {
            blockchain: Blockchain::new(keypair),
            p2p_client,
        }
    }

    /// Add payload to blockchain. It will be called by other services (e.g. transparent logging service)
    pub async fn add_payload(&mut self, payload: Vec<u8>, local_key: &identity::Keypair) ->Result<(), BlockchainError> {
        let _ = self.blockchain.add_block(payload, local_key).await;
        self.broadcast_blockchain(Box::new(self.blockchain.last_block().unwrap()))
            .await?;
        Ok(())
    }

    /// Notify other nodes to add a new block.
    async fn broadcast_blockchain(&mut self, block: Box<Block>) ->Result<(), BlockchainError> {
        let peer_list = self.p2p_client.list_peers().await?;
        let cmd = BlockchainCommand::Broadcast as u8;
        let block_ordinal = block.header.ordinal as u128;

        let mut buf:Vec<u8> = vec![];

        buf.push(cmd);
        buf.append(&mut bincode::serialize(&block_ordinal).unwrap());
        buf.append(&mut bincode::serialize(&block).unwrap());

        for peer_id in peer_list.iter() {
            self.p2p_client.request_blockchain(peer_id, buf.clone()).await?;
        }

        Ok(())
    }

    /// Add a new block to local blockchain.
    pub async fn add_block(&mut self, ordinal: Ordinal, block: Box<Block>) {
        let last_block = self.blockchain.last_block();

        match last_block {
            None => {
                if ordinal == 0 {
                    self.blockchain.update_block_from_peers(block).await;
                }
            }

            Some(last_block) => {
                if ordinal == last_block.header.ordinal + 1 {
                    self.blockchain.update_block_from_peers(block).await;
                }
            }
        }
    }
}

#[cfg(test)]
#[cfg(not(tarpaulin_include))]
mod tests {
    use super::*;
    use pyrsia_blockchain_network::crypto::hash_algorithm::HashDigest;
    use tokio::sync::mpsc;

    #[tokio::test(flavor = "multi_thread")]
    async fn test_add_payload() -> Result<(), String> {
        let (sender, _) = mpsc::channel(1);
        let keypair = identity::ed25519::Keypair::generate();
        let local_peer_id = identity::PublicKey::Ed25519(keypair.public()).to_peer_id();
        let client = Client {
            sender,
            local_peer_id,
        };

        let mut blockchain_service = BlockchainService::new(&keypair, client);
        let payload = vec![];

<<<<<<< HEAD
        assert!(blockchain_service.add_payload(payload, &identity::Keypair::Ed25519(keypair)).await.is_ok());
=======
        blockchain_service
            .add_payload(payload, &identity::Keypair::Ed25519(keypair))
            .await;

        assert!(blockchain_service.blockchain.last_block().is_some());

>>>>>>> b9d245c4
        Ok(())
    }

    #[tokio::test(flavor = "multi_thread")]
    async fn test_add_block() -> Result<(), String> {
        let (sender, _) = mpsc::channel(1);
        let keypair = identity::ed25519::Keypair::generate();
        let local_peer_id = identity::PublicKey::Ed25519(keypair.public()).to_peer_id();
        let client = Client {
            sender,
            local_peer_id,
        };

        let mut blockchain_service = BlockchainService::new(&keypair, client);

        let last_block = blockchain_service.blockchain.last_block().unwrap();

        let block = Block::new(last_block.header.hash(), 1, vec![], &keypair);
        blockchain_service
            .add_block(1, Box::new(block.clone()))
            .await;

        let last_block = blockchain_service.blockchain.last_block().unwrap();
        assert_eq!(last_block, block);

        Ok(())
    }

    #[tokio::test(flavor = "multi_thread")]
    async fn test_notify_blockchain() -> Result<(), String> {
        let (sender, _) = mpsc::channel(1);
        let keypair = identity::ed25519::Keypair::generate();
        let local_peer_id = identity::PublicKey::Ed25519(keypair.public()).to_peer_id();
        let client = Client {
            sender,
            local_peer_id,
        };

        let mut blockchain_service = BlockchainService::new(&keypair, client);

        let block = Box::new(Block::new(HashDigest::new(b""), 1, vec![], &keypair));
<<<<<<< HEAD

        assert!(blockchain_service.broadcast_blockchain(block).await.is_ok());
=======
        blockchain_service.notify_block_update(block).await;
>>>>>>> b9d245c4

        Ok(())
    }

    #[test]
    fn test_debug() -> Result<(), String> {
        let (sender, _) = mpsc::channel(1);
        let keypair = identity::ed25519::Keypair::generate();
        let local_peer_id = identity::PublicKey::Ed25519(keypair.public()).to_peer_id();
        let client = Client {
            sender,
            local_peer_id,
        };

        let blockchain_service = BlockchainService::new(&keypair, client);

        assert_ne!(
            format!("This is blockchain service {blockchain_service:?}"),
            "This is blockchain service"
        );
        Ok(())
    }

    #[test]
    fn test_blochchain_command_convert_to_u8() -> Result<(), String> {
        assert_eq!(1u8, BlockchainCommand::Broadcast as u8);

        assert_eq!(2u8, BlockchainCommand::PushFromPeer as u8);
  
        assert_eq!(3u8, BlockchainCommand::PullFromPeer as u8);
  
        assert_eq!(4u8, BlockchainCommand::QueryHighestBlockOrdinal as u8);
        
        Ok(())
    }

    #[test]
    fn test_blochchain_command_convert_from_u8() -> Result<(), String> {
        
        assert_eq!(BlockchainCommand::try_from(1u8).unwrap(), BlockchainCommand::Broadcast);
        
        assert_eq!(BlockchainCommand::try_from(2u8).unwrap(), BlockchainCommand::PushFromPeer);

        assert_eq!(BlockchainCommand::try_from(3u8).unwrap(), BlockchainCommand::PullFromPeer);

        assert_eq!(BlockchainCommand::try_from(4u8).unwrap(), BlockchainCommand::QueryHighestBlockOrdinal);

        assert!(BlockchainCommand::try_from(47u8).is_err());

        Ok(())
    }
}<|MERGE_RESOLUTION|>--- conflicted
+++ resolved
@@ -136,16 +136,12 @@
         let mut blockchain_service = BlockchainService::new(&keypair, client);
         let payload = vec![];
 
-<<<<<<< HEAD
-        assert!(blockchain_service.add_payload(payload, &identity::Keypair::Ed25519(keypair)).await.is_ok());
-=======
         blockchain_service
             .add_payload(payload, &identity::Keypair::Ed25519(keypair))
             .await;
 
         assert!(blockchain_service.blockchain.last_block().is_some());
 
->>>>>>> b9d245c4
         Ok(())
     }
 
@@ -187,12 +183,8 @@
         let mut blockchain_service = BlockchainService::new(&keypair, client);
 
         let block = Box::new(Block::new(HashDigest::new(b""), 1, vec![], &keypair));
-<<<<<<< HEAD
 
         assert!(blockchain_service.broadcast_blockchain(block).await.is_ok());
-=======
-        blockchain_service.notify_block_update(block).await;
->>>>>>> b9d245c4
 
         Ok(())
     }

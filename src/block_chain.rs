/*
   Copyright 2021 JFrog Ltd

   Licensed under the Apache License, Version 2.0 (the "License");
   you may not use this file except in compliance with the License.
   You may obtain a copy of the License at

       http://www.apache.org/licenses/LICENSE-2.0

   Unless required by applicable law or agreed to in writing, software
   distributed under the License is distributed on an "AS IS" BASIS,
   WITHOUT WARRANTIES OR CONDITIONS OF ANY KIND, either express or implied.
   See the License for the specific language governing permissions and
   limitations under the License.
*/

pub mod api_handlers;
pub mod block;
<<<<<<< HEAD
pub mod block_chain;
pub mod header;
=======
#[allow(clippy::module_inception)]
pub mod block_chain;
>>>>>>> 0168b219
<|MERGE_RESOLUTION|>--- conflicted
+++ resolved
@@ -16,10 +16,6 @@
 
 pub mod api_handlers;
 pub mod block;
-<<<<<<< HEAD
-pub mod block_chain;
-pub mod header;
-=======
 #[allow(clippy::module_inception)]
 pub mod block_chain;
->>>>>>> 0168b219
+pub mod header;
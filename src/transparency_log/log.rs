--- conflicted
+++ resolved
@@ -17,9 +17,10 @@
 use crate::artifact_service::service::PackageType;
 use libp2p::PeerId;
 use log::debug;
-use rusqlite::{Connection, Error};
+use rusqlite::Connection;
 use serde::{Deserialize, Serialize};
 use std::fs;
+use std::io;
 use std::path::{Path, PathBuf};
 use std::str::FromStr;
 use std::time::{SystemTime, UNIX_EPOCH};
@@ -44,22 +45,18 @@
         invalid_hash: String,
         actual_hash: String,
     },
-    #[error("Invalid JSON Payload: {json_error}")]
-    InvalidPayload { json_error: String },
     #[error("Failure while accessing underlying storage: {0}")]
     StorageFailure(String),
 }
 
-impl From<serde_json::Error> for TransparencyLogError {
-    fn from(err: serde_json::Error) -> TransparencyLogError {
-        TransparencyLogError::InvalidPayload {
-            json_error: err.to_string(),
-        }
-    }
-}
-
 impl From<io::Error> for TransparencyLogError {
     fn from(err: io::Error) -> TransparencyLogError {
+        TransparencyLogError::StorageFailure(err.to_string())
+    }
+}
+
+impl From<rusqlite::Error> for TransparencyLogError {
+    fn from(err: rusqlite::Error) -> TransparencyLogError {
         TransparencyLogError::StorageFailure(err.to_string())
     }
 }
@@ -73,6 +70,7 @@
 
 #[derive(Debug, Deserialize, Serialize)]
 pub struct Transaction {
+    id: String,
     package_type: PackageType,
     package_type_id: String,
     pub hash: String,
@@ -88,10 +86,6 @@
 
 pub struct TransparencyLog {
     storage_path: PathBuf,
-<<<<<<< HEAD
-    transactions: HashMap<String, String>,
-=======
->>>>>>> f17609be
 }
 
 impl TransparencyLog {
@@ -100,10 +94,6 @@
         absolute_path.push("transparency_log");
         Ok(TransparencyLog {
             storage_path: absolute_path,
-<<<<<<< HEAD
-            transactions: HashMap::new(),
-=======
->>>>>>> f17609be
         })
     }
 
@@ -121,9 +111,10 @@
         _sender: oneshot::Sender<Result<Transaction, TransparencyLogError>>,
     ) -> Result<(), TransparencyLogError> {
         let transaction = Transaction {
+            id: add_artifact_request.package_type_id.to_string(),
             package_type: add_artifact_request.package_type,
             package_type_id: add_artifact_request.package_type_id.to_string(),
-            hash: add_artifact_request.hash.to_string(),
+            hash: add_artifact_request.hash,
             timestamp: SystemTime::now()
                 .duration_since(UNIX_EPOCH)
                 .unwrap()
@@ -131,23 +122,11 @@
             operation: Operation::AddArtifact,
         };
 
-<<<<<<< HEAD
-        let json_transaction = self.write_transaction(&transaction)?;
-        self.transactions.insert(
-            format!(
-                "{}::{}",
-                add_artifact_request.package_type, add_artifact_request.package_type_id
-            ),
-            json_transaction,
-        );
-=======
-        self.write_payload(&payload)?;
->>>>>>> f17609be
+        self.write_transaction(&transaction)?;
 
         Ok(())
     }
 
-<<<<<<< HEAD
     pub fn remove_artifact(
         &mut self,
         _package_type: &PackageType,
@@ -161,88 +140,22 @@
         package_type: &PackageType,
         package_type_id: &str,
     ) -> Result<Transaction, TransparencyLogError> {
-        if let Some(json_transaction) = self
-            .transactions
-            .get(&format!("{}::{}", package_type, package_type_id))
-        {
-            let transaction: Transaction = serde_json::from_str(json_transaction)?;
-            Ok(transaction)
-        } else {
-            Err(TransparencyLogError::NotFound {
-                package_type: *package_type,
-                package_type_id: package_type_id.to_string(),
-            })
-        }
+        self.read_transaction(package_type, package_type_id)
     }
 
     pub fn search_transactions(&self) -> Result<Vec<Transaction>, TransparencyLogError> {
         Ok(vec![])
     }
 
-    fn write_transaction(&self, transaction: &Transaction) -> Result<String, TransparencyLogError> {
+    fn open_db(&self) -> Result<Connection, TransparencyLogError> {
         fs::create_dir_all(&self.storage_path)?;
-        let transaction_filename = format!(
-            "{}/{}.log",
-            self.storage_path.to_str().unwrap(),
-            str::replace(&transaction.package_type_id, "/", "_")
-        );
-        debug!("Storing transaction at: {:?}", transaction_filename);
-        match fs::File::options()
-            .write(true)
-            .create_new(true)
-            .open(&transaction_filename)
-        {
-            Ok(mut transaction_file) => {
-                let json_transaction = serde_json::to_string(transaction)?;
-                transaction_file.write_all(json_transaction.as_bytes())?;
-                Ok(json_transaction)
-            }
-            Err(e) => match e.kind() {
-                io::ErrorKind::AlreadyExists => Err(TransparencyLogError::DuplicateId {
-                    package_type: transaction.package_type,
-                    package_type_id: transaction.package_type_id.clone(),
-                }),
-                _ => Err(e.into()),
-            },
-=======
-    pub fn verify_artifact(&mut self, id: &str, hash: &str) -> Result<(), TransparencyLogError> {
-        match self.read_payload_db(id) {
-            Ok(payload) => {
-                if payload.hash == hash {
-                    Ok(())
-                } else {
-                    Err(TransparencyLogError::InvalidHash {
-                        id: String::from(id),
-                        invalid_hash: String::from(hash),
-                        actual_hash: payload.hash,
-                    })
-                }
-            }
-            Err(err) => {
-                debug!("Error verifying artifact {:?}", err);
-                Err(TransparencyLogError::NotFound {
-                    id: String::from(id),
-                })
-            }
-        }
-    }
-
-    pub fn get_artifact(&mut self, namespace_specific_id: &str) -> anyhow::Result<String> {
-        match self.read_payload_db(namespace_specific_id) {
-            Ok(payload) => Ok(String::from(&payload.hash)),
-            Err(_) => {
-                anyhow::bail!("No payload found with specified ID")
-            }
-        }
-    }
-
-    fn open_db(&self) -> anyhow::Result<Connection> {
-        fs::create_dir_all(&self.storage_path)?;
-        let payload_storage_path = self.storage_path.to_str().unwrap();
-        let conn = Connection::open(payload_storage_path.to_owned() + "/transparency_log.db")?;
+        let db_storage_path = self.storage_path.to_str().unwrap();
+        let conn = Connection::open(db_storage_path.to_owned() + "/transparency_log.db")?;
         match conn.execute(
-            "CREATE TABLE IF NOT EXISTS payload (
+            "CREATE TABLE IF NOT EXISTS tl_transaction (
                 id TEXT PRIMARY KEY,
+                package_type TEXT,
+                package_type_id TEXT,
                 hash TEXT NOT NULL,
                 timestamp INTEGER,
                 operation TEXT NOT NULL
@@ -257,58 +170,76 @@
         }
     }
 
-    fn write_payload(&self, payload: &Payload) -> anyhow::Result<()> {
+    fn write_transaction(&self, transaction: &Transaction) -> Result<(), TransparencyLogError> {
         let conn = self.open_db()?;
 
-        let payload_to_db = payload.clone();
         match conn.execute(
-            "INSERT INTO payload (id, hash, timestamp, operation) values (?1, ?2, ?3, ?4)",
+            "INSERT INTO tl_transaction (id, package_type, package_type_id, hash, timestamp, operation) VALUES (?1, ?2, ?3, ?4, ?5, ?6)",
             [
-                payload_to_db.id,
-                payload_to_db.hash,
-                payload_to_db.timestamp.to_string(),
-                payload_to_db.operation.to_string(),
+                transaction.id.to_string(),
+                transaction.package_type.to_string(),
+                transaction.package_type_id.to_string(),
+                transaction.hash.to_string(),
+                transaction.timestamp.to_string(),
+                transaction.operation.to_string(),
             ],
         ) {
             Ok(_) => {
                 debug!(
-                    "Payload inserted into transparency log with id: {}",
-                    payload.id
+                    "Transaction inserted into transparency log with id: {}",
+                    transaction.id
                 );
                 Ok(())
             }
-            Err(Error::SqliteFailure(sqlite_error, ref _sqlite_options))
+            Err(rusqlite::Error::SqliteFailure(sqlite_error, ref _sqlite_options))
                 if sqlite_error.extended_code == rusqlite::ffi::SQLITE_CONSTRAINT_PRIMARYKEY =>
             {
                 Err(TransparencyLogError::DuplicateId {
-                    id: payload.id.clone(),
-                }
-                .into())
+                    package_type: transaction.package_type,
+                    package_type_id: transaction.package_type_id.clone(),
+                })
             }
             Err(err) => Err(err.into()),
         }
     }
 
-    fn read_payload_db(&self, id: &str) -> anyhow::Result<Payload> {
+    fn read_transaction(
+        &self,
+        package_type: &PackageType,
+        package_type_id: &str,
+    ) -> Result<Transaction, TransparencyLogError> {
         let conn = self.open_db()?;
 
-        let mut stmt = conn.prepare("SELECT * FROM payload WHERE id=:id;")?;
-        let mut payload_records = stmt.query_map(&[(":id", id)], |row| {
-            Ok(Payload {
-                id: row.get(0)?,
-                hash: row.get(1)?,
-                timestamp: row.get(2)?,
-                operation: {
-                    let op: String = row.get(3)?;
-                    Operation::from_str(&op).unwrap()
-                },
-            })
-        })?;
-
-        match payload_records.next() {
-            Some(Ok(record)) => Ok(record),
-            _ => Err(TransparencyLogError::NotFound { id: id.to_string() }.into()),
->>>>>>> f17609be
+        let mut stmt = conn.prepare("SELECT * FROM tl_transaction WHERE package_type = :package_type AND package_type_id = :package_type_id;")?;
+        let mut transaction_records = stmt.query_map(
+            &[
+                (":package_type", &*package_type.to_string()),
+                (":package_type_id", package_type_id),
+            ],
+            |row| {
+                Ok(Transaction {
+                    id: row.get(0)?,
+                    package_type: {
+                        let pt: String = row.get(1)?;
+                        PackageType::from_str(&pt).unwrap()
+                    },
+                    package_type_id: row.get(2)?,
+                    hash: row.get(3)?,
+                    timestamp: row.get(4)?,
+                    operation: {
+                        let op: String = row.get(5)?;
+                        Operation::from_str(&op).unwrap()
+                    },
+                })
+            },
+        )?;
+
+        match transaction_records.next() {
+            Some(Ok(transaction)) => Ok(transaction),
+            _ => Err(TransparencyLogError::NotFound {
+                package_type: *package_type,
+                package_type_id: package_type_id.to_string(),
+            }),
         }
     }
 }
@@ -320,12 +251,14 @@
 
     #[test]
     fn create_transaction_log() {
+        let id = "id";
         let package_type = PackageType::Docker;
         let package_type_id = "package_type_id";
         let hash = "hash";
         let timestamp = 1234567890;
         let operation = Operation::AddArtifact;
         let transaction = Transaction {
+            id: id.to_string(),
             package_type: package_type.clone(),
             package_type_id: package_type_id.to_string(),
             hash: hash.to_string(),
@@ -333,6 +266,7 @@
             operation: Operation::AddArtifact,
         };
 
+        assert_eq!(transaction.id, id);
         assert_eq!(transaction.package_type, package_type);
         assert_eq!(transaction.package_type_id, package_type_id);
         assert_eq!(transaction.hash, hash);
@@ -341,9 +275,6 @@
     }
 
     #[test]
-<<<<<<< HEAD
-    fn test_new_transparency_log_has_empty_logs() {
-=======
     fn test_open_db() {
         let tmp_dir = test_util::tests::setup();
 
@@ -361,49 +292,50 @@
     }
 
     #[test]
-    fn test_write_payload() {
->>>>>>> f17609be
+    fn test_write_transaction() {
         let tmp_dir = test_util::tests::setup();
 
         let log = TransparencyLog::new(&tmp_dir).unwrap();
 
-<<<<<<< HEAD
-        assert_eq!(log.transactions.len(), 0);
-=======
-        let payload = Payload {
+        let transaction = Transaction {
             id: String::from("id"),
+            package_type: PackageType::Maven2,
+            package_type_id: String::from("package_type_id"),
             hash: String::from("hash"),
             timestamp: 1234567890,
             operation: Operation::AddArtifact,
         };
 
-        let result = log.write_payload(&payload);
+        let result = log.write_transaction(&transaction);
         assert!(result.is_ok());
 
         test_util::tests::teardown(tmp_dir);
     }
 
     #[test]
-    fn test_write_twice_payload_error() {
+    fn test_write_twice_transaction_error() {
         let tmp_dir = test_util::tests::setup();
 
         let log = TransparencyLog::new(&tmp_dir).unwrap();
 
-        let payload = Payload {
+        let transaction = Transaction {
             id: String::from("id"),
+            package_type: PackageType::Maven2,
+            package_type_id: String::from("package_type_id"),
             hash: String::from("hash"),
             timestamp: 1234567890,
             operation: Operation::AddArtifact,
         };
 
-        let mut result = log.write_payload(&payload);
+        let mut result = log.write_transaction(&transaction);
         assert!(result.is_ok());
-        result = log.write_payload(&payload);
+        result = log.write_transaction(&transaction);
         assert!(result.is_err());
         assert_eq!(
             result.err().unwrap().to_string(),
             TransparencyLogError::DuplicateId {
-                id: String::from("id")
+                package_type: PackageType::Maven2,
+                package_type_id: String::from("package_type_id"),
             }
             .to_string()
         );
@@ -412,53 +344,57 @@
     }
 
     #[test]
-    fn test_read_payload() {
+    fn test_read_transaction() {
         let tmp_dir = test_util::tests::setup();
 
         let log = TransparencyLog::new(&tmp_dir).unwrap();
 
-        let payload = Payload {
+        let transaction = Transaction {
             id: String::from("id"),
+            package_type: PackageType::Maven2,
+            package_type_id: String::from("package_type_id"),
             hash: String::from("hash"),
             timestamp: 1234567890,
             operation: Operation::AddArtifact,
         };
 
-        let result_write = log.write_payload(&payload);
+        let result_write = log.write_transaction(&transaction);
         assert!(result_write.is_ok());
 
-        let result_read = log.read_payload_db("id");
+        let result_read = log.read_transaction(&PackageType::Maven2, "package_type_id");
         assert!(result_read.is_ok());
 
         test_util::tests::teardown(tmp_dir);
     }
 
     #[test]
-    fn test_read_payload_invalid_id() {
+    fn test_read_transaction_invalid_id() {
         let tmp_dir = test_util::tests::setup();
 
         let log = TransparencyLog::new(&tmp_dir).unwrap();
 
-        let payload = Payload {
+        let transaction = Transaction {
             id: String::from("id"),
+            package_type: PackageType::Maven2,
+            package_type_id: String::from("package_type_id"),
             hash: String::from("hash"),
             timestamp: 1234567890,
             operation: Operation::AddArtifact,
         };
 
-        let result_write = log.write_payload(&payload);
+        let result_write = log.write_transaction(&transaction);
         assert!(result_write.is_ok());
 
-        let result_read = log.read_payload_db("invalid_id");
+        let result_read = log.read_transaction(&PackageType::Maven2, "invalid_package_type_id");
         assert!(result_read.is_err());
         assert_eq!(
             result_read.err().unwrap().to_string(),
             TransparencyLogError::NotFound {
-                id: String::from("invalid_id")
+                package_type: PackageType::Maven2,
+                package_type_id: String::from("invalid_package_type_id"),
             }
             .to_string()
         );
->>>>>>> f17609be
 
         test_util::tests::teardown(tmp_dir);
     }
@@ -467,21 +403,7 @@
     async fn test_add_artifact() {
         let tmp_dir = test_util::tests::setup();
 
-<<<<<<< HEAD
         let (sender, _receiver) = oneshot::channel();
-=======
-        let mut log = TransparencyLog::new(&tmp_dir).unwrap();
-
-        let result = log.add_artifact("id", "hash");
-        assert!(result.is_ok());
-
-        test_util::tests::teardown(tmp_dir);
-    }
-
-    #[test]
-    fn test_add_artifact_with_id_containing_forward_slash() {
-        let tmp_dir = test_util::tests::setup();
->>>>>>> f17609be
 
         let mut log = TransparencyLog::new(&tmp_dir).unwrap();
 
@@ -489,27 +411,24 @@
             .add_artifact(
                 AddArtifactRequest {
                     package_type: PackageType::Docker,
-                    package_type_id: "id".to_string(),
+                    package_type_id: "package_type_id".to_string(),
                     hash: "hash".to_string(),
                 },
                 sender,
             )
             .await;
+        println!("RESULT: {:?}", result);
         assert!(result.is_ok());
 
-<<<<<<< HEAD
-        assert!(log.transactions.contains_key("Docker::id"));
-
-=======
->>>>>>> f17609be
         test_util::tests::teardown(tmp_dir);
     }
 
     #[tokio::test]
-    async fn test_add_artifact_with_id_containing_forward_slash() {
-        let tmp_dir = test_util::tests::setup();
-
-        let (sender, _receiver) = oneshot::channel();
+    async fn test_add_duplicate_artifact() {
+        let tmp_dir = test_util::tests::setup();
+
+        let (sender1, _receiver) = oneshot::channel();
+        let (sender2, _receiver) = oneshot::channel();
 
         let mut log = TransparencyLog::new(&tmp_dir).unwrap();
 
@@ -517,33 +436,7 @@
             .add_artifact(
                 AddArtifactRequest {
                     package_type: PackageType::Docker,
-                    package_type_id: "id/with/slash".to_string(),
-                    hash: "hash".to_string(),
-                },
-                sender,
-            )
-            .await;
-        assert!(result.is_ok());
-
-        assert!(log.transactions.contains_key("Docker::id/with/slash"));
-
-        test_util::tests::teardown(tmp_dir);
-    }
-
-    #[tokio::test]
-    async fn test_add_duplicate_artifact() {
-        let tmp_dir = test_util::tests::setup();
-
-        let (sender1, _receiver) = oneshot::channel();
-        let (sender2, _receiver) = oneshot::channel();
-
-        let mut log = TransparencyLog::new(&tmp_dir).unwrap();
-
-        let result = log
-            .add_artifact(
-                AddArtifactRequest {
-                    package_type: PackageType::Docker,
-                    package_type_id: "id".to_string(),
+                    package_type_id: "package_type_id".to_string(),
                     hash: "hash".to_string(),
                 },
                 sender1,
@@ -555,7 +448,7 @@
             .add_artifact(
                 AddArtifactRequest {
                     package_type: PackageType::Docker,
-                    package_type_id: "id".to_string(),
+                    package_type_id: "package_type_id".to_string(),
                     hash: "hash2".to_string(),
                 },
                 sender2,

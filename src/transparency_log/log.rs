/*
   Copyright 2021 JFrog Ltd

   Licensed under the Apache License, Version 2.0 (the "License");
   you may not use this file except in compliance with the License.
   You may obtain a copy of the License at

       http://www.apache.org/licenses/LICENSE-2.0

   Unless required by applicable law or agreed to in writing, software
   distributed under the License is distributed on an "AS IS" BASIS,
   WITHOUT WARRANTIES OR CONDITIONS OF ANY KIND, either express or implied.
   See the License for the specific language governing permissions and
   limitations under the License.
*/

use crate::artifact_service::model::PackageType;
use crate::blockchain_service::event::BlockchainEventClient;
use libp2p::PeerId;
use log::{debug, error};
use pyrsia_blockchain_network::error::BlockchainError;
use rusqlite::types::{ToSqlOutput, Value};
use rusqlite::{params, Connection, ToSql};
use serde::{Deserialize, Serialize};
use std::fs;
use std::io;
use std::path::{Path, PathBuf};
use std::str::FromStr;
use std::time::{SystemTime, UNIX_EPOCH};
use thiserror::Error;
use uuid::Uuid;

#[derive(Debug, Error)]
pub enum TransparencyLogError {
    #[error("TransparencyLog with ID {id} not found")]
    LogNotFound { id: String },
    #[error(
        "Artifact ID {package_specific_artifact_id} for type {package_type} not found in transparency log"
    )]
    ArtifactNotFound {
        package_type: PackageType,
        package_specific_artifact_id: String,
    },
    #[error(
        "Artifact ID {package_specific_id} for type {package_type} already exists in transparency log"
    )]
    ArtifactAlreadyExists {
        package_type: PackageType,
        package_specific_id: String,
    },
    #[error("Node with node ID {node_id} already exists in transparency log")]
    NodeAlreadyExists { node_id: String },
    #[error("Hash Verification failed for ID {id}: {invalid_hash} vs {actual_hash}")]
    InvalidHash {
        id: String,
        invalid_hash: String,
        actual_hash: String,
    },
    #[error("Invalid operation for ID {id}: {invalid_operation}")]
    InvalidOperation {
        id: String,
        invalid_operation: Operation,
    },
    #[error("Failure while accessing underlying storage: {0}")]
    DatabaseFailure(#[from] rusqlite::Error),
    #[error("Failure while accessing underlying storage: {0}")]
    StorageFailure(#[from] io::Error),
    #[error("Failure while adding block to the blockchain: {0}")]
    BlockchainFailure(#[from] BlockchainError),
    #[error("Failure while generating JSON from transparency log: {0}")]
    SerdeJsonFailure(#[from] serde_json::error::Error),
}

#[derive(
    Debug,
    Clone,
    strum_macros::Display,
    strum_macros::EnumString,
    Deserialize,
    Serialize,
    Eq,
    PartialEq,
)]
pub enum Operation {
    AddArtifact,
    RemoveArtifact,
    AddNode,
    RemoveNode,
}

impl ToSql for Operation {
    fn to_sql(&self) -> rusqlite::Result<ToSqlOutput<'_>> {
        Ok(ToSqlOutput::from(self.to_string()))
    }
}

#[derive(Debug, Deserialize, Serialize)]
pub struct TransparencyLog {
    pub id: String,
    pub package_type: Option<PackageType>,
    pub package_specific_id: String,
    pub num_artifacts: u32,
    pub package_specific_artifact_id: String,
    pub artifact_hash: String,
    source_hash: String,
    pub artifact_id: String,
    source_id: String,
    timestamp: u64,
    pub operation: Operation,
    pub node_id: String,
    node_public_key: String,
}

#[derive(Debug)]
pub struct AddArtifactRequest {
    pub package_type: PackageType,
    pub package_specific_id: String,
    pub num_artifacts: u32,
    pub package_specific_artifact_id: String,
    pub artifact_hash: String,
}

pub struct AuthorizedNode {
    pub id: String,
    pub public_key: String,
}

/// The transparency log service is used by the artifact service to store and retrieve
/// transparency log information about artifacts.
///
/// The transparency log itself depends on the blockchain component to retrieve
/// transactions and to reach consensus on the publication of new transactions.
///
/// It uses a local database to store and index transparency log information to simplify
/// access.
#[derive(Clone)]
pub struct TransparencyLogService {
    storage_path: PathBuf,
    blockchain_event_client: BlockchainEventClient,
}

impl TransparencyLogService {
    pub fn new<P: AsRef<Path>>(
        repository_path: P,
        blockchain_event_client: BlockchainEventClient,
    ) -> Result<Self, TransparencyLogError> {
        let mut absolute_path = repository_path.as_ref().to_path_buf().canonicalize()?;
        absolute_path.push("transparency_log");
        Ok(TransparencyLogService {
            storage_path: absolute_path,
            blockchain_event_client,
        })
    }

    /// Add a new authorized node to the p2p network.
    pub async fn add_authorized_node(&self, peer_id: PeerId) -> Result<(), TransparencyLogError> {
        self.verify_node_can_be_added_to_transparency_logs(&peer_id.to_string())?;

        let transparency_log = TransparencyLog {
            id: Uuid::new_v4().to_string(),
            package_type: None,
            package_specific_id: String::from(""),
            num_artifacts: 0,
            package_specific_artifact_id: String::from(""),
            artifact_hash: String::from(""),
            source_hash: String::from(""),
            artifact_id: String::from(""),
            source_id: String::from(""),
            timestamp: SystemTime::now()
                .duration_since(UNIX_EPOCH)
                .unwrap()
                .as_secs(),
            operation: Operation::AddNode,
            node_id: peer_id.to_string(),
            node_public_key: Uuid::new_v4().to_string(),
        };

        let payload = serde_json::to_string(&transparency_log)?;
        self.blockchain_event_client
            .add_block(payload.into_bytes())
            .await?;

        self.write_transparency_log(&transparency_log)
    }

    /// Remove a known authorized node from the p2p network.
    pub fn remove_authorized_node(&self, _peer_id: PeerId) -> Result<(), TransparencyLogError> {
        Ok(())
    }

    /// Adds a transparency log with the AddArtifact operation.
    pub async fn add_artifact(
        &mut self,
        add_artifact_request: AddArtifactRequest,
    ) -> Result<TransparencyLog, TransparencyLogError> {
        let transparency_log = TransparencyLog {
            id: Uuid::new_v4().to_string(),
            package_type: Some(add_artifact_request.package_type),
            package_specific_id: add_artifact_request.package_specific_id.clone(),
            num_artifacts: add_artifact_request.num_artifacts,
            package_specific_artifact_id: add_artifact_request.package_specific_artifact_id.clone(),
            artifact_hash: add_artifact_request.artifact_hash,
            source_hash: "".to_owned(),
            artifact_id: Uuid::new_v4().to_string(),
            source_id: Uuid::new_v4().to_string(),
            timestamp: SystemTime::now()
                .duration_since(UNIX_EPOCH)
                .unwrap()
                .as_secs(),
            operation: Operation::AddArtifact,
            node_id: Uuid::new_v4().to_string(),
            node_public_key: Uuid::new_v4().to_string(),
        };

        let payload = serde_json::to_string(&transparency_log)?;
        self.blockchain_event_client
            .add_block(payload.into_bytes())
            .await?;

        Ok(transparency_log)
    }

    /// Adds a transparency log with the RemoveArtifact operation.
    pub fn remove_artifact(
        &mut self,
        _package_type: &PackageType,
        _package_specific_id: &str,
    ) -> Result<(), TransparencyLogError> {
        Ok(())
    }

    /// Gets the latest transparency log for the specified package of which the
    /// operation is either AddArtifact or RemoveArtifact. Returns an error
    /// when no transparency log could be found.
    pub fn get_artifact(
        &mut self,
        package_type: &PackageType,
        package_specific_artifact_id: &str,
    ) -> Result<TransparencyLog, TransparencyLogError> {
        self.read_transparency_log(package_type, package_specific_artifact_id)
    }

    /// Search the transparency log database for a list of transparency logs using the
    /// specified filter.
    pub fn search_transparency_logs(
        &self,
        package_type: &PackageType,
        package_specific_id: &str,
    ) -> Result<Vec<TransparencyLog>, TransparencyLogError> {
        self.read_transparency_logs(package_type, package_specific_id)
    }

    /// Verifies that a specified package can be added to the transparency log database.
    /// For that, the database should not contain the artifact yet, or if it does,
    /// its latest operation is not RemoveArtifact. If that is not the case,
    /// an ArtifactAlreadyExists error is returned
    pub fn verify_package_can_be_added_to_transparency_logs(
        &self,
        package_type: &PackageType,
        package_specific_id: &str,
    ) -> Result<(), TransparencyLogError> {
        let result = self.read_transparency_logs(package_type, package_specific_id);
        match result.as_ref().ok().and(result.as_ref().unwrap().last()) {
            None => {
                // no logs or error, can be added
                Ok(())
            }
            Some(t) => {
                if t.operation == Operation::RemoveArtifact {
                    // was removed, can be added
                    Ok(())
                } else {
                    // the artifact exists, can't be added again
                    Err(TransparencyLogError::ArtifactAlreadyExists {
                        package_type: package_type.to_owned(),
                        package_specific_id: package_specific_id.to_owned(),
                    })
                }
            }
        }
    }

    /// Gets a list of transparency logs of which the operation is AddNode. Returns an error
    /// when no transparency log could be found.
    pub fn get_authorized_nodes(&self) -> Result<Vec<TransparencyLog>, TransparencyLogError> {
        self.find_added_nodes()
    }

    /// Verifies that a specified node can be added to the transparency log database.
    /// For that, the database should not contain the node yet. If that is not the case,
    /// an NodeAlreadyExists error is returned
    pub fn verify_node_can_be_added_to_transparency_logs(
        &self,
        peer_id: &str,
    ) -> Result<(), TransparencyLogError> {
        match self.get_authorized_nodes().ok() {
            None => {
                // error, can be added
                Ok(())
            }
            Some(logs) => {
                for log in logs {
                    if log.node_id == *peer_id {
                        return Err(TransparencyLogError::NodeAlreadyExists {
                            node_id: peer_id.to_owned(),
                        });
                    }
                }
                // was removed, can be added
                Ok(())
            }
        }
    }

    fn open_db(&self) -> Result<Connection, TransparencyLogError> {
        let mut db_path = self.storage_path.to_owned();
        fs::create_dir_all(db_path.clone())?;
        db_path.push("transparency_log.db");
        let conn = Connection::open(db_path)?;
        match conn.execute(
            "CREATE TABLE IF NOT EXISTS TRANSPARENCYLOG (
                id TEXT PRIMARY KEY,
                package_type TEXT,
                package_specific_id TEXT,
                num_artifacts INTEGER,
                package_specific_artifact_id TEXT,
                artifact_hash TEXT,
                source_hash TEXT,
                artifact_id TEXT,
                source_id TEXT,
                timestamp INTEGER,
                operation TEXT NOT NULL,
                node_id TEXT,
                node_public_key TEXT
            )",
            [],
        ) {
            Ok(_) => Ok(conn),
            Err(err) => {
                debug!("Error creating transparency log database table: {:?}", err);
                Err(err.into())
            }
        }
    }

    pub fn find_transparency_log(&self, id: &str) -> Result<TransparencyLog, TransparencyLogError> {
        let query = ["SELECT * FROM TRANSPARENCYLOG WHERE id = '", id, "';"];

        let results = self.process_query(query.join("").as_str())?;

        if results.len() == 1 {
            Ok(results.into_iter().next().unwrap())
        } else {
            Err(TransparencyLogError::LogNotFound { id: id.to_owned() })
        }
    }

    pub fn write_transparency_log(
        &self,
        transparency_log: &TransparencyLog,
    ) -> Result<(), TransparencyLogError> {
        let conn = self.open_db()?;

        match conn.execute(
            "INSERT INTO TRANSPARENCYLOG (id, package_type, package_specific_id, num_artifacts, package_specific_artifact_id, artifact_hash, source_hash, artifact_id, source_id, timestamp, operation, node_id, node_public_key) VALUES (?1, ?2, ?3, ?4, ?5, ?6, ?7, ?8, ?9, ?10, ?11, ?12, ?13)",
            params![
                transparency_log.id,
                transparency_log.package_type,
                transparency_log.package_specific_id,
                transparency_log.num_artifacts,
                transparency_log.package_specific_artifact_id,
                transparency_log.artifact_hash,
                transparency_log.source_hash,
                transparency_log.artifact_id,
                transparency_log.source_id,
                transparency_log.timestamp,
                transparency_log.operation,
                transparency_log.node_id,
                transparency_log.node_public_key,
            ],
        ) {
            Ok(_) => {
                debug!(
                    "Transparency log inserted into database with id: {}",
                    transparency_log.id
                );
                Ok(())
            }
            Err(err) => Err(err.into()),
        }
    }

    fn read_transparency_log(
        &self,
        package_type: &PackageType,
        package_specific_artifact_id: &str,
    ) -> Result<TransparencyLog, TransparencyLogError> {
        let query = [
            "SELECT * FROM TRANSPARENCYLOG WHERE package_type = '",
            &*package_type.to_string(),
            "' AND package_specific_artifact_id = '",
            package_specific_artifact_id,
            "';",
        ];
        let results = self.process_query(query.join("").as_str())?;

        let mut vector: Vec<TransparencyLog> = Vec::new();
        for record in results {
            if record.operation == Operation::AddArtifact
                || record.operation == Operation::RemoveArtifact
            {
                vector.push(record);
            }
        }

        vector.sort_by(|a, b| a.timestamp.cmp(&b.timestamp));

        let latest_record =
            vector
                .into_iter()
                .next()
                .ok_or(TransparencyLogError::ArtifactNotFound {
                    package_type: *package_type,
                    package_specific_artifact_id: package_specific_artifact_id.to_owned(),
                })?;

        if latest_record.operation == Operation::RemoveArtifact {
            return Err(TransparencyLogError::InvalidOperation {
                id: latest_record.id,
                invalid_operation: latest_record.operation,
            });
        }
        Ok(latest_record)
    }

    fn read_transparency_logs(
        &self,
        package_type: &PackageType,
        package_specific_id: &str,
    ) -> Result<Vec<TransparencyLog>, TransparencyLogError> {
        let query = [
            "SELECT * FROM TRANSPARENCYLOG WHERE package_type = '",
            &*package_type.to_string(),
            "' AND package_specific_id = '",
            package_specific_id,
            "';",
        ];
        let results = self.process_query(query.join("").as_str())?;

        let mut vector: Vec<TransparencyLog> = Vec::new();
        for record in results {
            if record.operation == Operation::AddArtifact
                || record.operation == Operation::RemoveArtifact
            {
                vector.push(record);
            }
        }

        vector.sort_by(|a, b| a.timestamp.cmp(&b.timestamp));

        Ok(vector)
    }

    fn find_added_nodes(&self) -> Result<Vec<TransparencyLog>, TransparencyLogError> {
        let query = [
            "SELECT * FROM TRANSPARENCYLOG WHERE operation = '",
            &Operation::AddNode.to_string(),
            "' OR operation = '",
            &Operation::RemoveNode.to_string(),
            "';",
        ];
        let results = self.process_query(query.join("").as_str())?;

        let mut vector_added: Vec<TransparencyLog> = Vec::new();
        let mut vector_removed: Vec<TransparencyLog> = Vec::new();
        for record in results {
            if record.operation == Operation::AddNode {
                vector_added.push(record);
            } else if record.operation == Operation::RemoveNode {
                vector_removed.push(record);
            }
        }
        for removed_record in vector_removed {
            vector_added.retain(|x| x.node_id != removed_record.node_id)
        }

        Ok(vector_added)
    }

    fn process_query(&self, query: &str) -> Result<Vec<TransparencyLog>, TransparencyLogError> {
        let conn = self.open_db()?;
        let mut stmt = conn.prepare(query)?;

        let transparency_log_records = stmt.query_map([], |row| {
            Ok(TransparencyLog {
                id: row.get(0)?,
                package_type: {
                    let value: Value = row.get(1)?;
                    match value {
                        Value::Text(pt) => Ok(Some(PackageType::from_str(&pt).unwrap())),
                        Value::Null => Ok(None),
                        _ => Err(rusqlite::Error::InvalidColumnType(
                            1,
                            "package_type".to_owned(),
                            value.data_type(),
                        )),
                    }?
                },
                package_specific_id: row.get(2)?,
                num_artifacts: row.get(3)?,
                package_specific_artifact_id: row.get(4)?,
                artifact_hash: row.get(5)?,
                source_hash: row.get(6)?,
                artifact_id: row.get(7)?,
                source_id: row.get(8)?,
                timestamp: row.get(9)?,
                operation: {
                    let op: String = row.get(10)?;
                    Operation::from_str(&op).unwrap()
                },
                node_id: row.get(11)?,
                node_public_key: row.get(12)?,
            })
        })?;

        let mut vector: Vec<TransparencyLog> = Vec::new();
        for transparency_log_record in transparency_log_records {
            vector.push(transparency_log_record?);
        }

        Ok(vector)
    }
}

#[cfg(test)]
#[cfg(not(tarpaulin_include))]
mod tests {
    use super::*;
<<<<<<< HEAD
    use crate::blockchain_service::event::BlockchainEvent;
    use crate::util::test_util;
    use libp2p::identity::Keypair;
=======
    use crate::{network::client::command::Command, network::client::Client, util::test_util};
    use libp2p::gossipsub::IdentTopic;
    use libp2p::identity::{self, Keypair};
    use tokio::sync::mpsc;

    fn create_p2p_client() -> (Client, mpsc::Receiver<Command>) {
        let local_keypair = Keypair::generate_ed25519();

        let (command_sender, command_receiver) = mpsc::channel(1);
        (
            Client::new(
                command_sender,
                local_keypair.public().to_peer_id(),
                IdentTopic::new("pyrsia-topic"),
            ),
            command_receiver,
        )
    }

    async fn create_transparency_log_service(
        artifact_path: impl AsRef<Path>,
    ) -> TransparencyLogService {
        let ed25519_keypair = identity::ed25519::Keypair::generate();
        let (p2p_client, _command_receiver) = create_p2p_client();

        let blockchain_service = BlockchainService::init_first_blockchain_node(
            &ed25519_keypair,
            &ed25519_keypair,
            p2p_client,
            &artifact_path,
        )
        .await
        .expect("Creating BlockchainService failed");

        TransparencyLogService::new(artifact_path, Arc::new(Mutex::new(blockchain_service)))
            .unwrap()
    }

    async fn create_transparency_log_service_from_p2p_client(
        artifact_path: impl AsRef<Path>,
        p2p_client: Client,
    ) -> TransparencyLogService {
        let ed25519_keypair = identity::ed25519::Keypair::generate();

        let blockchain_service = BlockchainService::init_first_blockchain_node(
            &ed25519_keypair,
            &ed25519_keypair,
            p2p_client,
            &artifact_path,
        )
        .await
        .expect("Creating BlockchainService failed");

        TransparencyLogService::new(artifact_path, Arc::new(Mutex::new(blockchain_service)))
            .unwrap()
    }
>>>>>>> b0dc62c2

    #[tokio::test]
    async fn create_transparency_log() {
        let tmp_dir = test_util::tests::setup();
        let log = create_transparency_log_service(&tmp_dir).await;

        let ps_art_id = "test_package_specific_artifact_id";
        let transparency_log = TransparencyLog {
            id: "test_id".to_string(),
            package_type: Some(PackageType::Docker),
            package_specific_id: "test_package_specific_id".to_string(),
            num_artifacts: 10,
            package_specific_artifact_id: ps_art_id.to_owned(),
            artifact_hash: "test_artifact_hash".to_owned(),
            source_hash: "test_source_hash".to_owned(),
            artifact_id: "test_artifact_id".to_owned(),
            source_id: "test_source_id".to_owned(),
            timestamp: 1234567890,
            operation: Operation::AddArtifact,
            node_id: "test_node_id".to_owned(),
            node_public_key: "test_node_public_key".to_owned(),
        };

        assert!(log.write_transparency_log(&transparency_log).is_ok());

        let res = log
            .read_transparency_log(&PackageType::Docker, ps_art_id)
            .unwrap();

        assert_eq!(transparency_log.id, res.id);
        assert_eq!(transparency_log.package_type, res.package_type);
        assert_eq!(
            transparency_log.package_specific_id,
            res.package_specific_id
        );
        assert_eq!(transparency_log.num_artifacts, res.num_artifacts);
        assert_eq!(
            transparency_log.package_specific_artifact_id,
            res.package_specific_artifact_id
        );
        assert_eq!(transparency_log.artifact_hash, res.artifact_hash);
        assert_eq!(transparency_log.source_hash, res.source_hash);
        assert_eq!(transparency_log.artifact_id, res.artifact_id);
        assert_eq!(transparency_log.source_id, res.source_id);
        assert_eq!(transparency_log.timestamp, res.timestamp);
        assert_eq!(transparency_log.operation, res.operation);
        assert_eq!(transparency_log.node_id, res.node_id);
        assert_eq!(transparency_log.node_public_key, res.node_public_key);
    }

    #[tokio::test]
    async fn test_open_db() {
        let tmp_dir = test_util::tests::setup();

        let (log, _) = test_util::tests::create_transparency_log_service(&tmp_dir);

        let result = log.open_db();
        assert!(result.is_ok());

        let conn = result.unwrap();
        let mut path = log.storage_path;
        path.push("transparency_log.db");
        assert_eq!(conn.path().unwrap(), path.as_path());

        let close_result = conn.close();
        assert!(close_result.is_ok());

        test_util::tests::teardown(tmp_dir);
    }

    #[tokio::test]
    async fn test_write_tranparency_log() {
        let tmp_dir = test_util::tests::setup();

        let (log, _) = test_util::tests::create_transparency_log_service(&tmp_dir);

        let transparency_log = new_artifact_transparency_log_default();

        let result = log.write_transparency_log(&transparency_log);
        assert!(result.is_ok());

        test_util::tests::teardown(tmp_dir);
    }

    #[tokio::test]
    async fn test_write_twice_transparency_log_error() {
        let tmp_dir = test_util::tests::setup();

        let (log, _) = test_util::tests::create_transparency_log_service(&tmp_dir);

        let transparency_log = new_artifact_transparency_log_default();

        let mut result = log.write_transparency_log(&transparency_log);
        assert!(result.is_ok());
        result = log.write_transparency_log(&transparency_log);
        assert!(result.is_err());

        test_util::tests::teardown(tmp_dir);
    }

    #[tokio::test]
    async fn test_find_transparency_log() {
        let tmp_dir = test_util::tests::setup();

        let (log, _) = test_util::tests::create_transparency_log_service(&tmp_dir);

        let id = "test_id";
        let transparency_log = new_artifact_transparency_log_with_id(id);

        let result_write = log.write_transparency_log(&transparency_log);
        assert!(result_write.is_ok());

        let result_find = log.find_transparency_log(id);
        assert!(result_find.is_ok());

        test_util::tests::teardown(tmp_dir);
    }

    #[tokio::test]
    async fn test_find_transparency_log_not_found() {
        let tmp_dir = test_util::tests::setup();

        let (log, _) = test_util::tests::create_transparency_log_service(&tmp_dir);

        let transparency_log = new_artifact_transparency_log_default();

        let result_write = log.write_transparency_log(&transparency_log);
        assert!(result_write.is_ok());

        let find_error = log
            .find_transparency_log("unknown_id")
            .expect_err("Find transparency log should have failed.");
        match find_error {
            TransparencyLogError::LogNotFound { id } => {
                assert_eq!("unknown_id".to_owned(), id);
            }
            e => {
                panic!("Invalid Error encountered: {:?}", e);
            }
        }

        test_util::tests::teardown(tmp_dir);
    }

    #[tokio::test]
    async fn test_read_transparency_log() {
        let tmp_dir = test_util::tests::setup();

        let (log, _) = test_util::tests::create_transparency_log_service(&tmp_dir);

        let ps_art_id = "package_specific_artifact_id";
        let transparency_log = new_artifact_transparency_log(
            Some(PackageType::Maven2),
            Operation::AddArtifact,
            Some("package_specific_id"),
            Some(ps_art_id),
        );

        assert!(log.write_transparency_log(&transparency_log).is_ok());

        assert!(log
            .read_transparency_log(&PackageType::Maven2, ps_art_id)
            .is_ok());

        test_util::tests::teardown(tmp_dir);
    }

    #[tokio::test]
    async fn test_read_transparency_log_invalid_id() {
        let tmp_dir = test_util::tests::setup();

        let (log, _) = test_util::tests::create_transparency_log_service(&tmp_dir);

        let transparency_log = new_artifact_transparency_log(
            Some(PackageType::Maven2),
            Operation::AddArtifact,
            Some("package_specific_id"),
            Some("package_specific_artifact_id"),
        );

        assert!(log.write_transparency_log(&transparency_log).is_ok());

        let result_read =
            log.read_transparency_log(&PackageType::Maven2, "invalid_package_specific_artifact_id");
        assert!(result_read.is_err());
        assert_eq!(
            result_read.err().unwrap().to_string(),
            TransparencyLogError::ArtifactNotFound {
                package_type: PackageType::Maven2,
                package_specific_artifact_id: String::from("invalid_package_specific_artifact_id"),
            }
            .to_string()
        );

        test_util::tests::teardown(tmp_dir);
    }

    #[tokio::test]
    async fn test_read_latest_transparency_log() {
        let tmp_dir = test_util::tests::setup();

        let (log, _) = test_util::tests::create_transparency_log_service(&tmp_dir);

        let transparency_log1 = new_artifact_transparency_log(
            Some(PackageType::Maven2),
            Operation::AddArtifact,
            Some("package_specific_id"),
            Some("package_specific_artifact_id"),
        );

        let result_write1 = log.write_transparency_log(&transparency_log1);
        assert!(result_write1.is_ok());

        let ps_art_id = "package_specific_artifact_id2";
        let transparency_log2 = new_artifact_transparency_log(
            Some(PackageType::Maven2),
            Operation::AddArtifact,
            Some("package_specific_id2"),
            Some(ps_art_id),
        );

        assert!(log.write_transparency_log(&transparency_log2).is_ok());

        assert!(log
            .read_transparency_log(&PackageType::Maven2, ps_art_id)
            .is_ok());

        test_util::tests::teardown(tmp_dir);
    }

    #[tokio::test]
    async fn test_read_transparency_logs() {
        let tmp_dir = test_util::tests::setup();

        let (log, _) = test_util::tests::create_transparency_log_service(&tmp_dir);

        let ps_id = "package_specific_id";
        let transparency_log1 = new_artifact_transparency_log(
            Some(PackageType::Maven2),
            Operation::AddArtifact,
            Some(ps_id),
            Some("package_specific_artifact_id"),
        );

        let result_write1 = log.write_transparency_log(&transparency_log1);
        assert!(result_write1.is_ok());

        let transparency_log2 = new_artifact_transparency_log(
            Some(PackageType::Maven2),
            Operation::AddArtifact,
            Some(ps_id),
            Some("package_specific_artifact_id2"),
        );

        assert!(log.write_transparency_log(&transparency_log2).is_ok());

        let result_read1 = log.read_transparency_logs(&PackageType::Maven2, ps_id);
        assert!(result_read1.is_ok());
        assert_eq!(result_read1.unwrap().len(), 2);

        let result_read2 =
            log.read_transparency_logs(&PackageType::Maven2, "other_package_specific_id");
        assert!(result_read2.is_ok());
        assert_eq!(result_read2.unwrap().len(), 0);

        test_util::tests::teardown(tmp_dir);
    }

    #[tokio::test]
    async fn test_verify_artifact_can_be_added_to_transparency_logs() {
        let tmp_dir = test_util::tests::setup();

<<<<<<< HEAD
        let (log, _) = test_util::tests::create_transparency_log_service(&tmp_dir);
        let result1 = log.verify_package_can_be_added_to_transparency_logs(
            &PackageType::Docker,
            "package_specific_id",
        );
        assert!(result1.is_ok());
=======
        let log = create_transparency_log_service(&tmp_dir).await;
>>>>>>> b0dc62c2

        let ps_id = "package_specific_id";
        assert!(log
            .verify_package_can_be_added_to_transparency_logs(&PackageType::Docker, ps_id)
            .is_ok());

        let transparency_log1 = new_artifact_transparency_log(
            Some(PackageType::Docker),
            Operation::AddArtifact,
            Some(ps_id),
            Some("package_specific_artifact_id"),
        );
        assert!(log.write_transparency_log(&transparency_log1).is_ok());

        let result2 =
            log.verify_package_can_be_added_to_transparency_logs(&PackageType::Docker, ps_id);
        assert!(result2.is_err());
        assert_eq!(
            result2.err().unwrap().to_string(),
            TransparencyLogError::ArtifactAlreadyExists {
                package_type: PackageType::Docker,
                package_specific_id: ps_id.to_string(),
            }
            .to_string()
        );

        let transparency_log2 = new_artifact_transparency_log(
            Some(PackageType::Docker),
            Operation::RemoveArtifact,
            Some(ps_id),
            Some("package_specific_artifact_id"),
        );
        assert!(log.write_transparency_log(&transparency_log2).is_ok());
        assert!(log
            .verify_package_can_be_added_to_transparency_logs(&PackageType::Docker, ps_id)
            .is_ok());

        test_util::tests::teardown(tmp_dir);
    }

    #[tokio::test]
    async fn test_read_remove_artifact_transparency_log() {
        let tmp_dir = test_util::tests::setup();

        let (log, _) = test_util::tests::create_transparency_log_service(&tmp_dir);

        let ps_art_id = "package_specific_artifact_id";
        let transparency_log = new_artifact_transparency_log(
            Some(PackageType::Maven2),
            Operation::RemoveArtifact,
            Some("package_specific_id"),
            Some(ps_art_id),
        );

        assert!(log.write_transparency_log(&transparency_log).is_ok());

        let result_read = log.read_transparency_log(&PackageType::Maven2, ps_art_id);
        assert!(result_read.is_err());
        assert_eq!(
            result_read.err().unwrap().to_string(),
            TransparencyLogError::InvalidOperation {
                id: transparency_log.id,
                invalid_operation: Operation::RemoveArtifact,
            }
            .to_string()
        );

        test_util::tests::teardown(tmp_dir);
    }

    #[tokio::test]
    async fn test_add_artifact() {
        let tmp_dir = test_util::tests::setup();

<<<<<<< HEAD
        let (mut log, mut build_event_receiver) =
            test_util::tests::create_transparency_log_service(&tmp_dir);

        tokio::spawn(async move {
            loop {
                match build_event_receiver.recv().await {
                    Some(BlockchainEvent::AddBlock { sender, .. }) => {
                        let _ = sender.send(Ok(()));
                    }
                    _ => panic!("BlockchainEvent must match BlockchainEvent::AddBlock"),
=======
        let (p2p_client, mut command_receiver) = create_p2p_client();
        let mut log = create_transparency_log_service_from_p2p_client(&tmp_dir, p2p_client).await;

        tokio::spawn(async move {
            loop {
                match command_receiver.recv().await {
                    Some(Command::BroadcastBlock { sender, .. }) => {
                        let _ = sender.send(Ok(()));
                    }
                    _ => panic!("Command must match Command::BroadcastBlock"),
>>>>>>> b0dc62c2
                }
            }
        });

        let result = log
            .add_artifact(AddArtifactRequest {
                package_type: PackageType::Docker,
                package_specific_id: "package_specific_id".to_owned(),
                num_artifacts: 8,
                package_specific_artifact_id: "package_specific_artifact_id".to_owned(),
                artifact_hash: "artifact_hash".to_owned(),
            })
            .await;
        assert!(result.is_ok());

        test_util::tests::teardown(tmp_dir);
    }

    #[tokio::test]
    async fn test_get_authorized_nodes_empty() {
        let tmp_dir = test_util::tests::setup();

        let (log, _) = test_util::tests::create_transparency_log_service(&tmp_dir);

        let result_read = log.get_authorized_nodes();
        assert!(result_read.is_ok());
        assert_eq!(result_read.unwrap().len(), 0);

        test_util::tests::teardown(tmp_dir);
    }

    #[tokio::test]
    async fn test_add_authorized_nodes() {
        let tmp_dir = test_util::tests::setup();

<<<<<<< HEAD
        let (log, mut build_event_receiver) =
            test_util::tests::create_transparency_log_service(&tmp_dir);

        tokio::spawn(async move {
            loop {
                match build_event_receiver.recv().await {
                    Some(BlockchainEvent::AddBlock { sender, .. }) => {
                        let _ = sender.send(Ok(()));
                    }
                    _ => panic!("BlockchainEvent must match BlockchainEvent::AddBlock"),
=======
        let (p2p_client, mut command_receiver) = create_p2p_client();
        let log = create_transparency_log_service_from_p2p_client(&tmp_dir, p2p_client).await;

        tokio::spawn(async move {
            loop {
                match command_receiver.recv().await {
                    Some(Command::BroadcastBlock { sender, .. }) => {
                        let _ = sender.send(Ok(()));
                    }
                    _ => panic!("Command must match Command::BroadcastBlock"),
>>>>>>> b0dc62c2
                }
            }
        });

        let peer_id = Keypair::generate_ed25519().public().to_peer_id();

        let transparency_log =
            new_auth_node_transparency_log(Operation::AddNode, &peer_id.to_string());

        let result_add = log.add_authorized_node(peer_id).await;
        assert!(result_add.is_ok());

        let result_read = log.get_authorized_nodes();
        assert!(result_read.is_ok());
        let vec = result_read.unwrap();
        assert_eq!(vec.len(), 1);
        assert_eq!(vec.get(0).unwrap().node_id, transparency_log.node_id);

        test_util::tests::teardown(tmp_dir);
    }

    #[tokio::test]
    async fn test_get_authorized_nodes_add() {
        let tmp_dir = test_util::tests::setup();

        let (log, _) = test_util::tests::create_transparency_log_service(&tmp_dir);

        let node_id = "node_id";
        let transparency_log = new_auth_node_transparency_log(Operation::AddNode, node_id);

        assert!(log.write_transparency_log(&transparency_log).is_ok());

        let result_read = log.get_authorized_nodes();
        assert!(result_read.is_ok());
        let vec = result_read.unwrap();
        assert_eq!(vec.len(), 1);
        assert_eq!(vec.get(0).unwrap().node_id, node_id);

        test_util::tests::teardown(tmp_dir);
    }

    #[tokio::test]
    async fn test_get_authorized_nodes_add_and_remove() {
        let tmp_dir = test_util::tests::setup();

        let (log, _) = test_util::tests::create_transparency_log_service(&tmp_dir);

        let first_node_id = "node_id_1";
        let transparency_log1 = new_auth_node_transparency_log(Operation::AddNode, first_node_id);

        assert!(log.write_transparency_log(&transparency_log1).is_ok());
        let second_node_id = "node_id_2";
        let transparency_log2 = new_auth_node_transparency_log(Operation::AddNode, second_node_id);

        assert!(log.write_transparency_log(&transparency_log2).is_ok());

        let transparency_log3 =
            new_auth_node_transparency_log(Operation::RemoveNode, first_node_id);

        assert!(log.write_transparency_log(&transparency_log3).is_ok());

        let result_read = log.get_authorized_nodes();
        assert!(result_read.is_ok());
        let vec = result_read.unwrap();
        assert_eq!(vec.len(), 1);
        assert_eq!(vec.get(0).unwrap().node_id, second_node_id);

        test_util::tests::teardown(tmp_dir);
    }

    #[tokio::test]
    async fn test_verify_authorized_node_can_be_added() {
        let tmp_dir = test_util::tests::setup();

        let (log, _) = test_util::tests::create_transparency_log_service(&tmp_dir);

        let node_id = "node_id_1";
        assert!(log
            .verify_node_can_be_added_to_transparency_logs(node_id)
            .is_ok());

        let transparency_log1 = new_auth_node_transparency_log(Operation::AddNode, node_id);
        assert!(log.write_transparency_log(&transparency_log1).is_ok());

        let result2 = log.verify_node_can_be_added_to_transparency_logs(node_id);
        assert!(result2.is_err());
        assert_eq!(
            result2.err().unwrap().to_string(),
            TransparencyLogError::NodeAlreadyExists {
                node_id: node_id.to_string(),
            }
            .to_string()
        );

        let transparency_log3 = new_auth_node_transparency_log(Operation::RemoveNode, node_id);

        assert!(log.write_transparency_log(&transparency_log3).is_ok());

        assert!(log
            .verify_node_can_be_added_to_transparency_logs(node_id)
            .is_ok());

        test_util::tests::teardown(tmp_dir);
    }

    fn new_artifact_transparency_log_default() -> TransparencyLog {
        new_transparency_log(
            Uuid::new_v4().to_string(),
            Some(PackageType::Maven2),
            Operation::AddArtifact,
            None,
            None,
        )
    }

    fn new_artifact_transparency_log_with_id(id: &str) -> TransparencyLog {
        new_transparency_log(
            id.to_owned(),
            Some(PackageType::Maven2),
            Operation::AddArtifact,
            None,
            None,
        )
    }

    fn new_artifact_transparency_log(
        pack_type: Option<PackageType>,
        op: Operation,
        ps_id: Option<&str>,
        ps_artifact_id: Option<&str>,
    ) -> TransparencyLog {
        new_transparency_log(
            Uuid::new_v4().to_string(),
            pack_type,
            op,
            ps_id,
            ps_artifact_id,
        )
    }

    fn new_transparency_log(
        id: String,
        pack_type: Option<PackageType>,
        op: Operation,
        ps_id: Option<&str>,
        ps_artifact_id: Option<&str>,
    ) -> TransparencyLog {
        TransparencyLog {
            id,
            package_type: pack_type,
            package_specific_id: ps_id.unwrap_or("ps_id").to_owned(),
            num_artifacts: 8,
            package_specific_artifact_id: ps_artifact_id.unwrap_or("ps_artifact_id").to_owned(),
            artifact_hash: "artifact_hash".to_owned(),
            source_hash: "source_hash".to_owned(),
            artifact_id: Uuid::new_v4().to_string(),
            source_id: Uuid::new_v4().to_string(),
            timestamp: SystemTime::now()
                .duration_since(UNIX_EPOCH)
                .unwrap()
                .as_secs(),
            operation: op,
            node_id: Uuid::new_v4().to_string(),
            node_public_key: Uuid::new_v4().to_string(),
        }
    }

    fn new_auth_node_transparency_log(op: Operation, node_id: &str) -> TransparencyLog {
        TransparencyLog {
            id: Uuid::new_v4().to_string(),
            package_type: None,
            package_specific_id: String::from(""),
            num_artifacts: 0,
            package_specific_artifact_id: String::from(""),
            artifact_hash: String::from(""),
            source_hash: String::from(""),
            artifact_id: String::from(""),
            source_id: String::from(""),
            timestamp: SystemTime::now()
                .duration_since(UNIX_EPOCH)
                .unwrap()
                .as_secs(),
            operation: op,
            node_id: node_id.to_owned(),
            node_public_key: Uuid::new_v4().to_string(),
        }
    }
}<|MERGE_RESOLUTION|>--- conflicted
+++ resolved
@@ -536,75 +536,18 @@
 #[cfg(not(tarpaulin_include))]
 mod tests {
     use super::*;
-<<<<<<< HEAD
     use crate::blockchain_service::event::BlockchainEvent;
     use crate::util::test_util;
     use libp2p::identity::Keypair;
-=======
-    use crate::{network::client::command::Command, network::client::Client, util::test_util};
-    use libp2p::gossipsub::IdentTopic;
-    use libp2p::identity::{self, Keypair};
-    use tokio::sync::mpsc;
-
-    fn create_p2p_client() -> (Client, mpsc::Receiver<Command>) {
-        let local_keypair = Keypair::generate_ed25519();
-
-        let (command_sender, command_receiver) = mpsc::channel(1);
-        (
-            Client::new(
-                command_sender,
-                local_keypair.public().to_peer_id(),
-                IdentTopic::new("pyrsia-topic"),
-            ),
-            command_receiver,
-        )
-    }
-
-    async fn create_transparency_log_service(
-        artifact_path: impl AsRef<Path>,
-    ) -> TransparencyLogService {
-        let ed25519_keypair = identity::ed25519::Keypair::generate();
-        let (p2p_client, _command_receiver) = create_p2p_client();
-
-        let blockchain_service = BlockchainService::init_first_blockchain_node(
-            &ed25519_keypair,
-            &ed25519_keypair,
-            p2p_client,
-            &artifact_path,
-        )
-        .await
-        .expect("Creating BlockchainService failed");
-
-        TransparencyLogService::new(artifact_path, Arc::new(Mutex::new(blockchain_service)))
-            .unwrap()
-    }
-
-    async fn create_transparency_log_service_from_p2p_client(
-        artifact_path: impl AsRef<Path>,
-        p2p_client: Client,
-    ) -> TransparencyLogService {
-        let ed25519_keypair = identity::ed25519::Keypair::generate();
-
-        let blockchain_service = BlockchainService::init_first_blockchain_node(
-            &ed25519_keypair,
-            &ed25519_keypair,
-            p2p_client,
-            &artifact_path,
-        )
-        .await
-        .expect("Creating BlockchainService failed");
-
-        TransparencyLogService::new(artifact_path, Arc::new(Mutex::new(blockchain_service)))
-            .unwrap()
-    }
->>>>>>> b0dc62c2
-
-    #[tokio::test]
-    async fn create_transparency_log() {
-        let tmp_dir = test_util::tests::setup();
-        let log = create_transparency_log_service(&tmp_dir).await;
+
+    #[test]
+    fn create_transparency_log() {
+        let tmp_dir = test_util::tests::setup();
+
+        let (log, _) = test_util::tests::create_transparency_log_service(&tmp_dir);
 
         let ps_art_id = "test_package_specific_artifact_id";
+
         let transparency_log = TransparencyLog {
             id: "test_id".to_string(),
             package_type: Some(PackageType::Docker),
@@ -870,16 +813,12 @@
     async fn test_verify_artifact_can_be_added_to_transparency_logs() {
         let tmp_dir = test_util::tests::setup();
 
-<<<<<<< HEAD
         let (log, _) = test_util::tests::create_transparency_log_service(&tmp_dir);
         let result1 = log.verify_package_can_be_added_to_transparency_logs(
             &PackageType::Docker,
             "package_specific_id",
         );
         assert!(result1.is_ok());
-=======
-        let log = create_transparency_log_service(&tmp_dir).await;
->>>>>>> b0dc62c2
 
         let ps_id = "package_specific_id";
         assert!(log
@@ -954,7 +893,6 @@
     async fn test_add_artifact() {
         let tmp_dir = test_util::tests::setup();
 
-<<<<<<< HEAD
         let (mut log, mut build_event_receiver) =
             test_util::tests::create_transparency_log_service(&tmp_dir);
 
@@ -965,18 +903,6 @@
                         let _ = sender.send(Ok(()));
                     }
                     _ => panic!("BlockchainEvent must match BlockchainEvent::AddBlock"),
-=======
-        let (p2p_client, mut command_receiver) = create_p2p_client();
-        let mut log = create_transparency_log_service_from_p2p_client(&tmp_dir, p2p_client).await;
-
-        tokio::spawn(async move {
-            loop {
-                match command_receiver.recv().await {
-                    Some(Command::BroadcastBlock { sender, .. }) => {
-                        let _ = sender.send(Ok(()));
-                    }
-                    _ => panic!("Command must match Command::BroadcastBlock"),
->>>>>>> b0dc62c2
                 }
             }
         });
@@ -1012,7 +938,6 @@
     async fn test_add_authorized_nodes() {
         let tmp_dir = test_util::tests::setup();
 
-<<<<<<< HEAD
         let (log, mut build_event_receiver) =
             test_util::tests::create_transparency_log_service(&tmp_dir);
 
@@ -1023,18 +948,6 @@
                         let _ = sender.send(Ok(()));
                     }
                     _ => panic!("BlockchainEvent must match BlockchainEvent::AddBlock"),
-=======
-        let (p2p_client, mut command_receiver) = create_p2p_client();
-        let log = create_transparency_log_service_from_p2p_client(&tmp_dir, p2p_client).await;
-
-        tokio::spawn(async move {
-            loop {
-                match command_receiver.recv().await {
-                    Some(Command::BroadcastBlock { sender, .. }) => {
-                        let _ = sender.send(Ok(()));
-                    }
-                    _ => panic!("Command must match Command::BroadcastBlock"),
->>>>>>> b0dc62c2
                 }
             }
         });

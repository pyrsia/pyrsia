--- conflicted
+++ resolved
@@ -19,11 +19,7 @@
 use serde::{Deserialize, Serialize};
 use std::collections::HashMap;
 use std::fs;
-<<<<<<< HEAD
-=======
-use std::io::{self, Write};
 use std::path::{Path, PathBuf};
->>>>>>> 8e09fe2b
 use std::time::{SystemTime, UNIX_EPOCH};
 use thiserror::Error;
 
@@ -125,123 +121,72 @@
         anyhow::bail!("No payload found with specified ID");
     }
 
-<<<<<<< HEAD
-fn open_db() -> anyhow::Result<Connection> {
-    let payload_storage_path = get_payload_database_path();
-    fs::create_dir_all(&payload_storage_path)?;
-    let mut database_path = payload_storage_path;
-    database_path.push_str("/payload.db3");
-    let conn = Connection::open(database_path)?;
-    match conn.execute(
-        "CREATE TABLE IF NOT EXISTS payload (
-            id TEXT PRIMARY KEY,
-            hash TEXT NOT NULL,
-            timestamp INTEGER,
-            operation TEXT NOT NULL
-        )",
-        [],
-    ) {
-        Ok(_) => Ok(conn),
-        Err(err) => {
-            debug!("Error creating transparency log database table: {:?}", err);
-            Err(err.into())
+    fn open_db(&self) -> anyhow::Result<Connection> {
+        fs::create_dir_all(&self.storage_path)?;
+        let payload_storage_path = self.storage_path.to_str().unwrap();
+        let conn = Connection::open(payload_storage_path.to_owned() + "/payload.db3")?;
+        match conn.execute(
+            "CREATE TABLE IF NOT EXISTS payload (
+                id TEXT PRIMARY KEY,
+                hash TEXT NOT NULL,
+                timestamp INTEGER,
+                operation TEXT NOT NULL
+            )",
+            [],
+        ) {
+            Ok(_) => Ok(conn),
+            Err(err) => {
+                debug!("Error creating transparency log database table: {:?}", err);
+                Err(err.into())
+            }
         }
     }
-}
-
-fn write_payload(payload: &Payload) -> anyhow::Result<()> {
-    let conn = open_db()?;
-
-    let payload_to_db = payload.clone();
-    match conn.execute(
-        "INSERT INTO payload (id, hash, timestamp, operation) values (?1, ?2, ?3, ?4)",
-        [
-            payload_to_db.id,
-            payload_to_db.hash,
-            payload_to_db.timestamp.to_string(),
-            payload_to_db.operation.to_string(),
-        ],
-    ) {
-        Ok(_) => {
-            debug!(
-                "Payload inserted into transparency log with id: {}",
-                payload.id
-            );
-            Ok(())
+
+    fn write_payload(&self, payload: &Payload) -> anyhow::Result<()> {
+        let conn = self.open_db()?;
+
+        let payload_to_db = payload.clone();
+        match conn.execute(
+            "INSERT INTO payload (id, hash, timestamp, operation) values (?1, ?2, ?3, ?4)",
+            [
+                payload_to_db.id,
+                payload_to_db.hash,
+                payload_to_db.timestamp.to_string(),
+                payload_to_db.operation.to_string(),
+            ],
+        ) {
+            Ok(_) => {
+                debug!(
+                    "Payload inserted into transparency log with id: {}",
+                    payload.id
+                );
+                Ok(())
+            }
+            Err(err) => {
+                debug!("Transparency payload insert error: {:?}", err);
+                match err {
+                    Error::SqliteFailure(sqlite_error, ref _sqlite_options) => {
+                        if sqlite_error.extended_code == rusqlite::ffi::SQLITE_CONSTRAINT_PRIMARYKEY {
+                            Err(TransparencyLogError::DuplicateId {
+                                id: payload.id.clone(),
+                            }
+                            .into())
+                        } else {
+                            Err(err.into())
+                        }
+                    }
+                    _ => Err(err.into()),
+                }
+            }
         }
-        Err(err) => {
-            debug!("Transparency payload insert error: {:?}", err);
-            match err {
-                Error::SqliteFailure(sqlite_error, ref _sqlite_options) => {
-                    if sqlite_error.extended_code == rusqlite::ffi::SQLITE_CONSTRAINT_PRIMARYKEY {
-                        Err(TransparencyLogError::DuplicateId {
-                            id: payload.id.clone(),
-                        }
-                        .into())
-                    } else {
-                        Err(err.into())
-                    }
-                }
-                _ => Err(err.into()),
-            }
-        }
-    }
-}
-
-fn get_payload_database_path() -> String {
-    format!(
-        "{}/{}",
-        read_var("PYRSIA_ARTIFACT_PATH", "pyrsia"),
-        "transparency_log"
-    )
-}
-
-impl Default for TransparencyLog {
-    fn default() -> Self {
-        Self::new()
-=======
-    fn write_payload(&self, payload: &Payload) -> anyhow::Result<()> {
-        fs::create_dir_all(&self.storage_path)?;
-        let payload_filename = format!(
-            "{}/{}.log",
-            self.storage_path.to_str().unwrap(),
-            str::replace(&payload.id, "/", "_")
-        );
-        debug!(
-            "Storing transparency log payload at: {:?}",
-            payload_filename
-        );
-        match fs::File::options()
-            .write(true)
-            .create_new(true)
-            .open(&payload_filename)
-        {
-            Ok(mut payload_file) => {
-                let json_payload = serde_json::to_string(payload)?;
-                payload_file.write_all(json_payload.as_bytes())?;
-                Ok(())
-            }
-            Err(e) => match e.kind() {
-                io::ErrorKind::AlreadyExists => Err(TransparencyLogError::DuplicateId {
-                    id: payload.id.clone(),
-                }
-                .into()),
-                _ => Err(e.into()),
-            },
-        }
->>>>>>> 8e09fe2b
-    }
-}
+    }
+}
+
 
 #[cfg(test)]
 mod tests {
     use super::*;
     use crate::util::test_util;
-<<<<<<< HEAD
-    use assay::assay;
-    use std::path::Path;
-=======
->>>>>>> 8e09fe2b
 
     #[test]
     fn create_payload() {
@@ -273,33 +218,32 @@
         test_util::tests::teardown(tmp_dir);
     }
 
-<<<<<<< HEAD
-    #[assay(
-    env = [
-    ("PYRSIA_ARTIFACT_PATH", "pyrsia-test-transparency-log"),
-    ("DEV_MODE", "on")
-    ],
-    teardown = test_util::tear_down()
-    )]
+    #[test]
     fn test_open_db() {
-        let result = open_db();
+        let tmp_dir = test_util::tests::setup();
+
+        let log = TransparencyLog::new(&tmp_dir).unwrap();
+
+        let result = log.open_db();
         assert!(result.is_ok());
 
         let conn = result.unwrap();
+        let mut path = log.storage_path;
+        path.push("payload.db3");
         assert_eq!(
             conn.path().unwrap(),
-            Path::new("pyrsia-test-transparency-log/transparency_log/payload.db3")
+            path.as_path()
         );
-    }
-
-    #[assay(
-    env = [
-    ("PYRSIA_ARTIFACT_PATH", "pyrsia-test-transparency-log"),
-    ("DEV_MODE", "on")
-    ],
-    teardown = test_util::tear_down()
-    )]
+
+        test_util::tests::teardown(tmp_dir);
+    }
+
+    #[test]
     fn test_write_payload() {
+        let tmp_dir = test_util::tests::setup();
+
+        let log = TransparencyLog::new(&tmp_dir).unwrap();
+
         let payload = Payload {
             id: String::from("id"),
             hash: String::from("hash"),
@@ -307,18 +251,18 @@
             operation: Operation::AddArtifact,
         };
 
-        let result = write_payload(&payload);
-        assert!(result.is_ok());
-    }
-
-    #[assay(
-    env = [
-    ("PYRSIA_ARTIFACT_PATH", "pyrsia-test-transparency-log"),
-    ("DEV_MODE", "on")
-    ],
-    teardown = test_util::tear_down()
-    )]
+        let result = log.write_payload(&payload);
+        assert!(result.is_ok());
+
+        test_util::tests::teardown(tmp_dir);
+    }
+
+    #[test]
     fn test_write_twice_payload_error() {
+        let tmp_dir = test_util::tests::setup();
+
+        let log = TransparencyLog::new(&tmp_dir).unwrap();
+
         let payload = Payload {
             id: String::from("id"),
             hash: String::from("hash"),
@@ -326,9 +270,9 @@
             operation: Operation::AddArtifact,
         };
 
-        let mut result = write_payload(&payload);
-        assert!(result.is_ok());
-        result = write_payload(&payload);
+        let mut result = log.write_payload(&payload);
+        assert!(result.is_ok());
+        result = log.write_payload(&payload);
         assert!(result.is_err());
         assert_eq!(
             result.err().unwrap().to_string(),
@@ -337,18 +281,11 @@
             }
             .to_string()
         );
-    }
-
-    #[assay(
-        env = [
-            ("PYRSIA_ARTIFACT_PATH", "pyrsia-test-transparency-log"),
-            ("DEV_MODE", "on")
-        ],
-        teardown = test_util::tear_down()
-    )]
-=======
-    #[test]
->>>>>>> 8e09fe2b
+
+        test_util::tests::teardown(tmp_dir);
+    }
+
+    #[test]
     fn test_add_artifact() {
         let tmp_dir = test_util::tests::setup();
 

--- conflicted
+++ resolved
@@ -83,10 +83,6 @@
         Ok(())
     }
 
-<<<<<<< HEAD
-    pub fn get_artifact(&mut self, namespace_specific_id: &str) -> anyhow::Result<Option<&String>> {
-        Ok(self.payloads.get(namespace_specific_id))
-=======
     pub fn get_artifact(&mut self, namespace_specific_id: &str) -> anyhow::Result<String> {
         if let Some(payload) = self.payloads.get(namespace_specific_id) {
             let transaction: Payload = serde_json::from_str(payload)?;
@@ -94,7 +90,6 @@
         }
 
         anyhow::bail!("No payload found with specified ID");
->>>>>>> 8a29d509
     }
 }
 

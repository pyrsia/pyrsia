/*
   Copyright 2021 JFrog Ltd

   Licensed under the Apache License, Version 2.0 (the "License");
   you may not use this file except in compliance with the License.
   You may obtain a copy of the License at

       http://www.apache.org/licenses/LICENSE-2.0

   Unless required by applicable law or agreed to in writing, software
   distributed under the License is distributed on an "AS IS" BASIS,
   WITHOUT WARRANTIES OR CONDITIONS OF ANY KIND, either express or implied.
   See the License for the specific language governing permissions and
   limitations under the License.
*/

use crate::util::env_util::read_var;
use log::debug;
use serde::{Deserialize, Serialize};
use std::collections::HashMap;
use std::fs;
use std::io::{self, Write};
use std::time::{SystemTime, UNIX_EPOCH};
use thiserror::Error;

#[derive(Debug, Clone, Error)]
enum TransparencyLogError {
    #[error("Duplicate ID {id:?} in transparency log")]
    DuplicateId { id: String },
}

<<<<<<< HEAD
#[derive(Debug, strum_macros::Display, Deserialize, Serialize, Clone)]
=======
#[derive(Debug, strum_macros::Display, Deserialize, Serialize, PartialEq)]
>>>>>>> 323f0787
enum Operation {
    AddArtifact,
}

#[derive(Debug, Deserialize, Serialize, Clone)]
struct Payload {
    id: String,
    hash: String,
    timestamp: u64,
    operation: Operation,
}

#[derive(Serialize, Deserialize, Debug, Clone)]
pub struct SignatureEnvelope {
    /// The data that is integrity protected
    payload: Payload,
    /// The time at which the signature was generated. This is a part of signed attributes
    signing_timestamp: u64,
    /// The digital signature computed on payload and signed attributes
    signature: Vec<u8>,
    /// the public key of the signer
    sign_identifier: [u8; 32], //this is identity::ed25519::PublicKey(a byte array in compressed form
}

#[derive(Clone)]
pub struct TransparencyLog {
    payloads: HashMap<String, String>,
}

impl TransparencyLog {
    pub fn new() -> Self {
        TransparencyLog {
            payloads: HashMap::new(),
        }
    }

    pub fn add_artifact(&mut self, id: &str, hash: &str) -> anyhow::Result<()> {
        let payload = Payload {
            id: id.to_string(),
            hash: hash.to_string(),
            timestamp: SystemTime::now()
                .duration_since(UNIX_EPOCH)
                .unwrap()
                .as_secs(),
            operation: Operation::AddArtifact,
        };

        let json_payload = write_payload(&payload)?;
        self.payloads.insert(id.to_string(), json_payload);

        Ok(())
    }

    pub fn get_artifact(&mut self, namespace_specific_id: &str) -> anyhow::Result<String> {
        if let Some(payload) = self.payloads.get(namespace_specific_id) {
            let transaction: Payload = serde_json::from_str(payload)?;
            return Ok(transaction.hash);
        }

        anyhow::bail!("No payload found with specified ID");
    }
}

fn write_payload(payload: &Payload) -> anyhow::Result<String> {
    let payload_storage_path = get_payload_storage_path();
    fs::create_dir_all(&payload_storage_path)?;
    let payload_filename = format!(
        "{}/{}.log",
        payload_storage_path,
        str::replace(&payload.id, "/", "_")
    );
    debug!(
        "Storing transparency log payload at: {:?}",
        payload_filename
    );
    match fs::File::options()
        .write(true)
        .create_new(true)
        .open(&payload_filename)
    {
        Ok(mut payload_file) => {
            let json_payload = serde_json::to_string(payload)?;
            payload_file.write_all(json_payload.as_bytes())?;
            Ok(json_payload)
        }
        Err(e) => match e.kind() {
            io::ErrorKind::AlreadyExists => Err(TransparencyLogError::DuplicateId {
                id: payload.id.clone(),
            }
            .into()),
            _ => Err(e.into()),
        },
    }
}

fn get_payload_storage_path() -> String {
    format!(
        "{}/{}",
        read_var("PYRSIA_ARTIFACT_PATH", "pyrsia"),
        "transparency_log"
    )
}

impl Default for TransparencyLog {
    fn default() -> Self {
        Self::new()
    }
}

#[cfg(test)]
mod tests {
    use super::*;
    use crate::util::test_util;
    use assay::assay;

    #[test]
    fn create_payload() {
        let id = "id";
        let hash = "hash";
        let timestamp = 1234567890;
        let operation = Operation::AddArtifact;
        let payload = Payload {
            id: id.to_string(),
            hash: hash.to_string(),
            timestamp,
            operation: Operation::AddArtifact,
        };

        assert_eq!(payload.id, id);
        assert_eq!(payload.hash, hash);
        assert_eq!(payload.timestamp, timestamp);
        assert_eq!(payload.operation, operation);
    }

    #[assay(
        env = [
            ("PYRSIA_ARTIFACT_PATH", "pyrsia-test-transparency-log"),
            ("DEV_MODE", "on")
        ],
        teardown = test_util::tear_down()
    )]
    fn test_new_transparency_log_has_empty_payload() {
        let log = TransparencyLog::new();

        assert_eq!(log.payloads.len(), 0);
    }

    #[assay(
        env = [
            ("PYRSIA_ARTIFACT_PATH", "pyrsia-test-transparency-log"),
            ("DEV_MODE", "on")
        ],
        teardown = test_util::tear_down()
    )]
    fn test_with_default() {
        let log: TransparencyLog = Default::default();

        assert_eq!(log.payloads.len(), 0);
    }

    #[assay(
        env = [
            ("PYRSIA_ARTIFACT_PATH", "pyrsia-test-transparency-log"),
            ("DEV_MODE", "on")
        ],
        teardown = test_util::tear_down()
    )]
    fn test_add_artifact() {
        let mut log = TransparencyLog::new();

        let result = log.add_artifact("id", "hash");
        assert!(result.is_ok());

        assert!(log.payloads.contains_key("id"));
    }

    #[assay(
        env = [
            ("PYRSIA_ARTIFACT_PATH", "pyrsia-test-transparency-log"),
            ("DEV_MODE", "on")
        ],
        teardown = test_util::tear_down()
    )]
    fn test_add_artifact_with_id_containing_forward_slash() {
        let mut log = TransparencyLog::new();

        let result = log.add_artifact("id/with/slash", "hash");
        assert!(result.is_ok());

        assert!(log.payloads.contains_key("id/with/slash"));
    }

    #[assay(
        env = [
            ("PYRSIA_ARTIFACT_PATH", "pyrsia-test-transparency-log"),
            ("DEV_MODE", "on")
        ],
        teardown = test_util::tear_down()
    )]
    fn test_add_duplicate_artifact() {
        let mut log = TransparencyLog::new();

        let result = log.add_artifact("id", "hash");
        assert!(result.is_ok());

        let result = log.add_artifact("id", "hash2");
        assert!(result.is_err());
    }
}<|MERGE_RESOLUTION|>--- conflicted
+++ resolved
@@ -29,11 +29,7 @@
     DuplicateId { id: String },
 }
 
-<<<<<<< HEAD
-#[derive(Debug, strum_macros::Display, Deserialize, Serialize, Clone)]
-=======
-#[derive(Debug, strum_macros::Display, Deserialize, Serialize, PartialEq)]
->>>>>>> 323f0787
+#[derive(Debug, strum_macros::Display, Deserialize, Serialize, Clone, PartialEq)]
 enum Operation {
     AddArtifact,
 }

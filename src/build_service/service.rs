/*
   Copyright 2021 JFrog Ltd

   Licensed under the Apache License, Version 2.0 (the "License");
   you may not use this file except in compliance with the License.
   You may obtain a copy of the License at

       http://www.apache.org/licenses/LICENSE-2.0

   Unless required by applicable law or agreed to in writing, software
   distributed under the License is distributed on an "AS IS" BASIS,
   WITHOUT WARRANTIES OR CONDITIONS OF ANY KIND, either express or implied.
   See the License for the specific language governing permissions and
   limitations under the License.
*/

use thiserror::Error;
use tokio::sync::oneshot;

use crate::artifact_service::service::PackageType;
<<<<<<< HEAD
=======
use crate::transparency_log::log::TransparencyLog;
>>>>>>> 1bda3be7

#[derive(Debug, Error)]
pub enum BuildError {}

pub struct BuildResult {}

/// The build service is a component used by authorized nodes only. It is
/// the entrypoint to the authorized node's build pipeline infrastructure.
#[derive(Default)]
pub struct BuildService {}

impl BuildService {
    /// Starts a new build for the specified package.
    pub async fn start_build(
        &self,
        _package_type: PackageType,
        _package_type_id: &str,
        _sender: oneshot::Sender<Result<Vec<BuildResult>, BuildError>>,
    ) -> Result<(), BuildError> {
        Ok(())
    }
}

<<<<<<< HEAD
#[cfg(test)]
mod tests {
    use super::*;

    #[tokio::test]
    async fn test_verify_transaction() {
        let package_type = PackageType::Docker;
        let package_type_id = "alpine:3.15.2";

        let (sender, _) = oneshot::channel();

        let build_service = BuildService::default();
        let build_result = build_service
            .start_build(package_type, package_type_id, sender)
            .await;

        assert!(build_result.is_ok());
=======
    /// Verify a build for the specified transaction. This method is
    /// used to be able to reach consensus about a built artifact
    /// between authorized nodes.
    pub async fn verify_build(
        &self,
        _add_build_transaction: TransparencyLog,
        _sender: oneshot::Sender<Result<(), BuildError>>,
    ) -> Result<(), BuildError> {
        Ok(())
>>>>>>> 1bda3be7
    }
}<|MERGE_RESOLUTION|>--- conflicted
+++ resolved
@@ -18,10 +18,6 @@
 use tokio::sync::oneshot;
 
 use crate::artifact_service::service::PackageType;
-<<<<<<< HEAD
-=======
-use crate::transparency_log::log::TransparencyLog;
->>>>>>> 1bda3be7
 
 #[derive(Debug, Error)]
 pub enum BuildError {}
@@ -45,13 +41,12 @@
     }
 }
 
-<<<<<<< HEAD
 #[cfg(test)]
 mod tests {
     use super::*;
 
     #[tokio::test]
-    async fn test_verify_transaction() {
+    async fn test_start_build() {
         let package_type = PackageType::Docker;
         let package_type_id = "alpine:3.15.2";
 
@@ -63,16 +58,5 @@
             .await;
 
         assert!(build_result.is_ok());
-=======
-    /// Verify a build for the specified transaction. This method is
-    /// used to be able to reach consensus about a built artifact
-    /// between authorized nodes.
-    pub async fn verify_build(
-        &self,
-        _add_build_transaction: TransparencyLog,
-        _sender: oneshot::Sender<Result<(), BuildError>>,
-    ) -> Result<(), BuildError> {
-        Ok(())
->>>>>>> 1bda3be7
     }
 }
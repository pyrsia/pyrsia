/*
   Copyright 2021 JFrog Ltd

   Licensed under the Apache License, Version 2.0 (the "License");
   you may not use this file except in compliance with the License.
   You may obtain a copy of the License at

       http://www.apache.org/licenses/LICENSE-2.0

   Unless required by applicable law or agreed to in writing, software
   distributed under the License is distributed on an "AS IS" BASIS,
   WITHOUT WARRANTIES OR CONDITIONS OF ANY KIND, either express or implied.
   See the License for the specific language governing permissions and
   limitations under the License.
*/

use super::handlers::swarm::*;
use super::model::cli::{RequestDockerBuild, RequestMavenBuild};
use crate::artifact_service::service::ArtifactService;
use crate::network::client::Client;
use crate::node_api::model::cli::{
    RequestAddAuthorizedNode, RequestBuildStatus, RequestDockerLog, RequestMavenLog,
};
use warp::Filter;

pub fn make_node_routes(
    artifact_service: ArtifactService,
    p2p_client: Client,
) -> impl Filter<Extract = (impl warp::Reply,), Error = warp::Rejection> + Clone {
    let artifact_service_filter = warp::any().map(move || artifact_service.clone());
    let p2p_client_filter = warp::any().map(move || p2p_client.clone());

    let add_authorized_node = warp::path!("authorized_node")
        .and(warp::post())
        .and(warp::path::end())
        .and(warp::body::content_length_limit(1024 * 8))
        .and(warp::body::json::<RequestAddAuthorizedNode>())
        .and(artifact_service_filter.clone())
        .and_then(handle_add_authorized_node);

    let build_docker = warp::path!("build" / "docker")
        .and(warp::post())
        .and(warp::path::end())
        .and(warp::body::content_length_limit(1024 * 8))
        .and(warp::body::json::<RequestDockerBuild>())
        .and(artifact_service_filter.clone())
        .and_then(handle_build_docker);

    let build_maven = warp::path!("build" / "maven")
        .and(warp::post())
        .and(warp::path::end())
        .and(warp::body::content_length_limit(1024 * 8))
        .and(warp::body::json::<RequestMavenBuild>())
        .and(artifact_service_filter.clone())
        .and_then(handle_build_maven);

    let build_status = warp::path!("build" / "status")
        .and(warp::post())
        .and(warp::path::end())
        .and(warp::body::content_length_limit(1024 * 8))
        .and(warp::body::json::<RequestBuildStatus>())
        .and(artifact_service_filter.clone())
        .and_then(handle_build_status);

    let peers = warp::path!("peers")
        .and(warp::get())
        .and(warp::path::end())
        .and(p2p_client_filter.clone())
        .and_then(handle_get_peers);

    let status = warp::path!("status")
        .and(warp::get())
        .and(warp::path::end())
        .and(p2p_client_filter)
        .and_then(handle_get_status);

    let inspect_docker = warp::path!("inspect" / "docker")
        .and(warp::post())
        .and(warp::path::end())
        .and(warp::body::content_length_limit(1024 * 8))
        .and(warp::body::json::<RequestDockerLog>())
        .and(artifact_service_filter.clone())
        .and_then(handle_inspect_log_docker);

    let inspect_maven = warp::path!("inspect" / "maven")
        .and(warp::post())
        .and(warp::path::end())
        .and(warp::body::content_length_limit(1024 * 8))
        .and(warp::body::json::<RequestMavenLog>())
        .and(artifact_service_filter)
        .and_then(handle_inspect_log_maven);

    warp::any().and(
        add_authorized_node
            .or(build_docker)
            .or(build_maven)
            .or(peers)
            .or(status)
            .or(inspect_docker)
            .or(inspect_maven)
            .or(build_status),
    )
}

#[cfg(test)]
#[cfg(not(tarpaulin_include))]
mod tests {
    use super::*;
<<<<<<< HEAD
    use crate::artifact_service::model::PackageType;
    use crate::blockchain_service::service::BlockchainService;
    use crate::build_service::event::{BuildEvent, BuildEventClient};
    use crate::network::client::command::Command;
    use crate::network::client::Client;
    use crate::node_api::model::cli::{Status, TransparentLogOutputParams};
    use crate::transparency_log::log::{AddArtifactRequest, TransparencyLog};
    use crate::util::test_util;
    use csv;
    use httptest::http;
    use libp2p::gossipsub::IdentTopic;
    use libp2p::identity::Keypair;
    use std::collections::HashSet;
    use std::future::Future;
    use std::path::Path;
=======
    use crate::blockchain_service::event::BlockchainEvent;
    use crate::build_service::event::BuildEvent;
    use crate::network::client::command::Command;
    use crate::node_api::model::cli::Status;
    use crate::util::test_util;
    use std::collections::HashSet;
>>>>>>> b753c142
    use std::str;

    #[tokio::test]
    async fn node_routes_add_authorized_node() {
        let tmp_dir = test_util::tests::setup();

<<<<<<< HEAD
        let local_keypair = Keypair::generate_ed25519();
        let (command_receiver, p2p_client) = create_p2p_client(&local_keypair);
        let transparency_log_service =
            create_transparency_log_service(&tmp_dir, local_keypair.clone(), p2p_client.clone())
                .await;
=======
        let (p2p_client, mut p2p_command_receiver) = test_util::tests::create_p2p_client();
        let (artifact_service, mut blockchain_event_receiver, ..) =
            test_util::tests::create_artifact_service_with_p2p_client(&tmp_dir, p2p_client.clone());
>>>>>>> b753c142

        tokio::spawn(async move {
            loop {
                match blockchain_event_receiver.recv().await {
                    Some(BlockchainEvent::AddBlock { sender, .. }) => {
                        let _ = sender.send(Ok(()));
                    }
                    _ => panic!("BlockchainEvent must match BlockchainEvent::AddBlock"),
                }
            }
        });

<<<<<<< HEAD
        test_util::tests::default_p2p_server_stub(command_receiver);
=======
        tokio::spawn(async move {
            loop {
                match p2p_command_receiver.recv().await {
                    Some(Command::ListPeers { sender, .. }) => {
                        let _ = sender.send(HashSet::new());
                    }
                    _ => panic!("Command must match Command::ListPeers"),
                }
            }
        });
>>>>>>> b753c142

        let filter = make_node_routes(artifact_service, p2p_client.clone());
        let request = RequestAddAuthorizedNode {
            peer_id: p2p_client.local_peer_id.to_string(),
        };
        let response = warp::test::request()
            .method("POST")
            .path("/authorized_node")
            .json(&request)
            .reply(&filter)
            .await;

        assert_eq!(response.status(), 201);
        assert_eq!(response.body(), "");

        test_util::tests::teardown(tmp_dir);
    }

    #[tokio::test]
    async fn node_routes_build_docker() {
        let tmp_dir = test_util::tests::setup();

<<<<<<< HEAD
        let local_keypair = Keypair::generate_ed25519();
        let (command_receiver, p2p_client) = create_p2p_client(&local_keypair);
        let transparency_log_service =
            create_transparency_log_service(&tmp_dir, local_keypair.clone(), p2p_client.clone())
                .await;

        let (mut build_event_receiver, artifact_service) = create_artifact_service(
            &tmp_dir,
            transparency_log_service.clone(),
            p2p_client.clone(),
        );

        test_util::tests::default_p2p_server_stub(command_receiver);
=======
        let (p2p_client, mut p2p_command_receiver) = test_util::tests::create_p2p_client();
        let (artifact_service, mut blockchain_event_receiver, mut build_event_receiver) =
            test_util::tests::create_artifact_service_with_p2p_client(&tmp_dir, p2p_client.clone());

        tokio::spawn(async move {
            loop {
                match blockchain_event_receiver.recv().await {
                    Some(BlockchainEvent::AddBlock { sender, .. }) => {
                        let _ = sender.send(Ok(()));
                    }
                    _ => panic!("BlockchainEvent must match BlockchainEvent::AddBlock"),
                }
            }
        });
>>>>>>> b753c142

        let build_id = uuid::Uuid::new_v4();
        tokio::spawn(async move {
            loop {
                match build_event_receiver.recv().await {
                    Some(BuildEvent::Start { sender, .. }) => {
                        let _ = sender.send(Ok(build_id.to_string()));
                    }
                    _ => {
                        panic!("BuildEvent must match BuildEvent::Start")
                    }
                }
            }
        });

        tokio::spawn(async move {
            loop {
                match p2p_command_receiver.recv().await {
                    Some(Command::ListPeers { sender, .. }) => {
                        let _ = sender.send(HashSet::new());
                    }
                    _ => panic!("Command must match Command::ListPeers"),
                }
            }
        });

        artifact_service
            .transparency_log_service
            .add_authorized_node(p2p_client.local_peer_id)
            .await
            .expect("Error adding authorized node");

        let filter = make_node_routes(artifact_service, p2p_client);
        let request = RequestDockerBuild {
            image: "alpine:3.15.2".to_owned(),
        };
        let response = warp::test::request()
            .method("POST")
            .path("/build/docker")
            .json(&request)
            .reply(&filter)
            .await;

        assert_eq!(response.status(), 200);

        let build_id_result: String = serde_json::from_slice(response.body()).unwrap();
        assert_eq!(build_id_result, build_id.to_string());

        test_util::tests::teardown(tmp_dir);
    }

    #[tokio::test]
    async fn node_routes_build_maven() {
        let tmp_dir = test_util::tests::setup();

<<<<<<< HEAD
        let local_keypair = Keypair::generate_ed25519();
        let (command_receiver, p2p_client) = create_p2p_client(&local_keypair);
        let transparency_log_service =
            create_transparency_log_service(&tmp_dir, local_keypair.clone(), p2p_client.clone())
                .await;

        let (mut build_event_receiver, artifact_service) = create_artifact_service(
            &tmp_dir,
            transparency_log_service.clone(),
            p2p_client.clone(),
        );

        test_util::tests::default_p2p_server_stub(command_receiver);
=======
        let (p2p_client, mut p2p_command_receiver) = test_util::tests::create_p2p_client();
        let (artifact_service, mut blockchain_event_receiver, mut build_event_receiver) =
            test_util::tests::create_artifact_service_with_p2p_client(&tmp_dir, p2p_client.clone());

        tokio::spawn(async move {
            loop {
                match blockchain_event_receiver.recv().await {
                    Some(BlockchainEvent::AddBlock { sender, .. }) => {
                        let _ = sender.send(Ok(()));
                    }
                    _ => panic!("BlockchainEvent must match BlockchainEvent::AddBlock"),
                }
            }
        });
>>>>>>> b753c142

        let build_id = uuid::Uuid::new_v4();
        tokio::spawn(async move {
            loop {
                match build_event_receiver.recv().await {
                    Some(BuildEvent::Start { sender, .. }) => {
                        let _ = sender.send(Ok(build_id.to_string()));
                    }
                    _ => {
                        panic!("BuildEvent must match BuildEvent::Start")
                    }
                }
            }
        });

        tokio::spawn(async move {
            loop {
                match p2p_command_receiver.recv().await {
                    Some(Command::ListPeers { sender, .. }) => {
                        let _ = sender.send(HashSet::new());
                    }
                    _ => panic!("Command must match Command::ListPeers"),
                }
            }
        });

        artifact_service
            .transparency_log_service
            .add_authorized_node(p2p_client.local_peer_id)
            .await
            .expect("Error adding authorized node");

        let filter = make_node_routes(artifact_service, p2p_client);
        let request = RequestMavenBuild {
            gav: "commons-codec:commons-codec:1.15".to_owned(),
        };
        let response = warp::test::request()
            .method("POST")
            .path("/build/maven")
            .json(&request)
            .reply(&filter)
            .await;

        assert_eq!(response.status(), 200);

        let build_id_result: String = serde_json::from_slice(response.body()).unwrap();
        assert_eq!(build_id_result, build_id.to_string());

        test_util::tests::teardown(tmp_dir);
    }

    #[tokio::test]
    async fn node_routes_peers() {
        let tmp_dir = test_util::tests::setup();

        let (p2p_client, mut p2p_command_receiver) = test_util::tests::create_p2p_client();
        let (artifact_service, ..) =
            test_util::tests::create_artifact_service_with_p2p_client(&tmp_dir, p2p_client.clone());

        tokio::spawn(async move {
            loop {
                match p2p_command_receiver.recv().await {
                    Some(Command::ListPeers { sender, .. }) => {
                        let mut set = HashSet::new();
                        set.insert(p2p_client.local_peer_id);
                        let _ = sender.send(set);
                    }
                    _ => panic!("Command must match Command::ListPeers"),
                }
            }
        });

        let filter = make_node_routes(artifact_service, p2p_client.clone());
        let response = warp::test::request().path("/peers").reply(&filter).await;

        let expected_body =
            bytes::Bytes::from(serde_json::to_string(&vec![p2p_client.local_peer_id]).unwrap());

        assert_eq!(response.status(), 200);
        assert_eq!(expected_body, str::from_utf8(response.body()).unwrap());

        test_util::tests::teardown(tmp_dir);
    }

    #[tokio::test]
    async fn node_routes_status() {
        let tmp_dir = test_util::tests::setup();

        let (p2p_client, mut p2p_command_receiver) = test_util::tests::create_p2p_client();
        let (artifact_service, ..) =
            test_util::tests::create_artifact_service_with_p2p_client(&tmp_dir, p2p_client.clone());

        let local_peer_id = p2p_client.local_peer_id;
        tokio::spawn(async move {
            loop {
                match p2p_command_receiver.recv().await {
                    Some(Command::ListPeers { sender, .. }) => {
                        let mut set = HashSet::new();
                        set.insert(local_peer_id);
                        let _ = sender.send(set);
                    }
                    Some(Command::Status { sender, .. }) => {
                        let status = Status {
                            peers_count: 0,
                            peer_addrs: Vec::new(),
                            peer_id: local_peer_id.to_string(),
                        };

                        let _ = sender.send(status);
                    }
                    _ => panic!("Command must match Command::ListPeers or Command::Status"),
                }
            }
        });

        let filter = make_node_routes(artifact_service, p2p_client.clone());
        let response = warp::test::request().path("/status").reply(&filter).await;

        let expected_status = Status {
            peers_count: 0,
            peer_id: p2p_client.local_peer_id.to_string(),
            peer_addrs: Vec::new(),
        };

        let expected_body = bytes::Bytes::from(serde_json::to_string(&expected_status).unwrap());

        assert_eq!(response.status(), 200);
        assert_eq!(expected_body, str::from_utf8(response.body()).unwrap());

        test_util::tests::teardown(tmp_dir);
    }

    // Inspect Transparency Log Tests

    #[tokio::test]
    async fn inspect_log_docker_json() {
        setup_and_execute(|ctx| async {
            let ps_id = "artipie:0.0.7";
            let transparency_log =
                add_artifact(&ctx.transparency_log_service, PackageType::Docker, ps_id);
            let request = RequestDockerLog {
                image: ps_id.to_string(),
                output_params: Default::default(),
            };

            let filter = ctx.create_route();

            let response = warp::test::request()
                .method("POST")
                .path("/inspect/docker")
                .json(&request)
                .reply(&filter)
                .await;

            assert_response_json(response, transparency_log);
        })
        .await;
    }

    #[tokio::test]
    async fn inspect_log_docker_csv() {
        setup_and_execute(|ctx| async {
            let ps_id = "artipie:0.0.7";
            let transparency_log =
                add_artifact(&ctx.transparency_log_service, PackageType::Docker, ps_id);
            let request = RequestDockerLog {
                image: ps_id.to_string(),
                output_params: Some(TransparentLogOutputParams {
                    format: Some("csv".to_string()),
                }),
            };
            let filter = ctx.create_route();
            let response = warp::test::request()
                .method("POST")
                .path("/inspect/docker")
                .json(&request)
                .reply(&filter)
                .await;

            assert_response_csv(response, transparency_log);
        })
        .await;
    }

    #[tokio::test]
    async fn inspect_log_maven_json() {
        setup_and_execute(|ctx| async {
            let ps_id = "pyrsia:adapter:0.1";
            let transparency_log =
                add_artifact(&ctx.transparency_log_service, PackageType::Maven2, ps_id);
            let request = RequestMavenLog {
                gav: ps_id.to_string(),
                output_params: None,
            };
            let filter = ctx.create_route();
            let response = warp::test::request()
                .method("POST")
                .path("/inspect/maven")
                .json(&request)
                .reply(&filter)
                .await;

            assert_response_json(response, transparency_log);
        })
        .await;
    }

    #[tokio::test]
    async fn inspect_log_maven_csv() {
        setup_and_execute(|ctx| async {
            let ps_id = "pyrsia:adapter:0.1";
            let transparency_log =
                add_artifact(&ctx.transparency_log_service, PackageType::Maven2, ps_id);
            let request = RequestMavenLog {
                gav: ps_id.to_string(),
                output_params: Some(TransparentLogOutputParams {
                    format: Some("csv".to_string()),
                }),
            };
            let filter = ctx.create_route();
            let response = warp::test::request()
                .method("POST")
                .path("/inspect/maven")
                .json(&request)
                .reply(&filter)
                .await;

            assert_response_csv(response, transparency_log);
        })
        .await;
    }

    fn assert_response_csv(
        response: http::response::Response<bytes::Bytes>,
        transparency_log: TransparencyLog,
    ) {
        let mut writer = csv::Writer::from_writer(vec![]);
        writer.serialize(transparency_log).unwrap();
        let expected = writer.into_inner().unwrap();
        assert_response(response, "text/csv", expected.as_slice());
    }

    fn assert_response_json(
        response: http::response::Response<bytes::Bytes>,
        transparency_log: TransparencyLog,
    ) {
        let res = vec![transparency_log];
        let expected = serde_json::to_string(&res).unwrap();
        assert_response(response, "application/json", expected.as_bytes());
    }

    fn assert_response(
        response: http::response::Response<bytes::Bytes>,
        content_type: &str,
        body: &[u8],
    ) {
        assert_eq!(response.status(), 200);
        assert_eq!(
            response.headers().get("content-type").unwrap(),
            content_type
        );

        let actual_body = response.body();
        assert_eq!(actual_body, body);

        let actual_content_length = response
            .headers()
            .get("Content-Length")
            .expect("Context-Length header should be defined")
            .to_str()
            .unwrap();
        assert_eq!(actual_content_length, body.len().to_string());
    }

    fn add_artifact(
        transparency_log_service: &TransparencyLogService,
        package_type: PackageType,
        ps_id: &str,
    ) -> TransparencyLog {
        let add_art_req = AddArtifactRequest {
            package_type,
            package_specific_id: ps_id.to_string(),
            num_artifacts: 5,
            package_specific_artifact_id: ps_id.to_string(),
            artifact_hash: "test_hash".to_string(),
        };
        let res = TransparencyLog::from(add_art_req);
        transparency_log_service
            .write_transparency_log(&res)
            .unwrap();

        res
    }

    async fn setup_and_execute<P, F>(op: P)
    where
        P: FnOnce(TestContext) -> F,
        F: Future<Output = ()>,
    {
        let tmp_dir = test_util::tests::setup();
        let local_keypair = Keypair::generate_ed25519();
        let (_command_receiver, p2p_client) = create_p2p_client(&local_keypair);
        let transparency_log_service =
            create_transparency_log_service(&tmp_dir, local_keypair.clone(), p2p_client.clone())
                .await;

        let (_build_event_receiver, artifact_service) = create_artifact_service(
            &tmp_dir,
            transparency_log_service.clone(),
            p2p_client.clone(),
        );

        op(TestContext {
            artifact_service,
            p2p_client,
            transparency_log_service,
        })
        .await;

        test_util::tests::teardown(tmp_dir);
    }

    struct TestContext {
        artifact_service: ArtifactService,
        p2p_client: Client,
        transparency_log_service: TransparencyLogService,
    }

    impl TestContext {
        fn create_route(
            self,
        ) -> impl Filter<Extract = (impl warp::Reply,), Error = warp::Rejection> + Clone {
            make_node_routes(
                self.artifact_service,
                self.p2p_client,
                self.transparency_log_service,
            )
        }
    }
}<|MERGE_RESOLUTION|>--- conflicted
+++ resolved
@@ -106,12 +106,10 @@
 #[cfg(not(tarpaulin_include))]
 mod tests {
     use super::*;
-<<<<<<< HEAD
     use crate::artifact_service::model::PackageType;
-    use crate::blockchain_service::service::BlockchainService;
-    use crate::build_service::event::{BuildEvent, BuildEventClient};
+    use crate::blockchain_service::event::BlockchainEvent;
+    use crate::build_service::event::BuildEvent;
     use crate::network::client::command::Command;
-    use crate::network::client::Client;
     use crate::node_api::model::cli::{Status, TransparentLogOutputParams};
     use crate::transparency_log::log::{AddArtifactRequest, TransparencyLog};
     use crate::util::test_util;
@@ -122,31 +120,15 @@
     use std::collections::HashSet;
     use std::future::Future;
     use std::path::Path;
-=======
-    use crate::blockchain_service::event::BlockchainEvent;
-    use crate::build_service::event::BuildEvent;
-    use crate::network::client::command::Command;
-    use crate::node_api::model::cli::Status;
-    use crate::util::test_util;
-    use std::collections::HashSet;
->>>>>>> b753c142
     use std::str;
 
     #[tokio::test]
     async fn node_routes_add_authorized_node() {
         let tmp_dir = test_util::tests::setup();
 
-<<<<<<< HEAD
-        let local_keypair = Keypair::generate_ed25519();
-        let (command_receiver, p2p_client) = create_p2p_client(&local_keypair);
-        let transparency_log_service =
-            create_transparency_log_service(&tmp_dir, local_keypair.clone(), p2p_client.clone())
-                .await;
-=======
         let (p2p_client, mut p2p_command_receiver) = test_util::tests::create_p2p_client();
         let (artifact_service, mut blockchain_event_receiver, ..) =
             test_util::tests::create_artifact_service_with_p2p_client(&tmp_dir, p2p_client.clone());
->>>>>>> b753c142
 
         tokio::spawn(async move {
             loop {
@@ -159,9 +141,6 @@
             }
         });
 
-<<<<<<< HEAD
-        test_util::tests::default_p2p_server_stub(command_receiver);
-=======
         tokio::spawn(async move {
             loop {
                 match p2p_command_receiver.recv().await {
@@ -172,7 +151,6 @@
                 }
             }
         });
->>>>>>> b753c142
 
         let filter = make_node_routes(artifact_service, p2p_client.clone());
         let request = RequestAddAuthorizedNode {
@@ -195,21 +173,6 @@
     async fn node_routes_build_docker() {
         let tmp_dir = test_util::tests::setup();
 
-<<<<<<< HEAD
-        let local_keypair = Keypair::generate_ed25519();
-        let (command_receiver, p2p_client) = create_p2p_client(&local_keypair);
-        let transparency_log_service =
-            create_transparency_log_service(&tmp_dir, local_keypair.clone(), p2p_client.clone())
-                .await;
-
-        let (mut build_event_receiver, artifact_service) = create_artifact_service(
-            &tmp_dir,
-            transparency_log_service.clone(),
-            p2p_client.clone(),
-        );
-
-        test_util::tests::default_p2p_server_stub(command_receiver);
-=======
         let (p2p_client, mut p2p_command_receiver) = test_util::tests::create_p2p_client();
         let (artifact_service, mut blockchain_event_receiver, mut build_event_receiver) =
             test_util::tests::create_artifact_service_with_p2p_client(&tmp_dir, p2p_client.clone());
@@ -224,7 +187,6 @@
                 }
             }
         });
->>>>>>> b753c142
 
         let build_id = uuid::Uuid::new_v4();
         tokio::spawn(async move {
@@ -280,21 +242,6 @@
     async fn node_routes_build_maven() {
         let tmp_dir = test_util::tests::setup();
 
-<<<<<<< HEAD
-        let local_keypair = Keypair::generate_ed25519();
-        let (command_receiver, p2p_client) = create_p2p_client(&local_keypair);
-        let transparency_log_service =
-            create_transparency_log_service(&tmp_dir, local_keypair.clone(), p2p_client.clone())
-                .await;
-
-        let (mut build_event_receiver, artifact_service) = create_artifact_service(
-            &tmp_dir,
-            transparency_log_service.clone(),
-            p2p_client.clone(),
-        );
-
-        test_util::tests::default_p2p_server_stub(command_receiver);
-=======
         let (p2p_client, mut p2p_command_receiver) = test_util::tests::create_p2p_client();
         let (artifact_service, mut blockchain_event_receiver, mut build_event_receiver) =
             test_util::tests::create_artifact_service_with_p2p_client(&tmp_dir, p2p_client.clone());
@@ -309,7 +256,6 @@
                 }
             }
         });
->>>>>>> b753c142
 
         let build_id = uuid::Uuid::new_v4();
         tokio::spawn(async move {

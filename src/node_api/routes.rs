--- conflicted
+++ resolved
@@ -111,77 +111,8 @@
     use crate::network::client::command::Command;
     use crate::node_api::model::cli::Status;
     use crate::util::test_util;
-<<<<<<< HEAD
-=======
-    use libp2p::gossipsub::IdentTopic;
-    use libp2p::identity::Keypair;
->>>>>>> b0dc62c2
     use std::collections::HashSet;
     use std::str;
-<<<<<<< HEAD
-=======
-    use std::sync::Arc;
-    use tokio::sync::{mpsc, Mutex};
-
-    fn create_p2p_client(local_keypair: &Keypair) -> (mpsc::Receiver<Command>, Client) {
-        let (command_sender, command_receiver) = mpsc::channel(1);
-        let p2p_client = Client::new(
-            command_sender,
-            local_keypair.public().to_peer_id(),
-            IdentTopic::new("pyrsia-topic"),
-        );
-
-        (command_receiver, p2p_client)
-    }
-
-    async fn create_blockchain_service(
-        local_keypair: &Keypair,
-        p2p_client: Client,
-        blockchain_path: impl AsRef<Path>,
-    ) -> BlockchainService {
-        let Keypair::Ed25519(ed25519_keypair) = local_keypair;
-
-        BlockchainService::init_first_blockchain_node(
-            ed25519_keypair,
-            ed25519_keypair,
-            p2p_client,
-            blockchain_path,
-        )
-        .await
-        .expect("Creating BlockchainService failed")
-    }
-
-    fn create_artifact_service(
-        artifact_path: impl AsRef<Path>,
-        transparency_log_service: TransparencyLogService,
-        p2p_client: Client,
-    ) -> (mpsc::Receiver<BuildEvent>, ArtifactService) {
-        let (build_event_sender, build_event_receiver) = mpsc::channel(1);
-        let build_event_client = BuildEventClient::new(build_event_sender);
-
-        let artifact_service = ArtifactService::new(
-            &artifact_path,
-            transparency_log_service,
-            build_event_client,
-            p2p_client,
-        )
-        .expect("Creating ArtifactService failed");
-
-        (build_event_receiver, artifact_service)
-    }
-
-    async fn create_transparency_log_service(
-        artifact_path: impl AsRef<Path>,
-        local_keypair: Keypair,
-        p2p_client: Client,
-    ) -> TransparencyLogService {
-        let blockchain_service =
-            create_blockchain_service(&local_keypair, p2p_client, &artifact_path).await;
-
-        TransparencyLogService::new(artifact_path, Arc::new(Mutex::new(blockchain_service)))
-            .expect("Creating ArtifactService failed")
-    }
->>>>>>> b0dc62c2
 
     #[tokio::test]
     async fn node_routes_add_authorized_node() {
@@ -211,7 +142,7 @@
                     Some(Command::BroadcastBlock { sender, .. }) => {
                         let _ = sender.send(anyhow::Ok(()));
                     }
-                    _ => panic!("Command must match Command::ListPeers"),
+                    _ => panic!("Command must match Command::ListPeers or Command::BroadcastBlock"),
                 }
             }
         });
@@ -247,14 +178,7 @@
                     Some(BlockchainEvent::AddBlock { sender, .. }) => {
                         let _ = sender.send(Ok(()));
                     }
-<<<<<<< HEAD
                     _ => panic!("BlockchainEvent must match BlockchainEvent::AddBlock"),
-=======
-                    Some(Command::BroadcastBlock { sender, .. }) => {
-                        let _ = sender.send(anyhow::Ok(()));
-                    }
-                    _ => panic!("Command must match Command::ListPeers"),
->>>>>>> b0dc62c2
                 }
             }
         });
@@ -279,7 +203,10 @@
                     Some(Command::ListPeers { sender, .. }) => {
                         let _ = sender.send(HashSet::new());
                     }
-                    _ => panic!("Command must match Command::ListPeers"),
+                    Some(Command::BroadcastBlock { sender, .. }) => {
+                        let _ = sender.send(anyhow::Ok(()));
+                    }
+                    _ => panic!("Command must match Command::ListPeers or Command::BroadcastBlock"),
                 }
             }
         });
@@ -323,14 +250,7 @@
                     Some(BlockchainEvent::AddBlock { sender, .. }) => {
                         let _ = sender.send(Ok(()));
                     }
-<<<<<<< HEAD
                     _ => panic!("BlockchainEvent must match BlockchainEvent::AddBlock"),
-=======
-                    Some(Command::BroadcastBlock { sender, .. }) => {
-                        let _ = sender.send(anyhow::Ok(()));
-                    }
-                    _ => panic!("Command must match Command::ListPeers"),
->>>>>>> b0dc62c2
                 }
             }
         });
@@ -355,7 +275,10 @@
                     Some(Command::ListPeers { sender, .. }) => {
                         let _ = sender.send(HashSet::new());
                     }
-                    _ => panic!("Command must match Command::ListPeers"),
+                    Some(Command::BroadcastBlock { sender, .. }) => {
+                        let _ = sender.send(anyhow::Ok(()));
+                    }
+                    _ => panic!("Command must match Command::ListPeers or Command::BroadcastBlock"),
                 }
             }
         });

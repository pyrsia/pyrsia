--- conflicted
+++ resolved
@@ -26,12 +26,7 @@
 pub fn make_node_routes(
     artifact_service: ArtifactService,
     p2p_client: Client,
-<<<<<<< HEAD
-) -> impl Filter<Extract = impl warp::Reply, Error = warp::Rejection> + Clone {
-=======
-    transparency_log_service: TransparencyLogService,
 ) -> impl Filter<Extract = (impl warp::Reply,), Error = warp::Rejection> + Clone {
->>>>>>> 74635526
     let artifact_service_filter = warp::any().map(move || artifact_service.clone());
     let p2p_client_filter = warp::any().map(move || p2p_client.clone());
 

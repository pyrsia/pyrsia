--- conflicted
+++ resolved
@@ -136,17 +136,12 @@
     request_docker_log: RequestDockerLog,
     artifact_service: ArtifactService,
 ) -> Result<impl Reply, Rejection> {
-<<<<<<< HEAD
-    let result = transparency_log_service
+    let result = artifact_service
+        .transparency_log_service
         .search_transparency_logs(
             &PackageType::Docker,
             get_package_specific_id(&request_docker_log.image).as_str(),
         )
-=======
-    let result = artifact_service
-        .transparency_log_service
-        .search_transparency_logs(&PackageType::Docker, &request_docker_log.image)
->>>>>>> b753c142
         .map_err(RegistryError::from)?;
 
     let result_as_json = serde_json::to_string(&result).map_err(RegistryError::from)?;

/*
   Copyright 2021 JFrog Ltd

   Licensed under the Apache License, Version 2.0 (the "License");
   you may not use this file except in compliance with the License.
   You may obtain a copy of the License at

       http://www.apache.org/licenses/LICENSE-2.0

   Unless required by applicable law or agreed to in writing, software
   distributed under the License is distributed on an "AS IS" BASIS,
   WITHOUT WARRANTIES OR CONDITIONS OF ANY KIND, either express or implied.
   See the License for the specific language governing permissions and
   limitations under the License.
*/

use super::{RegistryError, RegistryErrorCode};
use crate::block_chain::block_chain::Blockchain;
use crate::node_manager::{handlers::*, model::cli::Status};
use log::{debug, error, info};
use std::sync::Arc;
use tokio::sync::mpsc::{Receiver, Sender};
use tokio::sync::Mutex;
use warp::{http::StatusCode, Rejection, Reply};

pub async fn handle_get_peers(
    tx: Sender<String>,
    rx: Arc<Mutex<Receiver<String>>>,
) -> Result<impl Reply, Rejection> {
    match tx.send(String::from("peers")).await {
        Ok(_) => debug!("request for peers sent"),
        Err(_) => error!("failed to send stdin input"),
    }

    let peers = rx.lock().await.recv().await.unwrap();
    println!("Got received_peers: {}", peers);
    Ok(warp::http::response::Builder::new()
        .header("Content-Type", "application/octet-stream")
        .status(StatusCode::OK)
        .body(peers)
        .unwrap())
}

pub async fn handle_get_status(
    tx: Sender<String>,
    rx: Arc<Mutex<Receiver<String>>>,
) -> Result<impl Reply, Rejection> {
    match tx.send(String::from("peers")).await {
        Ok(_) => debug!("request for peers sent"),
        Err(_) => error!("failed to send stdin input"),
    }

    let peers = rx.lock().await.recv().await.unwrap();
    debug!("peers empty: {:?}", peers.is_empty());
    let mut peers_total = 0;
    if !peers.is_empty() {
        let res: Vec<String> = peers.split(',').map(|s| s.to_string()).collect();
        debug!("peers count: {}", res.len());
        peers_total = res.len();
    }

    let art_count_result = get_arts_count();
    if art_count_result.is_err() {
        return Err(warp::reject::custom(RegistryError {
            code: RegistryErrorCode::Unknown(art_count_result.err().unwrap().to_string()),
        }));
    }

<<<<<<< HEAD
    let disk_space_result = disk_usage();
=======
    let disk_space_result = disk_usage(ARTIFACTS_DIR);
>>>>>>> f332d214
    if disk_space_result.is_err() {
        return Err(warp::reject::custom(RegistryError {
            code: RegistryErrorCode::Unknown(disk_space_result.err().unwrap().to_string()),
        }));
    }

    let status = Status {
        artifact_count: art_count_result.unwrap(),
        peers_count: peers_total,
<<<<<<< HEAD
        disk_allocated: String::from(ART_MGR_ALLOCATED_SIZE),
=======
        disk_allocated: String::from(ALLOCATED_SPACE_FOR_ARTIFACTS),
>>>>>>> f332d214
        disk_usage: format!("{:.4}", disk_space_result.unwrap()),
    };

    let ser_status = serde_json::to_string(&status).unwrap();

    Ok(warp::http::response::Builder::new()
        .header("Content-Type", "application/json")
        .status(StatusCode::OK)
        .body(ser_status)
        .unwrap())
}

// TODO Move to block chain module
pub async fn handle_get_blocks(
    tx: Sender<String>,
    rx: Arc<Mutex<Receiver<Blockchain>>>,
) -> Result<impl Reply, Rejection> {
    // Send "digested" request data to main
    match tx.send(String::from("blocks")).await {
        Ok(_) => debug!("request for peers sent"),
        Err(_) => error!("failed to send stdin input"),
    }

    // get result from main ( where the block chain lives )
    let block_chain = rx.lock().await.recv().await.unwrap();
    let blocks = format!("{}", block_chain);
    info!("Got receive_blocks: {}", blocks);

    // format the response
    Ok(warp::http::response::Builder::new()
        .header("Content-Type", "application/json")
        .status(StatusCode::OK)
        .body(blocks)
        .unwrap())
}<|MERGE_RESOLUTION|>--- conflicted
+++ resolved
@@ -66,11 +66,7 @@
         }));
     }
 
-<<<<<<< HEAD
-    let disk_space_result = disk_usage();
-=======
     let disk_space_result = disk_usage(ARTIFACTS_DIR);
->>>>>>> f332d214
     if disk_space_result.is_err() {
         return Err(warp::reject::custom(RegistryError {
             code: RegistryErrorCode::Unknown(disk_space_result.err().unwrap().to_string()),
@@ -80,11 +76,7 @@
     let status = Status {
         artifact_count: art_count_result.unwrap(),
         peers_count: peers_total,
-<<<<<<< HEAD
-        disk_allocated: String::from(ART_MGR_ALLOCATED_SIZE),
-=======
         disk_allocated: String::from(ALLOCATED_SPACE_FOR_ARTIFACTS),
->>>>>>> f332d214
         disk_usage: format!("{:.4}", disk_space_result.unwrap()),
     };
 

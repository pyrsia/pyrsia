--- conflicted
+++ resolved
@@ -200,16 +200,7 @@
         .search_transparency_logs(&PackageType::Maven2, &request_maven_log.gav)
         .map_err(RegistryError::from)?;
 
-<<<<<<< HEAD
     ContentType::from(request_maven_log.output_format()).create_response(result)
-=======
-    let result_as_json = serde_json::to_string(&result).map_err(RegistryError::from)?;
-
-    Ok(warp::http::response::Builder::new()
-        .header("Content-Type", "application/json")
-        .status(StatusCode::OK)
-        .body(result_as_json)
-        .unwrap())
 }
 
 fn get_package_specific_id(package_specific_id: &str) -> String {
@@ -236,5 +227,4 @@
         official_image_tag,
         get_package_specific_id(package_specific_id)
     )
->>>>>>> 639ac8ca
 }
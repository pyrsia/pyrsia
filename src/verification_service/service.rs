/*
   Copyright 2021 JFrog Ltd

   Licensed under the Apache License, Version 2.0 (the "License");
   you may not use this file except in compliance with the License.
   You may obtain a copy of the License at

       http://www.apache.org/licenses/LICENSE-2.0

   Unless required by applicable law or agreed to in writing, software
   distributed under the License is distributed on an "AS IS" BASIS,
   WITHOUT WARRANTIES OR CONDITIONS OF ANY KIND, either express or implied.
   See the License for the specific language governing permissions and
   limitations under the License.
*/

use crate::artifact_service::model::PackageType;
use crate::build_service::error::BuildError;
use crate::build_service::event::BuildEventClient;
use crate::build_service::model::BuildResult;
use crate::transparency_log::log::{Operation, TransparencyLog};
use log::{error, info};
use std::collections::HashMap;
use thiserror::Error;
use tokio::sync::oneshot;

#[derive(Clone, Debug, Error, Eq, PartialEq)]
pub enum VerificationError {
    #[error("Artifact with specific id {artifact_specific_id} was not found in build {build_id}.")]
    ArtifactNotFound {
        build_id: String,
        artifact_specific_id: String,
    },
    #[error("Artifact with specific id {artifact_specific_id} from build {build_id} has invalid hash. Expected {expected_hash} but got {hash_from_build}.")]
    NonMatchingHash {
        build_id: String,
        artifact_specific_id: String,
        expected_hash: String,
        hash_from_build: String,
    },
    #[error("Verification failed with error: {0}")]
    Failure(String),
    #[error("Verification service does not support transparency logs with operation {0}")]
    UnsupportedOperation(Operation),
    #[error("Failed to verify build: {0}")]
    VerifyBuildError(BuildError),
}

impl From<BuildError> for VerificationError {
    fn from(build_error: BuildError) -> Self {
        Self::VerifyBuildError(build_error)
    }
}

/// A utility struct that uniquely identifies a package
/// by combining the type and specific id.
#[derive(Debug, Eq, Hash, PartialEq)]
struct Package {
    package_type: PackageType,
    package_specific_id: String,
}

/// Holds information about a single artifact that is
/// pending to be built or is actively being built.
struct VerificationInfo {
    sender: oneshot::Sender<Result<(), VerificationError>>,
    artifact_specific_id: String,
    artifact_hash: String,
}

/// The verification service is a component used by authorized nodes only.
/// It implements all necessary logic to verify blockchain transactions.
pub struct VerificationService {
    build_event_client: BuildEventClient,
    /// A map that keeps track of pending builds of packages. For each
    /// package in the map, each entry in the vector maps with a single
    /// artifact of the associated package. When all verification info
    /// for a single package has been collected, a build will be started
    /// and the verification info will move to the verifying_info map.
    pending_info: HashMap<Package, Vec<VerificationInfo>>,
    /// A map that keeps track of active builds. Each active build contains
    /// verification info that will be used for verification after the
    /// associated build has completed.
    verifying_info: HashMap<String, Vec<VerificationInfo>>,
}

impl VerificationService {
    pub fn new(build_event_client: BuildEventClient) -> Result<Self, anyhow::Error> {
        Ok(VerificationService {
            build_event_client,
            pending_info: Default::default(),
            verifying_info: Default::default(),
        })
    }

    /// Verify a build for the specified transaction. This method is
    /// used to be able to reach consensus about a transaction that
    /// is a candidate to be committed to the blockchain.
    pub async fn verify_transaction(
        &mut self,
        transaction_payload: &[u8],
        sender: oneshot::Sender<Result<(), VerificationError>>,
    ) -> Result<Option<String>, VerificationError> {
        let transparency_log: TransparencyLog = serde_json::from_slice(transaction_payload)
            .map_err(|e| VerificationError::Failure(e.to_string()))?;

        match transparency_log.operation {
            Operation::AddArtifact => self.verify_add_artifact(transparency_log, sender).await,
            unsupported_operation => Err(VerificationError::UnsupportedOperation(
                unsupported_operation,
            )),
        }
    }

    async fn verify_add_artifact(
        &mut self,
        transparency_log: TransparencyLog,
        sender: oneshot::Sender<Result<(), VerificationError>>,
    ) -> Result<Option<String>, VerificationError> {
        let package = Package {
            package_type: transparency_log
                .package_type
                .expect("Package type should not be empty"),
            package_specific_id: transparency_log.package_specific_id.clone(),
        };
        let num_artifacts = match self.pending_info.get_mut(&package) {
            Some(verification_artifacts) => {
                verification_artifacts.push(VerificationInfo {
                    sender,
                    artifact_specific_id: transparency_log.package_specific_artifact_id.clone(),
                    artifact_hash: transparency_log.artifact_hash.clone(),
                });
                verification_artifacts.len() as u32
            }
            None => {
                let verification_artifacts = vec![VerificationInfo {
                    sender,
                    artifact_specific_id: transparency_log.package_specific_artifact_id.clone(),
                    artifact_hash: transparency_log.artifact_hash.clone(),
                }];
                self.pending_info.insert(package, verification_artifacts);
                1
            }
        };

        if num_artifacts == transparency_log.num_artifacts {
            let package = Package {
                package_type: transparency_log
                    .package_type
                    .expect("Package type should not be empty"),
                package_specific_id: transparency_log.package_specific_id.clone(),
            };
            if let Some(verification_artifacts) = self.pending_info.remove(&package) {
                let build_id = self
                    .build_event_client
                    .verify_build(
                        transparency_log
                            .package_type
                            .expect("Package type should not be empty"),
                        transparency_log.package_specific_id.clone(),
                        transparency_log.package_specific_artifact_id.clone(),
                        transparency_log.artifact_hash.clone(),
                    )
                    .await?;

                self.verifying_info
                    .insert(build_id.clone(), verification_artifacts);

                Ok(Some(build_id))
            } else {
                Err(VerificationError::Failure(format!(
                    "Could not find verification info for package {:?}",
                    package
                )))
            }
        } else {
            Ok(None)
        }
    }

    pub fn handle_build_failed(&mut self, build_id: &str, build_error: BuildError) {
        if let Some(verification_artifacts) = self.verifying_info.remove(build_id) {
            let verification_error = VerificationError::from(build_error);
            for verification_artifact in verification_artifacts {
                verification_artifact
                    .sender
                    .send(Err(verification_error.clone()))
                    .unwrap_or_else(|e| {
                        error!("Verification Artifact verification_error send. Verification error {:#?}", e);
                    });
            }
        }
    }

    pub async fn handle_build_result(
        &mut self,
        build_id: &str,
        build_result: BuildResult,
    ) -> Result<(), anyhow::Error> {
        let package_specific_id = build_result.package_specific_id.as_str();

        info!(
            "Build with ID {} completed successfully for package type {:?} and package specific ID {}",
            build_id, build_result.package_type, package_specific_id
        );

        if let Some(verification_artifacts) = self.verifying_info.remove(build_id) {
            for verification_artifact in verification_artifacts {
                match build_result.artifacts.iter().find(|artifact| {
                    artifact.artifact_specific_id == verification_artifact.artifact_specific_id
                }) {
                    Some(build_result_artifact) => {
                        if verification_artifact.artifact_hash
                            == build_result_artifact.artifact_hash
                        {
                            verification_artifact
                                .sender
                                .send(Ok(()))
                                .unwrap_or_else(|_e| {
                                    error!("Verification Artifact Hash match send Ok.");
                                });
                        } else {
                            verification_artifact
                                .sender
                                .send(Err(VerificationError::NonMatchingHash {
                                    build_id: build_id.to_owned(),
                                    artifact_specific_id: verification_artifact
                                        .artifact_specific_id,
                                    expected_hash: verification_artifact.artifact_hash,
                                    hash_from_build: build_result_artifact.artifact_hash.clone(),
                                }))
                                .unwrap_or_else(|e| {
                                    error!("Verification Artifact Hash not matched send VerificationError {:#?}", e);
                                });
                        }
                    }
                    None => {
                        verification_artifact
                            .sender
                            .send(Err(VerificationError::ArtifactNotFound {
                                build_id: build_id.to_owned(),
                                artifact_specific_id: verification_artifact.artifact_specific_id,
                            }))
                            .unwrap_or_else(|e| {
                                error!("build_result_artifact:None. VerificationError {:#?}", e);
                            });
                    }
                }
            }
        }

        Ok(())
    }
}

#[cfg(test)]
#[cfg(not(tarpaulin_include))]
mod tests {
    use super::*;
    use crate::artifact_service::model::PackageType;
    use crate::blockchain_service::event::BlockchainEvent;
    use crate::build_service::event::BuildEvent;
    use crate::build_service::model::BuildResultArtifact;
<<<<<<< HEAD
    use crate::transparency_log::log::AddArtifactRequest;
    use crate::util::test_util;
    use std::path::PathBuf;
=======
    use crate::network::client::{command::Command, Client};
    use crate::transparency_log::log::{AddArtifactRequest, TransparencyLogService};
    use crate::util::test_util;
    use libp2p::gossipsub::IdentTopic;
    use libp2p::identity::Keypair;
    use std::path::{Path, PathBuf};
    use std::sync::Arc;
    use tokio::sync::{mpsc, Mutex};

    fn create_p2p_client(local_keypair: &Keypair) -> (Client, mpsc::Receiver<Command>) {
        let (command_sender, command_receiver) = mpsc::channel(1);
        (
            Client::new(
                command_sender,
                local_keypair.public().to_peer_id(),
                IdentTopic::new("pyrsia-topic"),
            ),
            command_receiver,
        )
    }

    async fn create_blockchain_service(
        local_keypair: &Keypair,
        p2p_client: Client,
        blockchain_path: impl AsRef<Path>,
    ) -> BlockchainService {
        let Keypair::Ed25519(ed25519_keypair) = local_keypair;

        BlockchainService::init_first_blockchain_node(
            ed25519_keypair,
            ed25519_keypair,
            p2p_client,
            blockchain_path,
        )
        .await
        .expect("Creating BlockchainService failed")
    }

    async fn create_transparency_log_service(
        artifact_path: impl AsRef<Path>,
    ) -> (TransparencyLogService, mpsc::Receiver<Command>) {
        let local_keypair = Keypair::generate_ed25519();
        let (p2p_client, command_receiver) = create_p2p_client(&local_keypair);

        let blockchain_service =
            create_blockchain_service(&local_keypair, p2p_client, &artifact_path).await;

        (
            TransparencyLogService::new(&artifact_path, Arc::new(Mutex::new(blockchain_service)))
                .unwrap(),
            command_receiver,
        )
    }
>>>>>>> b0dc62c2

    #[tokio::test]
    async fn test_verify_add_artifact_transaction() {
        let tmp_dir = test_util::tests::setup();

<<<<<<< HEAD
        let (mut transparency_log_service, mut blockchain_event_receiver) =
            test_util::tests::create_transparency_log_service(&tmp_dir);
        let (mut verification_service, mut build_event_receiver) =
            test_util::tests::create_verification_service();
=======
        let (mut transparency_log_service, mut command_receiver) =
            create_transparency_log_service(&tmp_dir).await;

        tokio::spawn(async move {
            loop {
                match command_receiver.recv().await {
                    Some(Command::BroadcastBlock { sender, .. }) => {
                        let _ = sender.send(Ok(()));
                    }
                    _ => panic!("Command must match Command::BroadcastBlock"),
                }
            }
        });
>>>>>>> b0dc62c2

        let package_type = PackageType::Docker;
        let package_specific_id = "alpine:3.15.1";

        tokio::spawn(async move {
            loop {
                match blockchain_event_receiver.recv().await {
                    Some(BlockchainEvent::AddBlock { sender, .. }) => {
                        let _ = sender.send(Ok(()));
                    }
                    _ => {
                        panic!("BlockchainEvent must match BlockchainEvent::AddBlock")
                    }
                }
            }
        });

        tokio::spawn(async move {
            loop {
                match build_event_receiver.recv().await {
                    Some(BuildEvent::Verify {
                        package_type: sent_package_type,
                        package_specific_id: sent_package_specific_id,
                        sender,
                    }) => {
                        let build_id = uuid::Uuid::new_v4().to_string();
                        assert_eq!(sent_package_type, package_type);
                        assert_eq!(sent_package_specific_id, package_specific_id);
                        let _ = sender.send(Ok(build_id));
                    }
                    _ => {
                        panic!("BuildEvent must match BuildEvent::Verify")
                    }
                }
            }
        });

        let transparency_log = transparency_log_service
            .add_artifact(AddArtifactRequest {
                package_type,
                package_specific_id: package_specific_id.to_owned(),
                num_artifacts: 1,
                package_specific_artifact_id: "".to_owned(),
                artifact_hash: uuid::Uuid::new_v4().to_string(),
            })
            .await
            .unwrap();
        let payload = serde_json::to_string(&transparency_log).unwrap();

        let (verification_result_sender, _verification_result_receiver) = oneshot::channel();

        let verification_result = verification_service
            .verify_transaction(payload.as_bytes(), verification_result_sender)
            .await;

        assert!(verification_result.is_ok());

        test_util::tests::teardown(tmp_dir);
    }

    #[tokio::test]
    async fn test_verify_add_artifact_transaction_starts_build_when_num_artifacts_reached() {
        let tmp_dir = test_util::tests::setup();

<<<<<<< HEAD
        let (mut transparency_log_service, mut blockchain_event_receiver) =
            test_util::tests::create_transparency_log_service(&tmp_dir);
        let (mut verification_service, mut build_event_receiver) =
            test_util::tests::create_verification_service();

        let build_id = uuid::Uuid::new_v4();
        tokio::spawn(async move {
            loop {
                match blockchain_event_receiver.recv().await {
                    Some(BlockchainEvent::AddBlock { sender, .. }) => {
                        let _ = sender.send(Ok(()));
                    }
                    _ => {
                        panic!("BlockchainEvent must match BlockchainEvent::AddBlock")
                    }
                }
            }
        });
        tokio::spawn(async move {
            loop {
                match build_event_receiver.recv().await {
                    Some(BuildEvent::Verify { sender, .. }) => {
                        let _ = sender.send(Ok(build_id.to_string()));
                    }
                    _ => {
                        panic!("BuildEvent must match BuildEvent::Verify")
                    }
=======
        let (mut transparency_log_service, mut command_receiver) =
            create_transparency_log_service(&tmp_dir).await;

        tokio::spawn(async move {
            loop {
                match command_receiver.recv().await {
                    Some(Command::BroadcastBlock { sender, .. }) => {
                        let _ = sender.send(Ok(()));
                    }
                    _ => panic!("Command must match Command::BroadcastBlock"),
>>>>>>> b0dc62c2
                }
            }
        });

        let mut payloads = vec![];
        for i in 1..=3 {
            let transparency_log = transparency_log_service
                .add_artifact(AddArtifactRequest {
                    package_type: PackageType::Docker,
                    package_specific_id: "alpine:3.15.1".to_owned(),
                    num_artifacts: 3,
                    package_specific_artifact_id: format!("psaid_{}", i),
                    artifact_hash: uuid::Uuid::new_v4().to_string(),
                })
                .await
                .unwrap();
            let payload = serde_json::to_string(&transparency_log).unwrap();
            payloads.push(payload);
        }

        let (verification_result_sender_1, _verification_result_receiver) = oneshot::channel();
        let verification_result_1 = verification_service
            .verify_transaction(payloads[0].as_bytes(), verification_result_sender_1)
            .await;
        assert!(verification_result_1.is_ok());
        assert!(verification_result_1.unwrap().is_none());

        let (verification_result_sender_2, _verification_result_receiver) = oneshot::channel();
        let verification_result_2 = verification_service
            .verify_transaction(payloads[1].as_bytes(), verification_result_sender_2)
            .await;
        assert!(verification_result_2.is_ok());
        assert!(verification_result_2.unwrap().is_none());

        let (verification_result_sender_3, _verification_result_receiver) = oneshot::channel();
        let verification_result_3 = verification_service
            .verify_transaction(payloads[2].as_bytes(), verification_result_sender_3)
            .await;
        assert!(verification_result_3.is_ok());
        assert_eq!(
            verification_result_3.unwrap().unwrap(),
            build_id.to_string()
        );

        test_util::tests::teardown(tmp_dir);
    }

    #[tokio::test]
    async fn test_handle_build_result_notifies_sender() {
        let tmp_dir = test_util::tests::setup();

<<<<<<< HEAD
        let (mut transparency_log_service, mut blockchain_event_receiver) =
            test_util::tests::create_transparency_log_service(&tmp_dir);
        let (mut verification_service, mut build_event_receiver) =
            test_util::tests::create_verification_service();

        let build_id = uuid::Uuid::new_v4();
        tokio::spawn(async move {
            loop {
                match blockchain_event_receiver.recv().await {
                    Some(BlockchainEvent::AddBlock { sender, .. }) => {
                        let _ = sender.send(Ok(()));
                    }
                    _ => {
                        panic!("BlockchainEvent must match BlockchainEvent::AddBlock")
                    }
                }
            }
        });
        tokio::spawn(async move {
            loop {
                match build_event_receiver.recv().await {
                    Some(BuildEvent::Verify { sender, .. }) => {
                        let _ = sender.send(Ok(build_id.to_string()));
                    }
                    _ => {
                        panic!("BuildEvent must match BuildEvent::Verify")
                    }
=======
        let (mut transparency_log_service, mut command_receiver) =
            create_transparency_log_service(&tmp_dir).await;

        tokio::spawn(async move {
            loop {
                match command_receiver.recv().await {
                    Some(Command::BroadcastBlock { sender, .. }) => {
                        let _ = sender.send(Ok(()));
                    }
                    _ => panic!("Command must match Command::BroadcastBlock"),
>>>>>>> b0dc62c2
                }
            }
        });

        let package_type = PackageType::Docker;
        let package_specific_id = "alpine:3.15.1";
        let package_specific_artifact_id = "a/b/c.blob";
        let artifact_hash = uuid::Uuid::new_v4();
        let transparency_log = transparency_log_service
            .add_artifact(AddArtifactRequest {
                package_type,
                package_specific_id: package_specific_id.to_owned(),
                num_artifacts: 1,
                package_specific_artifact_id: package_specific_artifact_id.to_owned(),
                artifact_hash: artifact_hash.to_string(),
            })
            .await
            .unwrap();
        let payload = serde_json::to_string(&transparency_log).unwrap();

        let (verification_result_sender, verification_result_receiver) = oneshot::channel();

        let verification_result = verification_service
            .verify_transaction(payload.as_bytes(), verification_result_sender)
            .await;

        assert!(verification_result.is_ok());

        let build_result = BuildResult {
            package_type,
            package_specific_id: package_specific_id.to_owned(),
            artifacts: vec![BuildResultArtifact {
                artifact_specific_id: package_specific_artifact_id.to_owned(),
                artifact_hash: artifact_hash.to_string(),
                artifact_location: PathBuf::from("a/b/c.blob"),
            }],
        };
        let handle_build_result = verification_service
            .handle_build_result(build_id.to_string().as_str(), build_result)
            .await;
        assert!(handle_build_result.is_ok());

        let verification_result = verification_result_receiver.await.unwrap();
        assert!(verification_result.is_ok());

        test_util::tests::teardown(tmp_dir);
    }

    #[tokio::test]
    async fn test_handle_build_result_with_missing_artifact_notifies_sender() {
        let tmp_dir = test_util::tests::setup();

<<<<<<< HEAD
        let (mut transparency_log_service, mut blockchain_event_receiver) =
            test_util::tests::create_transparency_log_service(&tmp_dir);
        let (mut verification_service, mut build_event_receiver) =
            test_util::tests::create_verification_service();

        let build_id = uuid::Uuid::new_v4();
        tokio::spawn(async move {
            loop {
                match blockchain_event_receiver.recv().await {
                    Some(BlockchainEvent::AddBlock { sender, .. }) => {
                        let _ = sender.send(Ok(()));
                    }
                    _ => {
                        panic!("BlockchainEvent must match BlockchainEvent::AddBlock")
                    }
                }
            }
        });
        tokio::spawn(async move {
            loop {
                match build_event_receiver.recv().await {
                    Some(BuildEvent::Verify { sender, .. }) => {
                        let _ = sender.send(Ok(build_id.to_string()));
                    }
                    _ => {
                        panic!("BuildEvent must match BuildEvent::Verify")
                    }
=======
        let (mut transparency_log_service, mut command_receiver) =
            create_transparency_log_service(&tmp_dir).await;

        tokio::spawn(async move {
            loop {
                match command_receiver.recv().await {
                    Some(Command::BroadcastBlock { sender, .. }) => {
                        let _ = sender.send(Ok(()));
                    }
                    _ => panic!("Command must match Command::BroadcastBlock"),
>>>>>>> b0dc62c2
                }
            }
        });

        let package_type = PackageType::Docker;
        let package_specific_id = "alpine:3.15.1";
        let package_specific_artifact_id = "a/b/c.blob";
        let artifact_hash = uuid::Uuid::new_v4();
        let transparency_log = transparency_log_service
            .add_artifact(AddArtifactRequest {
                package_type,
                package_specific_id: package_specific_id.to_owned(),
                num_artifacts: 1,
                package_specific_artifact_id: package_specific_artifact_id.to_owned(),
                artifact_hash: artifact_hash.to_string(),
            })
            .await
            .unwrap();
        let payload = serde_json::to_string(&transparency_log).unwrap();

        let (verification_result_sender, verification_result_receiver) = oneshot::channel();

        let verification_result = verification_service
            .verify_transaction(payload.as_bytes(), verification_result_sender)
            .await;

        assert!(verification_result.is_ok());

        let missing_package_specific_artifact_id = "d/e/f.blob";
        let build_result = BuildResult {
            package_type,
            package_specific_id: package_specific_id.to_owned(),
            artifacts: vec![BuildResultArtifact {
                artifact_specific_id: missing_package_specific_artifact_id.to_owned(),
                artifact_hash: artifact_hash.to_string(),
                artifact_location: PathBuf::from("a/b/c.blob"),
            }],
        };
        let handle_build_result = verification_service
            .handle_build_result(build_id.to_string().as_str(), build_result)
            .await;
        assert!(handle_build_result.is_ok());

        let verification_result = verification_result_receiver.await.unwrap();
        assert!(verification_result.is_err());
        assert_eq!(
            verification_result.unwrap_err(),
            VerificationError::ArtifactNotFound {
                build_id: build_id.to_string(),
                artifact_specific_id: package_specific_artifact_id.to_owned()
            }
        );

        test_util::tests::teardown(tmp_dir);
    }

    #[tokio::test]
    async fn test_handle_build_result_with_different_hash_notifies_sender() {
        let tmp_dir = test_util::tests::setup();

<<<<<<< HEAD
        let (mut transparency_log_service, mut blockchain_event_receiver) =
            test_util::tests::create_transparency_log_service(&tmp_dir);
        let (mut verification_service, mut build_event_receiver) =
            test_util::tests::create_verification_service();

        let build_id = uuid::Uuid::new_v4();
        tokio::spawn(async move {
            loop {
                match blockchain_event_receiver.recv().await {
                    Some(BlockchainEvent::AddBlock { sender, .. }) => {
                        let _ = sender.send(Ok(()));
                    }
                    _ => {
                        panic!("BlockchainEvent must match BlockchainEvent::AddBlock")
                    }
                }
            }
        });
        tokio::spawn(async move {
            loop {
                match build_event_receiver.recv().await {
                    Some(BuildEvent::Verify { sender, .. }) => {
                        let _ = sender.send(Ok(build_id.to_string()));
                    }
                    _ => {
                        panic!("BuildEvent must match BuildEvent::Verify")
                    }
=======
        let (mut transparency_log_service, mut command_receiver) =
            create_transparency_log_service(&tmp_dir).await;

        tokio::spawn(async move {
            loop {
                match command_receiver.recv().await {
                    Some(Command::BroadcastBlock { sender, .. }) => {
                        let _ = sender.send(Ok(()));
                    }
                    _ => panic!("Command must match Command::BroadcastBlock"),
>>>>>>> b0dc62c2
                }
            }
        });

        let package_type = PackageType::Docker;
        let package_specific_id = "alpine:3.15.1";
        let package_specific_artifact_id = "a/b/c.blob";
        let artifact_hash = uuid::Uuid::new_v4();
        let transparency_log = transparency_log_service
            .add_artifact(AddArtifactRequest {
                package_type,
                package_specific_id: package_specific_id.to_owned(),
                num_artifacts: 1,
                package_specific_artifact_id: package_specific_artifact_id.to_owned(),
                artifact_hash: artifact_hash.to_string(),
            })
            .await
            .unwrap();
        let payload = serde_json::to_string(&transparency_log).unwrap();

        let (verification_result_sender, verification_result_receiver) = oneshot::channel();

        let verification_result = verification_service
            .verify_transaction(payload.as_bytes(), verification_result_sender)
            .await;

        assert!(verification_result.is_ok());

        let different_artifact_hash = uuid::Uuid::new_v4();
        let build_result = BuildResult {
            package_type,
            package_specific_id: package_specific_id.to_owned(),
            artifacts: vec![BuildResultArtifact {
                artifact_specific_id: package_specific_artifact_id.to_owned(),
                artifact_hash: different_artifact_hash.to_string(),
                artifact_location: PathBuf::from("a/b/c.blob"),
            }],
        };
        let handle_build_result = verification_service
            .handle_build_result(build_id.to_string().as_str(), build_result)
            .await;
        assert!(handle_build_result.is_ok());

        let verification_result = verification_result_receiver.await.unwrap();
        assert!(verification_result.is_err());
        assert_eq!(
            verification_result.unwrap_err(),
            VerificationError::NonMatchingHash {
                build_id: build_id.to_string(),
                artifact_specific_id: package_specific_artifact_id.to_owned(),
                expected_hash: artifact_hash.to_string(),
                hash_from_build: different_artifact_hash.to_string()
            }
        );

        test_util::tests::teardown(tmp_dir);
    }

    #[tokio::test]
    async fn test_handle_failed_build_notifies_sender() {
        let tmp_dir = test_util::tests::setup();

<<<<<<< HEAD
        let (mut transparency_log_service, mut blockchain_event_receiver) =
            test_util::tests::create_transparency_log_service(&tmp_dir);
        let (mut verification_service, mut build_event_receiver) =
            test_util::tests::create_verification_service();

        let build_id = uuid::Uuid::new_v4();
        tokio::spawn(async move {
            loop {
                match blockchain_event_receiver.recv().await {
                    Some(BlockchainEvent::AddBlock { sender, .. }) => {
                        let _ = sender.send(Ok(()));
                    }
                    _ => {
                        panic!("BlockchainEvent must match BlockchainEvent::AddBlock")
                    }
                }
            }
        });
        tokio::spawn(async move {
            loop {
                match build_event_receiver.recv().await {
                    Some(BuildEvent::Verify { sender, .. }) => {
                        let _ = sender.send(Ok(build_id.to_string()));
                    }
                    _ => {
                        panic!("BuildEvent must match BuildEvent::Verify")
                    }
=======
        let (mut transparency_log_service, mut command_receiver) =
            create_transparency_log_service(&tmp_dir).await;

        tokio::spawn(async move {
            loop {
                match command_receiver.recv().await {
                    Some(Command::BroadcastBlock { sender, .. }) => {
                        let _ = sender.send(Ok(()));
                    }
                    _ => panic!("Command must match Command::BroadcastBlock"),
>>>>>>> b0dc62c2
                }
            }
        });

        let package_type = PackageType::Docker;
        let package_specific_id = "alpine:3.15.1";
        let transparency_log = transparency_log_service
            .add_artifact(AddArtifactRequest {
                package_type,
                package_specific_id: package_specific_id.to_owned(),
                num_artifacts: 1,
                package_specific_artifact_id: "".to_owned(),
                artifact_hash: uuid::Uuid::new_v4().to_string(),
            })
            .await
            .unwrap();
        let payload = serde_json::to_string(&transparency_log).unwrap();

        let (verification_result_sender, verification_result_receiver) = oneshot::channel();

        let verify_transaction_result = verification_service
            .verify_transaction(payload.as_bytes(), verification_result_sender)
            .await;
        assert!(verify_transaction_result.is_ok());

        let build_error = BuildError::InitializationFailed("error".to_owned());
        verification_service
            .handle_build_failed(build_id.to_string().as_str(), build_error.clone());

        let verification_result = verification_result_receiver.await.unwrap();
        assert!(verification_result.is_err());
        assert_eq!(
            verification_result.unwrap_err(),
            VerificationError::from(build_error)
        );

        test_util::tests::teardown(tmp_dir);
    }
}<|MERGE_RESOLUTION|>--- conflicted
+++ resolved
@@ -261,78 +261,19 @@
     use crate::blockchain_service::event::BlockchainEvent;
     use crate::build_service::event::BuildEvent;
     use crate::build_service::model::BuildResultArtifact;
-<<<<<<< HEAD
     use crate::transparency_log::log::AddArtifactRequest;
     use crate::util::test_util;
     use std::path::PathBuf;
-=======
-    use crate::network::client::{command::Command, Client};
-    use crate::transparency_log::log::{AddArtifactRequest, TransparencyLogService};
-    use crate::util::test_util;
-    use libp2p::gossipsub::IdentTopic;
-    use libp2p::identity::Keypair;
-    use std::path::{Path, PathBuf};
-    use std::sync::Arc;
-    use tokio::sync::{mpsc, Mutex};
-
-    fn create_p2p_client(local_keypair: &Keypair) -> (Client, mpsc::Receiver<Command>) {
-        let (command_sender, command_receiver) = mpsc::channel(1);
-        (
-            Client::new(
-                command_sender,
-                local_keypair.public().to_peer_id(),
-                IdentTopic::new("pyrsia-topic"),
-            ),
-            command_receiver,
-        )
-    }
-
-    async fn create_blockchain_service(
-        local_keypair: &Keypair,
-        p2p_client: Client,
-        blockchain_path: impl AsRef<Path>,
-    ) -> BlockchainService {
-        let Keypair::Ed25519(ed25519_keypair) = local_keypair;
-
-        BlockchainService::init_first_blockchain_node(
-            ed25519_keypair,
-            ed25519_keypair,
-            p2p_client,
-            blockchain_path,
-        )
-        .await
-        .expect("Creating BlockchainService failed")
-    }
-
-    async fn create_transparency_log_service(
-        artifact_path: impl AsRef<Path>,
-    ) -> (TransparencyLogService, mpsc::Receiver<Command>) {
-        let local_keypair = Keypair::generate_ed25519();
-        let (p2p_client, command_receiver) = create_p2p_client(&local_keypair);
-
-        let blockchain_service =
-            create_blockchain_service(&local_keypair, p2p_client, &artifact_path).await;
-
-        (
-            TransparencyLogService::new(&artifact_path, Arc::new(Mutex::new(blockchain_service)))
-                .unwrap(),
-            command_receiver,
-        )
-    }
->>>>>>> b0dc62c2
 
     #[tokio::test]
     async fn test_verify_add_artifact_transaction() {
         let tmp_dir = test_util::tests::setup();
 
-<<<<<<< HEAD
         let (mut transparency_log_service, mut blockchain_event_receiver) =
+           
             test_util::tests::create_transparency_log_service(&tmp_dir);
         let (mut verification_service, mut build_event_receiver) =
             test_util::tests::create_verification_service();
-=======
-        let (mut transparency_log_service, mut command_receiver) =
-            create_transparency_log_service(&tmp_dir).await;
 
         tokio::spawn(async move {
             loop {
@@ -344,7 +285,6 @@
                 }
             }
         });
->>>>>>> b0dc62c2
 
         let package_type = PackageType::Docker;
         let package_specific_id = "alpine:3.15.1";
@@ -409,9 +349,9 @@
     async fn test_verify_add_artifact_transaction_starts_build_when_num_artifacts_reached() {
         let tmp_dir = test_util::tests::setup();
 
-<<<<<<< HEAD
         let (mut transparency_log_service, mut blockchain_event_receiver) =
-            test_util::tests::create_transparency_log_service(&tmp_dir);
+
+                       test_util::tests::create_transparency_log_service(&tmp_dir);
         let (mut verification_service, mut build_event_receiver) =
             test_util::tests::create_verification_service();
 
@@ -437,9 +377,9 @@
                     _ => {
                         panic!("BuildEvent must match BuildEvent::Verify")
                     }
-=======
-        let (mut transparency_log_service, mut command_receiver) =
-            create_transparency_log_service(&tmp_dir).await;
+                }
+            }
+        });
 
         tokio::spawn(async move {
             loop {
@@ -448,7 +388,6 @@
                         let _ = sender.send(Ok(()));
                     }
                     _ => panic!("Command must match Command::BroadcastBlock"),
->>>>>>> b0dc62c2
                 }
             }
         });
@@ -500,9 +439,9 @@
     async fn test_handle_build_result_notifies_sender() {
         let tmp_dir = test_util::tests::setup();
 
-<<<<<<< HEAD
         let (mut transparency_log_service, mut blockchain_event_receiver) =
-            test_util::tests::create_transparency_log_service(&tmp_dir);
+
+                       test_util::tests::create_transparency_log_service(&tmp_dir);
         let (mut verification_service, mut build_event_receiver) =
             test_util::tests::create_verification_service();
 
@@ -528,9 +467,9 @@
                     _ => {
                         panic!("BuildEvent must match BuildEvent::Verify")
                     }
-=======
-        let (mut transparency_log_service, mut command_receiver) =
-            create_transparency_log_service(&tmp_dir).await;
+                }
+            }
+        });
 
         tokio::spawn(async move {
             loop {
@@ -539,7 +478,6 @@
                         let _ = sender.send(Ok(()));
                     }
                     _ => panic!("Command must match Command::BroadcastBlock"),
->>>>>>> b0dc62c2
                 }
             }
         });
@@ -592,9 +530,9 @@
     async fn test_handle_build_result_with_missing_artifact_notifies_sender() {
         let tmp_dir = test_util::tests::setup();
 
-<<<<<<< HEAD
         let (mut transparency_log_service, mut blockchain_event_receiver) =
-            test_util::tests::create_transparency_log_service(&tmp_dir);
+
+                       test_util::tests::create_transparency_log_service(&tmp_dir);
         let (mut verification_service, mut build_event_receiver) =
             test_util::tests::create_verification_service();
 
@@ -620,9 +558,9 @@
                     _ => {
                         panic!("BuildEvent must match BuildEvent::Verify")
                     }
-=======
-        let (mut transparency_log_service, mut command_receiver) =
-            create_transparency_log_service(&tmp_dir).await;
+                }
+            }
+        });
 
         tokio::spawn(async move {
             loop {
@@ -631,7 +569,6 @@
                         let _ = sender.send(Ok(()));
                     }
                     _ => panic!("Command must match Command::BroadcastBlock"),
->>>>>>> b0dc62c2
                 }
             }
         });
@@ -692,9 +629,9 @@
     async fn test_handle_build_result_with_different_hash_notifies_sender() {
         let tmp_dir = test_util::tests::setup();
 
-<<<<<<< HEAD
         let (mut transparency_log_service, mut blockchain_event_receiver) =
-            test_util::tests::create_transparency_log_service(&tmp_dir);
+
+                       test_util::tests::create_transparency_log_service(&tmp_dir);
         let (mut verification_service, mut build_event_receiver) =
             test_util::tests::create_verification_service();
 
@@ -720,9 +657,9 @@
                     _ => {
                         panic!("BuildEvent must match BuildEvent::Verify")
                     }
-=======
-        let (mut transparency_log_service, mut command_receiver) =
-            create_transparency_log_service(&tmp_dir).await;
+                }
+            }
+        });
 
         tokio::spawn(async move {
             loop {
@@ -731,7 +668,6 @@
                         let _ = sender.send(Ok(()));
                     }
                     _ => panic!("Command must match Command::BroadcastBlock"),
->>>>>>> b0dc62c2
                 }
             }
         });
@@ -794,9 +730,9 @@
     async fn test_handle_failed_build_notifies_sender() {
         let tmp_dir = test_util::tests::setup();
 
-<<<<<<< HEAD
         let (mut transparency_log_service, mut blockchain_event_receiver) =
-            test_util::tests::create_transparency_log_service(&tmp_dir);
+
+                       test_util::tests::create_transparency_log_service(&tmp_dir);
         let (mut verification_service, mut build_event_receiver) =
             test_util::tests::create_verification_service();
 
@@ -822,9 +758,9 @@
                     _ => {
                         panic!("BuildEvent must match BuildEvent::Verify")
                     }
-=======
-        let (mut transparency_log_service, mut command_receiver) =
-            create_transparency_log_service(&tmp_dir).await;
+                }
+            }
+        });
 
         tokio::spawn(async move {
             loop {
@@ -833,7 +769,6 @@
                         let _ = sender.send(Ok(()));
                     }
                     _ => panic!("Command must match Command::BroadcastBlock"),
->>>>>>> b0dc62c2
                 }
             }
         });

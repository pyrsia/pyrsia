/*
   Copyright 2021 JFrog Ltd

   Licensed under the Apache License, Version 2.0 (the "License");
   you may not use this file except in compliance with the License.
   You may obtain a copy of the License at

       http://www.apache.org/licenses/LICENSE-2.0

   Unless required by applicable law or agreed to in writing, software
   distributed under the License is distributed on an "AS IS" BASIS,
   WITHOUT WARRANTIES OR CONDITIONS OF ANY KIND, either express or implied.
   See the License for the specific language governing permissions and
   limitations under the License.
*/

<<<<<<< HEAD
extern crate serde;
extern crate serde_json;

use serde::{Deserialize, Serialize};

=======
>>>>>>> 158d9651
use crate::node_manager::model::package_type::PackageTypeName;

#[derive(Debug, PartialEq, Deserialize, Serialize)]
/// Describes a name space.
pub struct Namespace {
    /// A uuid that uniquely identifies the name space
    pub id: String,
    /// The type of package the name space is for (Docker, Conan, ...)
    pub package_type: PackageTypeName,
    /// Many name spaces are hierarchical. Different package types punctuate the path of a name space. Instead of using punctuation, we put the elements of the path in a Vec.
    pub namespace_path: String,
    /// Updates to a name space should be signed by an identity associated with one of the public keys in the administrators field.
    pub administrators: Vec<Vec<u8>>,
    /// ISO-8601 creation time
    pub creation_time: Option<String>,
    /// ISO-8601 modification time
    pub modified_time: Option<String>,
}<|MERGE_RESOLUTION|>--- conflicted
+++ resolved
@@ -14,14 +14,6 @@
    limitations under the License.
 */
 
-<<<<<<< HEAD
-extern crate serde;
-extern crate serde_json;
-
-use serde::{Deserialize, Serialize};
-
-=======
->>>>>>> 158d9651
 use crate::node_manager::model::package_type::PackageTypeName;
 
 #[derive(Debug, PartialEq, Deserialize, Serialize)]

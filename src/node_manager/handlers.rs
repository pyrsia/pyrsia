/*
   Copyright 2021 JFrog Ltd

   Licensed under the Apache License, Version 2.0 (the "License");
   you may not use this file except in compliance with the License.
   You may obtain a copy of the License at

       http://www.apache.org/licenses/LICENSE-2.0

   Unless required by applicable law or agreed to in writing, software
   distributed under the License is distributed on an "AS IS" BASIS,
   WITHOUT WARRANTIES OR CONDITIONS OF ANY KIND, either express or implied.
   See the License for the specific language governing permissions and
   limitations under the License.
*/

use super::ArtifactManager;
use super::HashAlgorithm;

use super::Hash;

use crate::metadata_manager::metadata::Metadata;
use anyhow::{Context, Result};
use lazy_static::lazy_static;
use log::{error, info};
use std::fs::File;
use std::io::{BufReader, Read};
use std::panic::UnwindSafe;
use std::str;
use std::{fs, panic};

const ART_MGR_DIR: &str = "pyrsia";

lazy_static! {
    pub static ref ART_MGR: ArtifactManager = {
        log_static_initialization_failure(
            "Artifact Manager Directory",
            fs::create_dir_all(ART_MGR_DIR).with_context(|| {
                format!(
                    "Failed to create artifact manager directory {}",
                    ART_MGR_DIR
                )
            }),
        );
        log_static_initialization_failure("Artifact Manager", ArtifactManager::new(ART_MGR_DIR))
    };
    pub static ref METADATA_MGR: Metadata =
        log_static_initialization_failure("Metadata Manager", Metadata::new());
}

fn log_static_initialization_failure<T: UnwindSafe>(
    label: &str,
    result: Result<T, anyhow::Error>,
) -> T {
    let panic_wrapper = panic::catch_unwind(|| match result {
        Ok(unwrapped) => unwrapped,
        Err(error) => {
            let msg = format!("Error initializing {}, error is: {}", label, error);
            error!("{}", msg);
            panic!("{}", msg)
        }
    });
    match panic_wrapper {
        Ok(normal) => normal,
        Err(partially_unwound_panic) => {
            error!("Initialization of {} paniced!", label);
            panic::resume_unwind(partially_unwound_panic)
        }
    }
}

//get_artifact: given artifact_hash(artifactName) pulls artifact for  artifact_manager and
//              returns read object to read the bytes of artifact
pub fn get_artifact(
    art_hash: &[u8],
    art_algorithm: HashAlgorithm,
) -> Result<Vec<u8>, anyhow::Error> {
    let hash = Hash::new(art_algorithm, art_hash)?;
    let result = ART_MGR.pull_artifact(&hash)?;
    let mut buf_reader: BufReader<File> = BufReader::new(result);
    let mut blob_content = Vec::new();
    buf_reader.read_to_end(&mut blob_content)?;
    Ok(blob_content)
}

//put_artifact: given artifact_hash(artifactName) & artifact_path push artifact to artifact_manager
//              and returns the boolean as true or false if it was able to create or not
pub fn put_artifact(
    artifact_hash: &[u8],
    art_reader: Box<dyn Read>,
) -> Result<bool, anyhow::Error> {
    let hash = Hash::new(HashAlgorithm::SHA256, artifact_hash)?;
    info!("put_artifact hash: {}", hash);
    let mut buf_reader = BufReader::new(art_reader);

    ART_MGR
        .push_artifact(&mut buf_reader, &hash)
        .context("Error from put_artifact")
}

pub fn get_arts_count() -> Result<usize, anyhow::Error> {
    info!("get_pyrsia_status started");

    ART_MGR
        .artifacts_count(ART_MGR_DIR)
        .context("Error while getting artifacts count")
}

#[cfg(test)]

mod tests {
    use super::*;
    use anyhow::Context;
    use std::env;
    use std::{fs, path::PathBuf};

    const GOOD_ART_HASH: [u8; 32] = [
        0x66, 0xdc, 0x9a, 0xc8, 0xb2, 0x77, 0x12, 0xbc, 0x2c, 0x5d, 0xa3, 0x61, 0xab, 0x41, 0x75,
        0x20, 0x6e, 0x27, 0x1a, 0x8a, 0x90, 0xd2, 0x1, 0xfb, 0xbe, 0x7, 0xb8, 0x81, 0xed, 0x8e,
        0xec, 0xa7,
    ];

    #[test]
    fn put_and_get_artifact_test() -> Result<(), anyhow::Error> {
        println!("put_and_get_artifact_test started !!");

        // test artifact file in resources/test dir
        let mut curr_dir = PathBuf::from(env!("CARGO_MANIFEST_DIR"));
        curr_dir.push("tests/resources/artifact_test.txt");
        println!("curr_dir is: {}", curr_dir.display());

        let path = String::from(curr_dir.to_string_lossy());
        let actual_content_vec = fs::read(path.clone()).context("reading pushed file")?;
        let reader = File::open(path.as_str()).unwrap();
        //put the artifact
        put_artifact(&GOOD_ART_HASH, Box::new(reader)).context("Error from put_artifact")?;

<<<<<<< HEAD
        // pull artiafct
=======
        //validate pushed artifact with actual data
        let mut push_art_path = PathBuf::from(ART_MGR_DIR);
        push_art_path.push("SHA256");
        push_art_path.push(hex::encode(GOOD_ART_HASH));
        push_art_path.set_extension("file");
        println!("reading artifact path is: {}", push_art_path.display());
        let content_vec = fs::read(push_art_path.as_path()).context("reading pushed file")?;

        let test_art_path = PathBuf::from(path.as_str());
        let actual_content_vec = fs::read(test_art_path.as_path()).context("reading test file")?;

        assert_eq!(content_vec.as_slice(), actual_content_vec.as_slice());

        // pull artifact
>>>>>>> d77f2dd6
        let file = get_artifact(&GOOD_ART_HASH, HashAlgorithm::SHA256)
            .context("Error from get_artifact")?;

        //validate pulled artifact with the actual data
        let s = match str::from_utf8(actual_content_vec.as_slice()) {
            Ok(v) => v,
            Err(e) => panic!("Invalid UTF-8 sequence: {}", e),
        };

        let s1 = match str::from_utf8(file.as_slice()) {
            Ok(v) => v,
            Err(e) => panic!("Invalid UTF-8 sequence: {}", e),
        };
        assert_eq!(s, s1);

        println!("put_and_get_artifact_test ended !!");
        Ok(())
    }

    #[test]
    fn test_that_a_metadata_manager_is_created_and_accessible() {
        let untrusted_key_pair = METADATA_MGR.untrusted_key_pair();
        assert!(!untrusted_key_pair.public_key.is_empty());
        assert!(!untrusted_key_pair.private_key.is_empty());
    }
}<|MERGE_RESOLUTION|>--- conflicted
+++ resolved
@@ -135,24 +135,7 @@
         //put the artifact
         put_artifact(&GOOD_ART_HASH, Box::new(reader)).context("Error from put_artifact")?;
 
-<<<<<<< HEAD
         // pull artiafct
-=======
-        //validate pushed artifact with actual data
-        let mut push_art_path = PathBuf::from(ART_MGR_DIR);
-        push_art_path.push("SHA256");
-        push_art_path.push(hex::encode(GOOD_ART_HASH));
-        push_art_path.set_extension("file");
-        println!("reading artifact path is: {}", push_art_path.display());
-        let content_vec = fs::read(push_art_path.as_path()).context("reading pushed file")?;
-
-        let test_art_path = PathBuf::from(path.as_str());
-        let actual_content_vec = fs::read(test_art_path.as_path()).context("reading test file")?;
-
-        assert_eq!(content_vec.as_slice(), actual_content_vec.as_slice());
-
-        // pull artifact
->>>>>>> d77f2dd6
         let file = get_artifact(&GOOD_ART_HASH, HashAlgorithm::SHA256)
             .context("Error from get_artifact")?;
 

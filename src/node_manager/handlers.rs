--- conflicted
+++ resolved
@@ -135,9 +135,6 @@
         //put the artifact
         put_artifact(&GOOD_ART_HASH, Box::new(reader)).context("Error from put_artifact")?;
 
-<<<<<<< HEAD
-        // pull artiafct
-=======
         //validate pushed artifact with actual data
         let mut push_art_path = PathBuf::from(ART_MGR_DIR);
         push_art_path.push("SHA256");
@@ -152,7 +149,6 @@
         assert_eq!(content_vec.as_slice(), actual_content_vec.as_slice());
 
         // pull artifact
->>>>>>> 071ab483
         let file = get_artifact(&GOOD_ART_HASH, HashAlgorithm::SHA256)
             .context("Error from get_artifact")?;
 

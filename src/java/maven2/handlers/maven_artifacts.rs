--- conflicted
+++ resolved
@@ -29,14 +29,10 @@
     debug!("Requesting maven artifact: {}", full_path);
     let package_specific_artifact_id =
         get_package_specific_artifact_id(&full_path).map_err(|err| {
-<<<<<<< HEAD
-            debug!("Error getting package type id for artifact: {:?}", err);
-=======
             debug!(
                 "Error getting package specific artifact id for artifact: {:?}",
                 err
             );
->>>>>>> d8ed4ed4
             warp::reject::custom(RegistryError {
                 code: RegistryErrorCode::Unknown(err.to_string()),
             })

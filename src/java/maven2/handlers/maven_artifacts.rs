/*
   Copyright 2021 JFrog Ltd

   Licensed under the Apache License, Version 2.0 (the "License");
   you may not use this file except in compliance with the License.
   You may obtain a copy of the License at

       http://www.apache.org/licenses/LICENSE-2.0

   Unless required by applicable law or agreed to in writing, software
   distributed under the License is distributed on an "AS IS" BASIS,
   WITHOUT WARRANTIES OR CONDITIONS OF ANY KIND, either express or implied.
   See the License for the specific language governing permissions and
   limitations under the License.
*/

use crate::artifact_service::model::PackageType;
use crate::artifact_service::service::ArtifactService;
use crate::docker::error_util::{RegistryError, RegistryErrorCode};
use anyhow::{anyhow, bail};
use log::debug;
use warp::{http::StatusCode, Rejection, Reply};

pub async fn handle_get_maven_artifact(
    full_path: String,
    mut artifact_service: ArtifactService,
) -> Result<impl Reply, Rejection> {
    debug!("Requesting maven artifact: {}", full_path);
    let package_specific_id = get_package_specific_id(&full_path).map_err(|err| {
        debug!("Error getting package specific id for artifact: {:?}", err);
        warp::reject::custom(RegistryError {
            code: RegistryErrorCode::Unknown(err.to_string()),
        })
    })?;

    let package_specific_artifact_id =
        get_package_specific_artifact_id(&full_path).map_err(|err| {
            debug!(
                "Error getting package specific artifact id for artifact: {:?}",
                err
            );
            warp::reject::custom(RegistryError {
                code: RegistryErrorCode::Unknown(err.to_string()),
            })
        })?;

    // request artifact
    debug!(
        "Requesting artifact with package specific id: {}, and package specific artifact id: {}. If not found a build will be requested",
        package_specific_id, package_specific_artifact_id
    );

    let artifact_content = artifact_service
        .get_artifact_or_build(
            PackageType::Maven2,
            &package_specific_id,
            &package_specific_artifact_id,
        )
        .await
        .map_err(|err| {
            debug!("Error retrieving artifact: {:?}", err);
            warp::reject::custom(RegistryError {
                code: RegistryErrorCode::Unknown(err.to_string()),
            })
        })?;

    Ok(warp::http::response::Builder::new()
        .header("Content-Type", "application/octet-stream")
        .status(StatusCode::OK)
        .body(artifact_content)
        .unwrap())
}

fn get_package_specific_id(full_path: &str) -> Result<String, anyhow::Error> {
    let (group_id, version, artifact_id, _file_name) = parse_artifact_from_full_path(full_path)?;
    Ok(format!("{}:{}:{}", group_id, artifact_id, version))
}

fn get_package_specific_artifact_id(full_path: &str) -> Result<String, anyhow::Error> {
    let (group_id, version, artifact_id, file_name) = parse_artifact_from_full_path(full_path)?;
    Ok(format!(
        "{}/{}/{}/{}",
        group_id, artifact_id, version, file_name
    ))
}

fn parse_artifact_from_full_path(
    full_path: &str,
) -> Result<(String, String, String, String), anyhow::Error> {
    // maven coordinates like "com.company:test:1.0" will produce a request
    // like: "GET /maven2/com/company/test/1.0/test-1.0.jar"

    // split, and remove first two strings: "" and "maven2":
    let mut pieces: Vec<&str> = full_path.split('/').skip(2).collect();
    if pieces.len() < 4 {
        bail!(format!("Error, invalid full path: {}", full_path));
    }
    let file_name = pieces
        .pop()
        .ok_or_else(|| anyhow!("Error extracting the file name"))?
        .to_string();
    let version = pieces
        .pop()
        .ok_or_else(|| anyhow!("Error extracting the version"))?
        .to_string();
    let artifact_id = pieces
        .pop()
        .ok_or_else(|| anyhow!("Error extracting the artifact id"))?
        .to_string();
    let group_id = pieces.join(".");

    Ok((group_id, version, artifact_id, file_name))
}

#[cfg(test)]
#[cfg(not(tarpaulin_include))]
mod tests {
    use super::*;
    use crate::artifact_service::storage::ArtifactStorage;
    use crate::blockchain_service::event::BlockchainEvent;
    use crate::network::client::command::Command;
    use crate::transparency_log::log::AddArtifactRequest;
    use crate::util::test_util;
    use anyhow::Context;
    use hyper::header::HeaderValue;
<<<<<<< HEAD
    use libp2p::gossipsub::IdentTopic;
    use libp2p::identity::Keypair;
=======
    use std::collections::HashSet;
>>>>>>> b753c142
    use std::fs::File;
    use std::path::PathBuf;

    const VALID_ARTIFACT_HASH: &str =
        "e11c16ff163ccc1efe01d2696c626891560fa82123601a5ff196d97b6ab156da";
    const VALID_FULL_PATH: &str = "/maven2/test/test/1.0/test-1.0.jar";
    const INVALID_FULL_PATH: &str = "/maven2/test/1.0/test-1.0.jar";
    const VALID_MAVEN_ID: &str = "test:test:1.0";
    const VALID_MAVEN_ARTIFACT_ID: &str = "test/test/1.0/test-1.0.jar";

    #[test]
    fn parse_full_path_test() {
        let (group_id, version, artifact_id, file_name) =
            parse_artifact_from_full_path(VALID_FULL_PATH).unwrap();
        assert_eq!(group_id, "test");
        assert_eq!(artifact_id, "test");
        assert_eq!(version, "1.0");
        assert_eq!(file_name, "test-1.0.jar");
    }

    #[test]
    fn get_package_specific_id_test() {
        assert_eq!(
            get_package_specific_id(VALID_FULL_PATH).unwrap(),
            VALID_MAVEN_ID
        );
    }

    #[test]
    fn get_package_specific_id_with_invalid_path_test() {
        assert!(get_package_specific_id(INVALID_FULL_PATH).is_err());
    }

    #[test]
    fn get_package_specific_artifact_id_test() {
        assert_eq!(
            get_package_specific_artifact_id(VALID_FULL_PATH).unwrap(),
            VALID_MAVEN_ARTIFACT_ID
        );
    }

    #[test]
    fn get_package_specific_artifact_id_with_invalid_path_test() {
        assert!(get_package_specific_artifact_id(INVALID_FULL_PATH).is_err());
    }

    #[tokio::test]
    async fn handle_get_maven_artifact_test() {
        let tmp_dir = test_util::tests::setup();

<<<<<<< HEAD
        let local_keypair = Keypair::generate_ed25519();
        let (command_receiver, p2p_client) = create_p2p_client(&local_keypair);
        let transparency_log_service =
            create_transparency_log_service(&tmp_dir, local_keypair, p2p_client.clone()).await;

        test_util::tests::default_p2p_server_stub(command_receiver);
=======
        let (mut artifact_service, mut blockchain_event_receiver, _, mut p2p_command_receiver) =
            test_util::tests::create_artifact_service(&tmp_dir);

        tokio::spawn(async move {
            loop {
                match blockchain_event_receiver.recv().await {
                    Some(BlockchainEvent::AddBlock { sender, .. }) => {
                        let _ = sender.send(Ok(()));
                    }
                    _ => panic!("BlockchainEvent must match BlockchainEvent::AddBlock"),
                }
            }
        });

        tokio::spawn(async move {
            loop {
                match p2p_command_receiver.recv().await {
                    Some(Command::ListPeers { sender, .. }) => {
                        let _ = sender.send(HashSet::new());
                    }
                    _ => panic!("Command must match Command::ListPeers"),
                }
            }
        });
>>>>>>> b753c142

        let transparency_log = artifact_service
            .transparency_log_service
            .add_artifact(AddArtifactRequest {
                package_type: PackageType::Maven2,
                package_specific_id: VALID_MAVEN_ID.to_owned(),
                num_artifacts: 8,
                package_specific_artifact_id: VALID_MAVEN_ARTIFACT_ID.to_owned(),
                artifact_hash: VALID_ARTIFACT_HASH.to_owned(),
            })
            .await
            .unwrap();
        artifact_service
            .transparency_log_service
            .write_transparency_log(&transparency_log)
            .unwrap();

        create_artifact(
            &artifact_service.artifact_storage,
            &transparency_log.artifact_id,
        )
        .unwrap();

        let result = handle_get_maven_artifact(VALID_FULL_PATH.to_string(), artifact_service).await;

        assert!(result.is_ok());

        let response = result.unwrap().into_response();
        assert_eq!(response.status(), StatusCode::OK);
        assert_eq!(
            response.headers().get("Content-Type"),
            Some(&HeaderValue::from_static("application/octet-stream"))
        );

        test_util::tests::teardown(tmp_dir);
    }

    fn get_file_reader() -> Result<File, anyhow::Error> {
        // test artifact file in resources/test dir
        let mut curr_dir = PathBuf::from(env!("CARGO_MANIFEST_DIR"));
        curr_dir.push("tests/resources/test-1.0.jar");

        let path = String::from(curr_dir.to_string_lossy());
        let reader = File::open(path.as_str()).unwrap();
        Ok(reader)
    }

    fn create_artifact(
        artifact_storage: &ArtifactStorage,
        artifact_id: &str,
    ) -> Result<(), anyhow::Error> {
        artifact_storage
            .push_artifact(&mut get_file_reader()?, artifact_id)
            .context("Error while pushing artifact")
    }
}<|MERGE_RESOLUTION|>--- conflicted
+++ resolved
@@ -123,12 +123,7 @@
     use crate::util::test_util;
     use anyhow::Context;
     use hyper::header::HeaderValue;
-<<<<<<< HEAD
-    use libp2p::gossipsub::IdentTopic;
-    use libp2p::identity::Keypair;
-=======
     use std::collections::HashSet;
->>>>>>> b753c142
     use std::fs::File;
     use std::path::PathBuf;
 
@@ -179,14 +174,6 @@
     async fn handle_get_maven_artifact_test() {
         let tmp_dir = test_util::tests::setup();
 
-<<<<<<< HEAD
-        let local_keypair = Keypair::generate_ed25519();
-        let (command_receiver, p2p_client) = create_p2p_client(&local_keypair);
-        let transparency_log_service =
-            create_transparency_log_service(&tmp_dir, local_keypair, p2p_client.clone()).await;
-
-        test_util::tests::default_p2p_server_stub(command_receiver);
-=======
         let (mut artifact_service, mut blockchain_event_receiver, _, mut p2p_command_receiver) =
             test_util::tests::create_artifact_service(&tmp_dir);
 
@@ -211,7 +198,6 @@
                 }
             }
         });
->>>>>>> b753c142
 
         let transparency_log = artifact_service
             .transparency_log_service

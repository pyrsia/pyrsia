--- conflicted
+++ resolved
@@ -123,11 +123,6 @@
     use crate::util::test_util;
     use anyhow::Context;
     use hyper::header::HeaderValue;
-<<<<<<< HEAD
-=======
-    use libp2p::gossipsub::IdentTopic;
-    use libp2p::identity::Keypair;
->>>>>>> b0dc62c2
     use std::collections::HashSet;
     use std::fs::File;
     use std::path::PathBuf;
@@ -139,49 +134,6 @@
     const VALID_MAVEN_ID: &str = "test:test:1.0";
     const VALID_MAVEN_ARTIFACT_ID: &str = "test/test/1.0/test-1.0.jar";
 
-<<<<<<< HEAD
-=======
-    fn create_p2p_client(local_keypair: &Keypair) -> (mpsc::Receiver<Command>, Client) {
-        let (command_sender, command_receiver) = mpsc::channel(1);
-        let p2p_client = Client::new(
-            command_sender,
-            local_keypair.public().to_peer_id(),
-            IdentTopic::new("pyrsia-topic"),
-        );
-
-        (command_receiver, p2p_client)
-    }
-
-    async fn create_blockchain_service(
-        local_keypair: &Keypair,
-        p2p_client: Client,
-        blockchain_path: impl AsRef<Path>,
-    ) -> BlockchainService {
-        let Keypair::Ed25519(ed25519_keypair) = local_keypair;
-
-        BlockchainService::init_first_blockchain_node(
-            ed25519_keypair,
-            ed25519_keypair,
-            p2p_client,
-            blockchain_path,
-        )
-        .await
-        .expect("Creating BlockchainService failed")
-    }
-
-    async fn create_transparency_log_service(
-        artifact_path: impl AsRef<Path>,
-        local_keypair: Keypair,
-        p2p_client: Client,
-    ) -> TransparencyLogService {
-        let blockchain_service =
-            create_blockchain_service(&local_keypair, p2p_client, &artifact_path).await;
-
-        TransparencyLogService::new(artifact_path, Arc::new(Mutex::new(blockchain_service)))
-            .expect("Creating TransparencyLogService failed")
-    }
-
->>>>>>> b0dc62c2
     #[test]
     fn parse_full_path_test() {
         let (group_id, version, artifact_id, file_name) =

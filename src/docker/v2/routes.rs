// all warp routes can be here
/*
   Copyright 2021 JFrog Ltd

   Licensed under the Apache License, Version 2.0 (the "License");
   you may not use this file except in compliance with the License.
   You may obtain a copy of the License at

       http://www.apache.org/licenses/LICENSE-2.0

   Unless required by applicable law or agreed to in writing, software
   distributed under the License is distributed on an "AS IS" BASIS,
   WITHOUT WARRANTIES OR CONDITIONS OF ANY KIND, either express or implied.
   See the License for the specific language governing permissions and
   limitations under the License.
*/

use super::handlers::blobs::*;
use super::handlers::manifests::*;
use std::collections::HashMap;
use warp::Filter;

pub fn make_docker_routes(
    tx_blobs: GetBlobsHandle,
    tx: tokio::sync::mpsc::Sender<String>,
) -> impl Filter<Extract = impl warp::Reply, Error = warp::Rejection> + Clone {
    let empty_json = "{}";
    let v2_base = warp::path("v2")
        .and(warp::get())
        .and(warp::path::end())
        .map(move || empty_json)
        .with(warp::reply::with::header(
            "Content-Length",
            empty_json.len(),
        ))
        .with(warp::reply::with::header(
            "Content-Type",
            "application/json",
        ));

    let v2_manifests = warp::path!("v2" / String / "manifests" / String)
        .and(warp::get().or(warp::head()).unify())
        .and_then(handle_get_manifests);
    let v2_manifests_put_docker = warp::path!("v2" / String / "manifests" / String)
        .and(warp::put())
        .and(warp::header::exact(
            "Content-Type",
            "application/vnd.docker.distribution.manifest.v2+json",
        ))
        .and(warp::body::bytes())
        .and_then(handle_put_manifest);

    let v2_blobs = warp::path!("v2" / String / "blobs" / String)
        .and(warp::get().or(warp::head()).unify())
        .and(warp::path::end())
<<<<<<< HEAD
        .and_then(move |name, hash| handle_get_blobs(tx.clone(), name, hash));

=======
        .and_then(move |name, hash| handle_get_blobs(tx_blobs.clone(), name, hash));
>>>>>>> 2efb5ecd
    let v2_blobs_post = warp::path!("v2" / String / "blobs" / "uploads")
        .and(warp::post())
        .and_then(move |name| handle_post_blob(tx.clone(), name));
    let v2_blobs_patch = warp::path!("v2" / String / "blobs" / "uploads" / String)
        .and(warp::patch())
        .and(warp::body::bytes())
        .and_then(handle_patch_blob);
    let v2_blobs_put = warp::path!("v2" / String / "blobs" / "uploads" / String)
        .and(warp::put())
        .and(warp::query::<HashMap<String, String>>())
        .and(warp::body::bytes())
        .and_then(handle_put_blob);

    warp::any().and(
        v2_base
            .or(v2_manifests)
            .or(v2_manifests_put_docker)
            .or(v2_blobs)
            .or(v2_blobs_post)
            .or(v2_blobs_patch)
            .or(v2_blobs_put),
    )
}<|MERGE_RESOLUTION|>--- conflicted
+++ resolved
@@ -53,12 +53,7 @@
     let v2_blobs = warp::path!("v2" / String / "blobs" / String)
         .and(warp::get().or(warp::head()).unify())
         .and(warp::path::end())
-<<<<<<< HEAD
-        .and_then(move |name, hash| handle_get_blobs(tx.clone(), name, hash));
-
-=======
         .and_then(move |name, hash| handle_get_blobs(tx_blobs.clone(), name, hash));
->>>>>>> 2efb5ecd
     let v2_blobs_post = warp::path!("v2" / String / "blobs" / "uploads")
         .and(warp::post())
         .and_then(move |name| handle_post_blob(tx.clone(), name));

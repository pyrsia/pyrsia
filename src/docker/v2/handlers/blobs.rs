/*
   Copyright 2021 JFrog Ltd

   Licensed under the Apache License, Version 2.0 (the "License");
   you may not use this file except in compliance with the License.
   You may obtain a copy of the License at

       http://www.apache.org/licenses/LICENSE-2.0

   Unless required by applicable law or agreed to in writing, software
   distributed under the License is distributed on an "AS IS" BASIS,
   WITHOUT WARRANTIES OR CONDITIONS OF ANY KIND, either express or implied.
   See the License for the specific language governing permissions and
   limitations under the License.
*/

use super::handlers::*;
use super::HashAlgorithm;
use crate::docker::docker_hub_util::get_docker_hub_auth_token;
use crate::docker::error_util::{RegistryError, RegistryErrorCode};
use crate::docker::v2::storage::*;
use crate::network::client::{ArtifactType, Client};
use bytes::Bytes;
use libp2p::PeerId;
use log::{debug, info, trace};
use reqwest::header;
use std::collections::HashMap;
use std::result::Result;
use std::str;
use uuid::Uuid;
use warp::{http::StatusCode, Rejection, Reply};

pub async fn handle_get_blobs(
    mut p2p_client: Client,
    name: String,
    hash: String,
) -> Result<impl Reply, Rejection> {
    debug!("Getting blob with hash : {:?}", hash);
    let blob_content;

    debug!("Step 1: Does {:?} exist in the artifact manager?", hash);
    let decoded_hash = hex::decode(&hash.get(7..).unwrap()).unwrap();
    match get_artifact(&decoded_hash, HashAlgorithm::SHA256) {
        Ok(blob) => {
            debug!("Step 1: YES, {:?} exist in the artifact manager.", hash);
            blob_content = blob;
        }
        Err(_) => {
            debug!(
                "Step 1: NO, {:?} does not exist in the artifact manager.",
                hash
            );

            get_blob_from_network(p2p_client.clone(), &name, &hash).await?;
            blob_content = get_artifact(&decoded_hash, HashAlgorithm::SHA256).map_err(|_| {
                warp::reject::custom(RegistryError {
                    code: RegistryErrorCode::BlobUnknown,
                })
            })?;
        }
    }

    p2p_client
        .provide(ArtifactType::Artifact, hash.clone().into())
        .await
        .map_err(RegistryError::from)?;

    debug!("Final Step: {:?} successfully retrieved!", hash);
    Ok(warp::http::response::Builder::new()
        .header("Content-Type", "application/octet-stream")
        .status(StatusCode::OK)
        .body(blob_content)
        .unwrap())
}

pub async fn handle_post_blob(name: String) -> Result<impl Reply, Rejection> {
    let id = Uuid::new_v4();

    trace!(
        "Getting ready to start new upload for {} - {}",
        name,
        id.to_string()
    );

    blobs::create_upload_directory(&name, &id.to_string()).map_err(RegistryError::from)?;

    Ok(warp::http::response::Builder::new()
        .header(
            "Location",
            format!("http://localhost:7878/v2/{}/blobs/uploads/{}", name, id),
        )
        .header("Range", "0-0")
        .status(StatusCode::ACCEPTED)
        .body("")
        .unwrap())
}

pub async fn handle_patch_blob(
    name: String,
    id: String,
    bytes: Bytes,
) -> Result<impl Reply, Rejection> {
    let blob_upload_dest = format!(
        "/tmp/registry/docker/registry/v2/repositories/{}/_uploads/{}/data",
        name, id
    );

    let append = blobs::append_to_blob(&blob_upload_dest, bytes).map_err(RegistryError::from)?;

    let range = format!("{}-{}", append.0, append.0 + append.1 - 1);
    debug!("Patch blob range: {}", range);

    Ok(warp::http::response::Builder::new()
        .header(
            "Location",
            format!("http://localhost:7878/v2/{}/blobs/uploads/{}", name, id),
        )
        .header("Range", &range)
        .status(StatusCode::ACCEPTED)
        .body("")
        .unwrap())
}

pub async fn handle_put_blob(
    name: String,
    id: String,
    params: HashMap<String, String>,
    bytes: Bytes,
) -> Result<impl Reply, Rejection> {
    let digest = params.get("digest").ok_or(RegistryError {
        code: RegistryErrorCode::Unknown(String::from("missing digest")),
    })?;

    blobs::store_blob_in_filesystem(&name, &id, digest, bytes).map_err(RegistryError::from)?;

    Ok(warp::http::response::Builder::new()
        .header(
            "Location",
            format!("http://localhost:7878/v2/{}/blobs/uploads/{}", name, digest),
        )
        .status(StatusCode::CREATED)
        .body("")
        .unwrap())
}

// Request the content of the artifact from the pyrsia network
async fn get_blob_from_network(
    mut p2p_client: Client,
    name: &str,
    hash: &str,
) -> Result<(), RegistryError> {
    let providers = p2p_client
        .list_providers(ArtifactType::Artifact, hash.into())
        .await?;
    debug!(
        "Step 2: Does {:?} exist in the Pyrsia network? Providers: {:?}",
        hash, providers
    );

<<<<<<< HEAD
    match p2p_client.get_idle_peer(providers).await {
=======
    match p2p_client.get_idle_peer(providers).await? {
>>>>>>> defc1e50
        Some(peer) => {
            debug!(
                "Step 2: YES, {:?} exists in the Pyrsia network, fetching from peer {:?}.",
                hash, peer
            );
            if get_blob_from_other_peer(p2p_client.clone(), &peer, name, hash)
                .await
                .is_err()
            {
                get_blob_from_docker_hub(name, hash).await?
            }
        }
        None => {
            debug!(
                "Step 2: No, {:?} does not exist in the Pyrsia network, fetching from docker.io.",
                hash
            );
            get_blob_from_docker_hub(name, hash).await?
        }
    }

    Ok(())
}

// Request the content of the artifact from other peer
async fn get_blob_from_other_peer(
    mut p2p_client: Client,
    peer_id: &PeerId,
    name: &str,
    hash: &str,
) -> Result<(), RegistryError> {
    info!(
        "Reading blob from Pyrsia Node {}: {}",
        peer_id,
        hash.get(7..).unwrap()
    );
    match p2p_client
        .request_artifact(peer_id, ArtifactType::Artifact, hash.into())
        .await
    {
        Ok(artifact) => {
            let id = Uuid::new_v4();
            debug!("Step 2: YES, {:?} exists in the Pyrsia network.", hash);

            blobs::create_upload_directory(name, &id.to_string()).map_err(RegistryError::from)?;
            blobs::store_blob_in_filesystem(
                name,
                &id.to_string(),
                hash,
                bytes::Bytes::from(artifact),
            )
            .map_err(RegistryError::from)?;
            debug!(
                "Step 2: {:?} successfully stored locally from Pyrsia network.",
                hash
            );
            Ok(())
        }
        Err(error) => {
            debug!(
                "Step 2: Error while retrieving {:?} from the Pyrsia network from peer {}: {}",
                hash, peer_id, error
            );
            Err(RegistryError::from(error))
        }
    }
}

async fn get_blob_from_docker_hub(name: &str, hash: &str) -> Result<(), RegistryError> {
    debug!("Step 3: Retrieving {:?} from docker.io", hash);
    let token = get_docker_hub_auth_token(name).await?;

    get_blob_from_docker_hub_with_token(name, hash, token).await?;
    debug!(
        "Step 3: {:?} successfully stored locally from docker.io",
        hash
    );
    Ok(())
}

async fn get_blob_from_docker_hub_with_token(
    name: &str,
    hash: &str,
    token: String,
) -> Result<(), RegistryError> {
    let url = format!(
        "https://registry-1.docker.io/v2/library/{}/blobs/{}",
        name, hash
    );
    debug!("Reading blob from docker.io with url: {}", url);
    let response = reqwest::Client::new()
        .get(url)
        .header(header::AUTHORIZATION, format!("Bearer {}", token))
        .send()
        .await
        .map_err(RegistryError::from)?;

    debug!("Got blob from docker.io with status {}", response.status());
    let bytes = response.bytes().await.map_err(RegistryError::from)?;

    let id = Uuid::new_v4();

    blobs::create_upload_directory(name, &id.to_string()).map_err(RegistryError::from)?;
    blobs::store_blob_in_filesystem(name, &id.to_string(), hash, bytes).map_err(RegistryError::from)
}<|MERGE_RESOLUTION|>--- conflicted
+++ resolved
@@ -157,11 +157,7 @@
         hash, providers
     );
 
-<<<<<<< HEAD
-    match p2p_client.get_idle_peer(providers).await {
-=======
     match p2p_client.get_idle_peer(providers).await? {
->>>>>>> defc1e50
         Some(peer) => {
             debug!(
                 "Step 2: YES, {:?} exists in the Pyrsia network, fetching from peer {:?}.",

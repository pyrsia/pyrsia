--- conflicted
+++ resolved
@@ -147,15 +147,10 @@
     mut p2p_client: Client,
     name: &str,
     hash: &str,
-<<<<<<< HEAD
 ) -> Result<(), RegistryError> {
-    let providers = p2p_client.list_providers(hash).await;
-=======
-) -> Result<bool, Rejection> {
     let providers = p2p_client
         .list_providers(ArtifactType::Artifact, hash.into())
         .await;
->>>>>>> fea330de
     debug!(
         "Step 2: Does {:?} exist in the Pyrsia network? Providers: {:?}",
         hash, providers

--- conflicted
+++ resolved
@@ -408,11 +408,7 @@
     hash: Vec<u8>,
     size: usize,
 ) -> Result<PackageVersion, anyhow::Error> {
-<<<<<<< HEAD
-    debug!("Processing schema 2 manifest");
-=======
     debug!("Processing schema version 2 manifest");
->>>>>>> 621d8d55
     let manifest_media_type = json_object
         .get(MEDIA_TYPE)
         .context("Missing mediaType")?

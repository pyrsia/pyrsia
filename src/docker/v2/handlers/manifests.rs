--- conflicted
+++ resolved
@@ -19,23 +19,9 @@
 use crate::docker::error_util::{RegistryError, RegistryErrorCode};
 use crate::network::client::Client;
 use crate::transparency_log::log::TransparencyLog;
-<<<<<<< HEAD
-use anyhow::{anyhow, bail, Context};
-use bytes::Buf;
-use bytes::Bytes;
-use easy_hasher::easy_hasher::raw_sha512;
 use futures::lock::Mutex;
-use libp2p::core::PeerId;
-use log::{debug, error, info};
-use reqwest;
-use reqwest::header;
-use serde_json::{json, Map, Value};
-use std::fmt::Display;
+use log::debug;
 use std::sync::Arc;
-use uuid::Uuid;
-=======
-use log::debug;
->>>>>>> 8a29d509
 use warp::http::StatusCode;
 use warp::{Rejection, Reply};
 
@@ -49,108 +35,6 @@
 ) -> Result<impl Reply, Rejection> {
     debug!("Fetching manifest for {} with tag: {}", name, tag);
 
-<<<<<<< HEAD
-    //get package_version from metadata
-    debug!(
-        "Step 1: Does manifest for {} with tag {} exist in the metadata manager?",
-        name, tag
-    );
-    match METADATA_MGR.get_package_version(DOCKER_NAMESPACE_ID, &name, &tag) {
-        Ok(Some(package_version)) => {
-            match package_version.get_artifact_by_mime_type(vec![
-                MEDIA_TYPE_SCHEMA_1,
-                MEDIA_TYPE_IMAGE_MANIFEST,
-                MEDIA_TYPE_MANIFEST_LIST,
-            ]) {
-                Some(artifact) => {
-                    debug!("Getting manifest from artifact manager.");
-                    debug!(
-                        "Step 1: YES, manifest for {} with tag {} exist in the metadata manager.",
-                        name, tag
-                    );
-                    let artifact_bytes = get_artifact(artifact.hash(), HashAlgorithm::SHA512)
-                        .map_err(|_| {
-                            warp::reject::custom(RegistryError {
-                                code: RegistryErrorCode::ManifestUnknown,
-                            })
-                        })?;
-                    manifest_content = Arc::new(artifact_bytes);
-                }
-                None => {
-                    //TODO: neeed mechanism in metadata to delete the invalid metadata
-                    error!("Bad metadata in local pyrsia, getting manifest from pyrsia network.");
-                    debug!("Step 1: NO, manifest for {} with tag {} does not exist in the metadata manager.", name, tag);
-
-                    let hash = get_manifest_from_network(
-                        transparency_log.clone(),
-                        p2p_client,
-                        &name,
-                        &tag,
-                    )
-                    .await?;
-                    let decoded_hash = hex::decode(&hash).map_err(RegistryError::from)?;
-                    let artifact_bytes = get_artifact(&decoded_hash, HashAlgorithm::SHA512)
-                        .map_err(|_| {
-                            warp::reject::custom(RegistryError {
-                                code: RegistryErrorCode::ManifestUnknown,
-                            })
-                        })?;
-                    manifest_content = Arc::new(artifact_bytes);
-                }
-            }
-        }
-        Ok(None) => {
-            debug!("No package found in local pyrsia, getting manifest from pyrsia network.");
-            debug!(
-                "Step 1: NO, manifest for {} with tag {} does not exist in the metadata manager.",
-                name, tag
-            );
-
-            let hash = get_manifest_from_network(
-                transparency_log.clone(),
-                p2p_client.clone(),
-                &name,
-                &tag,
-            )
-            .await?;
-            let decoded_hash = hex::decode(&hash).map_err(RegistryError::from)?;
-            let artifact_bytes =
-                get_artifact(&decoded_hash, HashAlgorithm::SHA512).map_err(|_| {
-                    warp::reject::custom(RegistryError {
-                        code: RegistryErrorCode::ManifestUnknown,
-                    })
-                })?;
-            manifest_content = Arc::new(artifact_bytes);
-        }
-
-        Err(error) => {
-            error!("Error getting manifest from local pyrsia: {}", error);
-            debug!(
-                "Error getting manifest from local pyrsia, getting manifest from pyrsia network."
-            );
-            debug!(
-                "Step 1: NO, manifest for {} with tag {} does not exist in the metadata manager.",
-                name, tag
-            );
-
-            let hash = get_manifest_from_network(
-                transparency_log.clone(),
-                p2p_client.clone(),
-                &name,
-                &tag,
-            )
-            .await?;
-            let decoded_hash = hex::decode(&hash).map_err(RegistryError::from)?;
-            let artifact_bytes =
-                get_artifact(&decoded_hash, HashAlgorithm::SHA512).map_err(|_| {
-                    warp::reject::custom(RegistryError {
-                        code: RegistryErrorCode::ManifestUnknown,
-                    })
-                })?;
-            manifest_content = Arc::new(artifact_bytes);
-        }
-    };
-=======
     let manifest_content = get_artifact(
         transparency_log,
         p2p_client,
@@ -163,7 +47,6 @@
             code: RegistryErrorCode::ManifestUnknown,
         })
     })?;
->>>>>>> 8a29d509
 
     verify_manifest_content(transparency_log, &manifest_content, &name, &tag).await?;
 
@@ -180,610 +63,8 @@
         .unwrap())
 }
 
-<<<<<<< HEAD
-const LOCATION: &str = "Location";
-
-// Handles PUT endpoint documented at https://docs.docker.com/registry/spec/api/#manifest
-pub async fn put_manifest(
-    transparency_log: Arc<Mutex<TransparencyLog>>,
-    p2p_client: Client,
-    name: String,
-    reference: String,
-    bytes: Bytes,
-) -> Result<impl Reply, Rejection> {
-    debug!("Storing pushed manifest in artifact manager.");
-    let (hash, package_version) = store_manifest_in_artifact_manager(&name, &reference, &bytes)?;
-
-    save_package_version(transparency_log, p2p_client, package_version)
-        .await
-        .map_err(RegistryError::from)?;
-
-    put_manifest_response(name, hash)
-}
-
-fn put_manifest_response(
-    name: String,
-    hash: String,
-) -> Result<warp::http::Response<&'static str>, Rejection> {
-    Ok(
-        match warp::http::response::Builder::new()
-            .header(
-                LOCATION,
-                format!(
-                    "http://localhost:7878/v2/{}/manifests/sha256:{}",
-                    name, hash
-                ),
-            )
-            .header("Docker-Content-Digest", format!("sha256:{}", hash))
-            .status(StatusCode::CREATED)
-            .body("")
-        {
-            Ok(response) => response,
-            Err(err) => internal_error_response("creating put_manifest response", &err),
-        },
-    )
-}
-
-fn internal_error_response(
-    label: &str,
-    err: &dyn Display,
-) -> warp::http::response::Response<&'static str> {
-    error!("Error {}: {}", label, err);
-    warp::http::response::Builder::new()
-        .status(StatusCode::INTERNAL_SERVER_ERROR)
-        .body("Internal server error")
-        .unwrap()
-    // I couldn't find a way to return an internal server error that does not use unwrap or something else that can panic
-}
-
-async fn verify_manifest_content(
-    transparency_log: Arc<Mutex<TransparencyLog>>,
-    manifest_content: &Arc<Vec<u8>>,
-    name: &str,
-    tag: &str,
-) -> Result<(), Rejection> {
-    let hash = raw_sha512(manifest_content.to_vec()).to_vec();
-    let encoded_hash = format!("sha512:{}", hex::encode(hash));
-    let artifact_id = format!("{}/{}/{}", DOCKER_NAMESPACE_ID, name, tag);
-    transparency_log
-        .lock()
-        .await
-        .verify_artifact(&artifact_id, &encoded_hash)
-        .map_err(RegistryError::from)?;
-
-    Ok(())
-}
-
-async fn get_manifest_from_network(
-    transparency_log: Arc<Mutex<TransparencyLog>>,
-    mut p2p_client: Client,
-    name: &str,
-    tag: &str,
-) -> Result<String, Rejection> {
-    let package_version = PackageVersion::new(
-        new_uuid_string(),
-        DOCKER_NAMESPACE_ID.to_string(),
-        String::from(name),
-        PackageTypeName::Docker,
-        Map::new(),
-        String::from(tag),
-        Vec::new(),
-    );
-    let providers = p2p_client
-        .list_providers(ArtifactType::PackageVersion, (&package_version).into())
-        .await
-        .map_err(RegistryError::from)?;
-    debug!(
-        "Step 2: Does manifest for {} with tag {} exist in the pyrsia network? Providers: {:?}",
-        name, tag, providers
-    );
-    Ok(match providers.iter().next() {
-        Some(peer) => {
-            debug!(
-                "Step 2: YES, manifest for {} with tag {} exists in the pyrsia network, fetching from peer {}.",
-                name, tag, peer
-            );
-            get_manifest_from_other_peer(
-                transparency_log,
-                p2p_client.clone(),
-                peer,
-                package_version,
-            )
-            .await?
-        }
-        None => {
-            debug!(
-                "Step 2: NO, manifest for {} with tag {} does not exist in the pyrsia network, fetching from docker.io.",
-                name, tag
-            );
-            get_manifest_from_docker_hub(transparency_log, p2p_client.clone(), name, tag).await?
-        }
-    })
-}
-
-// Request the content of the artifact from other peer
-async fn get_manifest_from_other_peer(
-    transparency_log: Arc<Mutex<TransparencyLog>>,
-    mut p2p_client: Client,
-    peer_id: &PeerId,
-    package_version: PackageVersion,
-) -> Result<String, Rejection> {
-    info!(
-        "Reading manifest from Pyrsia Node {}: {}/{}",
-        peer_id, package_version.name, package_version.version
-    );
-    match p2p_client
-        .request_artifact(
-            peer_id,
-            ArtifactType::PackageVersion,
-            (&package_version).into(),
-        )
-        .await
-    {
-        Ok(manifest) => {
-            debug!(
-                "Step 2: YES, manifest for {} with tag {} fetched from the pyrsia network from peer {}.",
-                package_version.name, package_version.version, peer_id
-            );
-            let (hash, package_version) = store_manifest_in_artifact_manager(
-                &package_version.name,
-                &package_version.version,
-                &bytes::Bytes::from(manifest),
-            )?;
-            save_package_version(transparency_log, p2p_client, package_version)
-                .await
-                .map_err(RegistryError::from)?;
-            Ok(hash)
-        }
-        Err(err) => {
-            debug!(
-                "Step 2: Error while retrieving manifest for {} with tag {} from the pyrsia network from peer {}: {}",
-                package_version.name, package_version.version, peer_id, err
-            );
-            get_manifest_from_docker_hub(
-                transparency_log,
-                p2p_client,
-                &package_version.name,
-                &package_version.version,
-            )
-            .await
-        }
-    }
-}
-
-async fn save_package_version(
-    transparency_log: Arc<Mutex<TransparencyLog>>,
-    mut p2p_client: Client,
-    package_version: PackageVersion,
-) -> anyhow::Result<()> {
-    let pv_json = serde_json::to_string(&package_version)
-        .unwrap_or_else(|_| "*** missing JSON ***".to_string());
-    match METADATA_MGR.create_package_version(&package_version)? {
-        MetadataCreationStatus::Created => {
-            let artifact_id = ArtifactHash::from(&package_version);
-            let artifact_hash = format!(
-                "sha512:{}",
-                hex::encode(package_version.artifacts[0].hash())
-            );
-            transparency_log
-                .lock()
-                .await
-                .add_artifact(&artifact_id.hash, &artifact_hash)?;
-            p2p_client
-                .provide(ArtifactType::PackageVersion, package_version.into())
-                .await?;
-            info!("Saved package version from docker manifest: {}", pv_json)
-        }
-        MetadataCreationStatus::Duplicate { json } => info!(
-            "Package version from docker manifest {}\nwas a duplicate of previously stored {}",
-            pv_json, json
-        ),
-    };
-    Ok(())
-}
-
-async fn get_manifest_from_docker_hub(
-    transparency_log: Arc<Mutex<TransparencyLog>>,
-    p2p_client: Client,
-    name: &str,
-    tag: &str,
-) -> Result<String, Rejection> {
-    debug!(
-        "Step 3: Retrieving manifest for {} with tag {} from docker.io",
-        name, tag
-    );
-    let token = get_docker_hub_auth_token(name).await?;
-
-    get_manifest_from_docker_hub_with_token(transparency_log, p2p_client, name, tag, token).await
-}
-
-async fn get_manifest_from_docker_hub_with_token(
-    transparency_log: Arc<Mutex<TransparencyLog>>,
-    p2p_client: Client,
-    name: &str,
-    tag: &str,
-    token: String,
-) -> Result<String, Rejection> {
-    let url = format!(
-        "https://registry-1.docker.io/v2/library/{}/manifests/{}",
-        name, tag
-    );
-
-    debug!("Reading manifest from docker.io with url: {}", url);
-    let response = reqwest::Client::new()
-        .get(url)
-        .header(header::AUTHORIZATION, format!("Bearer {}", token))
-        .header(
-            "Accept",
-            "application/vnd.docker.distribution.manifest.v2+json",
-        )
-        .send()
-        .await
-        .map_err(RegistryError::from)?;
-
-    debug!(
-        "Got manifest from docker.io with status {}",
-        response.status()
-    );
-
-    let bytes = response.bytes().await.map_err(RegistryError::from)?;
-    let (hash, package_version) = store_manifest_in_artifact_manager(name, tag, &bytes)?;
-
-    save_package_version(transparency_log, p2p_client, package_version)
-        .await
-        .map_err(RegistryError::from)?;
-
-    Ok(hash)
-}
-
-fn store_manifest_in_artifact_manager(
-    name: &str,
-    tag: &str,
-    bytes: &Bytes,
-) -> Result<(String, PackageVersion), Rejection> {
-    let manifest_vec = bytes.to_vec();
-    let sha512: Vec<u8> = raw_sha512(manifest_vec).to_vec();
-    put_artifact(
-        &sha512,
-        Box::new(bytes.clone().reader()),
-        HashAlgorithm::SHA512,
-    )
-    .map_err(RegistryError::from)?;
-    let hash = hex::encode(&sha512);
-    info!(
-        "Stored manifest with {} hash {}",
-        HashAlgorithm::SHA512,
-        &hash
-    );
-    let package_version =
-        package_version_from_manifest_bytes(bytes, name, tag, HashAlgorithm::SHA512, sha512)
-            .map_err(RegistryError::from)?;
-
-    info!(
-        "Created PackageVersion from manifest: {:?}",
-        package_version
-    );
-
-    Ok((hash, package_version))
-}
-
-// TODO This will eventually be defined in namespace metadata, after namespace metadata is implemented
-const DOCKER_NAMESPACE_ID: &str = "4658011310974e1bb5c46fd4df7e78b9";
-
-fn package_version_from_manifest_bytes(
-    bytes: &Bytes,
-    docker_name: &str,
-    docker_reference: &str,
-    hash_algorithm: HashAlgorithm,
-    hash: Vec<u8>,
-) -> Result<PackageVersion, anyhow::Error> {
-    let json_string = String::from_utf8(bytes.to_vec())?;
-    match serde_json::from_str::<Value>(&json_string) {
-        Ok(Value::Object(json_object)) => package_version_from_manifest_json(
-            &json_object,
-            &json_string,
-            docker_name,
-            docker_reference,
-            hash_algorithm,
-            hash,
-            bytes.len(),
-        ),
-        Ok(_) => invalid_manifest(&json_string),
-        Err(err) => Err(anyhow!(
-            "Error parsing docker manifest JSON: {} in {}",
-            err,
-            json_string
-        )),
-    }
-}
-
-fn package_version_from_manifest_json(
-    json_object: &Map<String, Value>,
-    json_string: &str,
-    docker_name: &str,
-    docker_reference: &str,
-    hash_algorithm: HashAlgorithm,
-    hash: Vec<u8>,
-    size: usize,
-) -> Result<PackageVersion, anyhow::Error> {
-    let result = match manifest_schema_version(json_object, json_string)? {
-        1 => package_version_from_schema1(json_object, hash_algorithm, hash, size),
-        2 => package_version_from_schema2(
-            json_object,
-            docker_name,
-            docker_reference,
-            hash_algorithm,
-            hash,
-            size,
-        ),
-        n => Err(anyhow!("Unsupported manifest schema version {}", n)),
-    };
-    if result.is_err() {
-        error!("Invalid manifest {}", json_string)
-    }
-    result
-}
-
-const CONFIG: &str = "config";
-const DIGEST: &str = "digest";
-const FS_LAYERS: &str = "fsLayers";
-const LAYERS: &str = "layers";
-const MANIFESTS: &str = "manifests";
-const MEDIA_TYPE: &str = "mediaType";
-const SIZE: &str = "size";
-
-fn package_version_from_schema1(
-    json_object: &Map<String, Value>,
-    hash_algorithm: HashAlgorithm,
-    hash: Vec<u8>,
-    size: usize,
-) -> Result<PackageVersion, anyhow::Error> {
-    debug!("Processing schema 1 manifest");
-    let manifest_name = json_object
-        .get("name")
-        .context("missing name field")?
-        .as_str()
-        .context("invalid name")?;
-    let manifest_tag = json_object
-        .get("tag")
-        .context("missing tag field")?
-        .as_str()
-        .context("invalid tag")?;
-    let fslayers = json_object
-        .get(FS_LAYERS)
-        .context("missing fsLayers field")?
-        .as_array()
-        .context("invalid fsLayers")?;
-    let mut metadata = Map::new();
-    metadata.insert(MEDIA_TYPE.to_string(), json!(MEDIA_TYPE_SCHEMA_1));
-    let mut artifacts: Vec<Artifact> = Vec::new();
-    let size64 = u64::try_from(size)?;
-    artifacts.push(
-        ArtifactBuilder::default()
-            .algorithm(hash_algorithm)
-            .hash(hash)
-            .mime_type(MEDIA_TYPE_SCHEMA_1.to_string())
-            .size(size64)
-            .build()?,
-    );
-    for fslayer in fslayers {
-        add_fslayers(&mut artifacts, fslayer)?;
-    }
-    build_package_version(manifest_name, manifest_tag, metadata, artifacts)
-}
-
-fn build_package_version(
-    manifest_name: &str,
-    manifest_tag: &str,
-    metadata: Map<String, Value>,
-    artifacts: Vec<Artifact>,
-) -> anyhow::Result<PackageVersion> {
-    Ok(PackageVersion::new(
-        new_uuid_string(),
-        DOCKER_NAMESPACE_ID.to_string(),
-        String::from(manifest_name),
-        PackageTypeName::Docker,
-        metadata,
-        String::from(manifest_tag),
-        artifacts,
-    ))
-}
-
-fn add_fslayers(artifacts: &mut Vec<Artifact>, fslayer: &Value) -> Result<(), anyhow::Error> {
-    let hex_digest = fslayer
-        .as_object()
-        .context("invalid fslayer")?
-        .get("blobSum")
-        .context("missing blobSum")?
-        .as_str()
-        .context("invalid blobSum")?;
-    let digest = extract_digest(hex_digest)?;
-    artifacts.push(
-        ArtifactBuilder::default()
-            .algorithm(HashAlgorithm::SHA256)
-            .hash(digest)
-            .mime_type(MEDIA_TYPE_BLOB_GZIPPED.to_string())
-            .build()?,
-    );
-    Ok(())
-}
-
-fn extract_digest(hex_digest: &str) -> Result<Vec<u8>, anyhow::Error> {
-    if !hex_digest.starts_with("sha256:") {
-        return Err(anyhow!("Only sha256 digests are supported: {}", hex_digest));
-    }
-    hex::decode(&hex_digest["sha256:".len()..])
-        .context(format!("Badly formatted digest: {}", hex_digest))
-}
-
-fn package_version_from_schema2(
-    json_object: &Map<String, Value>,
-    docker_name: &str,
-    docker_reference: &str,
-    hash_algorithm: HashAlgorithm,
-    hash: Vec<u8>,
-    size: usize,
-) -> Result<PackageVersion, anyhow::Error> {
-    debug!("Processing schema version 2 manifest");
-    let manifest_media_type = json_object
-        .get(MEDIA_TYPE)
-        .context("Missing mediaType")?
-        .as_str()
-        .context("Invalid mediaType")?;
-    match manifest_media_type {
-        MEDIA_TYPE_IMAGE_MANIFEST => package_version_from_image_manifest(
-            json_object,
-            docker_name,
-            docker_reference,
-            hash_algorithm,
-            hash,
-            size,
-        ),
-        MEDIA_TYPE_MANIFEST_LIST => package_version_from_manifest_list(
-            json_object,
-            docker_name,
-            docker_reference,
-            hash_algorithm,
-            hash,
-            size,
-        ),
-        _ => bail!("Manifest has unknown media type: {}", manifest_media_type),
-    }
-}
-
-fn package_version_from_manifest_list(
-    json_object: &Map<String, Value>,
-    docker_name: &str,
-    docker_reference: &str,
-    hash_algorithm: HashAlgorithm,
-    hash: Vec<u8>,
-    size: usize,
-) -> Result<PackageVersion, anyhow::Error> {
-    debug!("Processing manifest list");
-    let mut metadata = Map::new();
-    metadata.insert(MEDIA_TYPE.to_string(), json!(MEDIA_TYPE_MANIFEST_LIST));
-    let mut artifacts: Vec<Artifact> = Vec::new();
-    let size64 = u64::try_from(size)?;
-    artifacts.push(
-        ArtifactBuilder::default()
-            .algorithm(hash_algorithm)
-            .hash(hash)
-            .mime_type(MEDIA_TYPE_MANIFEST_LIST.to_string())
-            .size(size64)
-            .build()?,
-    );
-    let manifests = json_object
-        .get(MANIFESTS)
-        .context("Manifest list has no manifests field")?
-        .as_array()
-        .context("Value of manifests field is not an array")?;
-    for manifest in manifests {
-        add_artifact(&mut artifacts, manifest, "manifest")?
-    }
-    build_package_version(docker_name, docker_reference, metadata, artifacts)
-}
-
-fn package_version_from_image_manifest(
-    json_object: &Map<String, Value>,
-    docker_name: &str,
-    docker_reference: &str,
-    hash_algorithm: HashAlgorithm,
-    hash: Vec<u8>,
-    size: usize,
-) -> Result<PackageVersion, anyhow::Error> {
-    debug!("Processing image manifest");
-    let mut metadata = Map::new();
-    metadata.insert(MEDIA_TYPE.to_string(), json!(MEDIA_TYPE_IMAGE_MANIFEST));
-    let mut artifacts: Vec<Artifact> = Vec::new();
-    let size64 = u64::try_from(size)?;
-    artifacts.push(
-        ArtifactBuilder::default()
-            .algorithm(hash_algorithm)
-            .hash(hash)
-            .mime_type(MEDIA_TYPE_IMAGE_MANIFEST.to_string())
-            .size(size64)
-            .build()?,
-    );
-    if let Some(config) = json_object.get(CONFIG) {
-        add_artifact(&mut artifacts, config, "config")?
-    }
-    let layers = json_object
-        .get(LAYERS)
-        .context("Image manifest has no layers field")?
-        .as_array()
-        .context("Value of layers field is not an array")?;
-    for layer in layers {
-        add_artifact(&mut artifacts, layer, "layer")?
-    }
-    build_package_version(docker_name, docker_reference, metadata, artifacts)
-}
-
-fn add_artifact(
-    artifacts: &mut Vec<Artifact>,
-    json_object: &Value,
-    name: &str,
-) -> Result<(), anyhow::Error> {
-    artifacts.push(
-        ArtifactBuilder::default()
-            .algorithm(HashAlgorithm::SHA256)
-            .hash(extract_digest(
-                json_object
-                    .get(DIGEST)
-                    .with_context(|| format!("{} is missing digest", name))?
-                    .as_str()
-                    .with_context(|| format!("{} has invalid digest", name))?,
-            )?)
-            .size(
-                json_object
-                    .get(SIZE)
-                    .with_context(|| format!("{} is missing size", name))?
-                    .as_u64()
-                    .with_context(|| format!("{} has invalid size", name))?,
-            )
-            .mime_type(
-                json_object
-                    .get(MEDIA_TYPE)
-                    .with_context(|| format!("{} is missing mediaType", name))?
-                    .as_str()
-                    .with_context(|| format!("{} has invalid mediaType", name))?
-                    .to_string(),
-            )
-            .build()?,
-    );
-    Ok(())
-}
-
-fn new_uuid_string() -> String {
-    String::from(
-        Uuid::new_v4()
-            .as_simple()
-            .encode_lower(&mut Uuid::encode_buffer()),
-    )
-}
-
-fn manifest_schema_version(
-    json_object: &Map<String, Value>,
-    json_string: &str,
-) -> Result<u64, anyhow::Error> {
-    match json_object.get("schemaVersion") {
-        Some(Value::Number(n)) => match n.as_u64() {
-            Some(version) => Ok(version),
-            None => invalid_manifest(json_string),
-        },
-        Some(Value::String(s)) => s
-            .as_str()
-            .parse::<u64>()
-            .with_context(|| format!("Invalid schemaVersion value: {}", s)),
-        _ => invalid_manifest(json_string),
-    }
-}
-
-fn invalid_manifest<T>(_json_string: &str) -> Result<T, anyhow::Error> {
-    Err(anyhow!("Invalid JSON manifest: {}", _json_string))
-=======
 fn get_namespace_specific_id(name: &str, tag: &str) -> String {
     format!("DOCKER::MANIFEST::{}::{}", name, tag)
->>>>>>> 8a29d509
 }
 
 #[cfg(test)]
@@ -831,27 +112,8 @@
         let hash = "7300a197d7deb39371d4683d60f60f2fbbfd7541837ceb2278c12014e94e657b";
         let namespace_specific_id = format!("DOCKER::MANIFEST::{}::{}", name, tag);
 
-<<<<<<< HEAD
-        let transparency_log = Arc::new(Mutex::new(TransparencyLog::new()));
-
-        let (sender, mut receiver) = mpsc::channel(1);
-
-        tokio::spawn(async move {
-            futures::select! {
-                command = receiver.next() => match command {
-                    Some(Command::Provide { artifact_type, artifact_hash, sender }) => {
-                        assert_eq!(ArtifactType::PackageVersion, artifact_type);
-                        assert_eq!(artifact_hash.hash, format!("{}/{}/{}", DOCKER_NAMESPACE_ID, name, reference));
-                        let _ = sender.send(());
-                    },
-                    _ => panic!("Command must match Command::Provide"),
-                }
-            }
-        });
-=======
         let mut transparency_log = TransparencyLog::new();
         transparency_log.add_artifact(&namespace_specific_id, hash)?;
->>>>>>> 8a29d509
 
         let (sender, _) = mpsc::channel(1);
         let p2p_client = Client {
@@ -895,12 +157,8 @@
         let hash = "865c8d988be4669f3e48f73b98f9bc2507be0246ea35e0098cf6054d3644c14f";
         let namespace_specific_id = format!("DOCKER::MANIFEST::{}::{}", name, tag);
 
-<<<<<<< HEAD
-        let transparency_log = Arc::new(Mutex::new(TransparencyLog::new()));
-=======
         let mut transparency_log = TransparencyLog::new();
         transparency_log.add_artifact(&namespace_specific_id, hash)?;
->>>>>>> 8a29d509
 
         let (sender, _) = mpsc::channel(1);
         let p2p_client = Client {
@@ -908,78 +166,8 @@
             local_peer_id: Keypair::generate_ed25519().public().to_peer_id(),
         };
 
-<<<<<<< HEAD
-        tokio::spawn(async move {
-            futures::select! {
-                command = receiver.next() => match command {
-                    Some(Command::Provide { sender, .. }) => {
-                        let _ = sender.send(());
-                    },
-                    _ => panic!("Command must match Command::Provide"),
-                }
-            }
-        });
-
-        let future = async {
-            put_manifest(
-                transparency_log.clone(),
-                p2p_client.clone(),
-                name.to_string(),
-                reference.to_string(),
-                Bytes::from(MANIFEST_V1_JSON.as_bytes()),
-            )
-            .await
-        };
-        let result = executor::block_on(future);
-        verify_put_manifest_result(result);
-        check_package_version_metadata()?;
-
-        let future = async {
-            fetch_manifest(
-                transparency_log,
-                p2p_client,
-                name.to_string(),
-                reference.to_string(),
-            )
-            .await
-        };
-
-        let result = executor::block_on(future);
-        verify_fetch_manifest_result(result);
-    }
-
-    #[tokio::test]
-    #[ignore]
-    async fn test_fetch_manifest_if_not_in_pyrsia_expecting_fetch_from_dockerhub_success_and_store_in_pyrsia(
-    ) {
-        let name = "alpine";
-        let reference = "sha256:e7d88de73db3d3fd9b2d63aa7f447a10fd0220b7cbf39803c803f2af9ba256b3";
-
-        assert!(check_manifest_is_stored_in_pyrsia("alpine_manifest.json").is_err());
-
-        let transparency_log = Arc::new(Mutex::new(TransparencyLog::new()));
-
-        let (sender, mut receiver) = mpsc::channel(1);
-
-        tokio::spawn(async move {
-            futures::select! {
-                command = receiver.next() => match command {
-                    Some(Command::Provide { sender, .. }) => {
-                        let _ = sender.send(());
-                    },
-                    _ => panic!("Command must match Command::Provide"),
-                }
-            }
-        });
-
-        let p2p_client = Client {
-            sender,
-            local_peer_id: Keypair::generate_ed25519().public().to_peer_id(),
-        };
-=======
         let artifact_storage = ArtifactStorage::new()?;
         create_artifact(&artifact_storage)?;
->>>>>>> 8a29d509
 
         let result = fetch_manifest(
             transparency_log,

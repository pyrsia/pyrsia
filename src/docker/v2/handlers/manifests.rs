--- conflicted
+++ resolved
@@ -15,10 +15,6 @@
 */
 
 use crate::artifact_service::handlers::get_artifact;
-<<<<<<< HEAD
-use crate::artifact_service::service::HashAlgorithm;
-=======
->>>>>>> 8a29d509
 use crate::artifact_service::storage::ArtifactStorage;
 use crate::docker::error_util::{RegistryError, RegistryErrorCode};
 use crate::network::client::Client;
@@ -37,40 +33,6 @@
 ) -> Result<impl Reply, Rejection> {
     debug!("Fetching manifest for {} with tag: {}", name, tag);
 
-<<<<<<< HEAD
-    //get package_version from metadata
-    debug!(
-        "Step 1: Does manifest for {} with tag {} exist in the metadata manager?",
-        name, tag
-    );
-
-    let namespace_specific_id = format!("DOCKER::MANIFEST::{}::{}", name, tag);
-    let manifest_artifact_id = transparency_log
-        .get_artifact(&namespace_specific_id)
-        .map_err(RegistryError::from)?;
-    let manifest_content = match manifest_artifact_id {
-        Some(manifest_artifact_id) => {
-            let decoded_hash = hex::decode(&manifest_artifact_id.get(7..).unwrap()).unwrap();
-            get_artifact(
-                p2p_client,
-                &artifact_storage,
-                &decoded_hash,
-                HashAlgorithm::SHA512,
-            )
-            .await
-            .map_err(|_| {
-                warp::reject::custom(RegistryError {
-                    code: RegistryErrorCode::ManifestUnknown,
-                })
-            })?
-        }
-        None => {
-            return Err(warp::reject::custom(RegistryError {
-                code: RegistryErrorCode::ManifestUnknown,
-            }));
-        }
-    };
-=======
     let manifest_content = get_artifact(
         transparency_log,
         p2p_client,
@@ -83,7 +45,6 @@
             code: RegistryErrorCode::ManifestUnknown,
         })
     })?;
->>>>>>> 8a29d509
 
     Ok(warp::http::response::Builder::new()
         .header(
@@ -94,8 +55,6 @@
         .status(StatusCode::OK)
         .body(manifest_content)
         .unwrap())
-<<<<<<< HEAD
-=======
 }
 
 fn get_namespace_specific_id(name: &str, tag: &str) -> String {
@@ -245,5 +204,4 @@
             .push_artifact(&mut get_file_reader()?, &hash)
             .context("Error while pushing artifact")
     }
->>>>>>> 8a29d509
 }
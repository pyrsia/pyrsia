--- conflicted
+++ resolved
@@ -115,11 +115,7 @@
             );
             if let Err(err) = sign_and_save_package_version(&mut package_version) {
                 return Ok(internal_error_response(
-<<<<<<< HEAD
-                    "Failed to sign and same package version from docker manifest",
-=======
                     "Failed to sign and save package version from docker manifest",
->>>>>>> d77f2dd6
                     &err,
                 ));
             };

--- conflicted
+++ resolved
@@ -33,99 +33,6 @@
 ) -> Result<impl Reply, Rejection> {
     debug!("Fetching manifest for {} with tag: {}", name, tag);
 
-<<<<<<< HEAD
-    //get package_version from metadata
-    debug!(
-        "Step 1: Does manifest for {} with tag {} exist in the metadata manager?",
-        name, tag
-    );
-    match METADATA_MGR.get_package_version(DOCKER_NAMESPACE_ID, &name, &tag) {
-        Ok(Some(package_version)) => {
-            match package_version.get_artifact_by_mime_type(vec![
-                MEDIA_TYPE_SCHEMA_1,
-                MEDIA_TYPE_IMAGE_MANIFEST,
-                MEDIA_TYPE_MANIFEST_LIST,
-            ]) {
-                Some(artifact) => {
-                    debug!("Getting manifest from artifact manager.");
-                    debug!(
-                        "Step 1: YES, manifest for {} with tag {} exist in the metadata manager.",
-                        name, tag
-                    );
-                    manifest_content = get_artifact(artifact.hash(), HashAlgorithm::SHA512)
-                        .map_err(|_| {
-                            warp::reject::custom(RegistryError {
-                                code: RegistryErrorCode::ManifestUnknown,
-                            })
-                        })?;
-                }
-                None => {
-                    //TODO: need mechanism in metadata to delete the invalid metadata
-                    error!("Bad metadata in local pyrsia, getting manifest from pyrsia network.");
-                    debug!("Step 1: NO, manifest for {} with tag {} does not exist in the metadata manager.", name, tag);
-
-                    let hash = get_manifest_from_network(transparency_log, p2p_client, &name, &tag)
-                        .await?;
-                    let decoded_hash = hex::decode(&hash).map_err(RegistryError::from)?;
-                    manifest_content =
-                        get_artifact(&decoded_hash, HashAlgorithm::SHA512).map_err(|_| {
-                            warp::reject::custom(RegistryError {
-                                code: RegistryErrorCode::ManifestUnknown,
-                            })
-                        })?;
-                }
-            }
-        }
-        Ok(None) => {
-            debug!("No package found in local pyrsia, getting manifest from pyrsia network.");
-            debug!(
-                "Step 1: NO, manifest for {} with tag {} does not exist in the metadata manager.",
-                name, tag
-            );
-
-            let hash = get_manifest_from_network(
-                transparency_log.clone(),
-                p2p_client.clone(),
-                &name,
-                &tag,
-            )
-            .await?;
-            let decoded_hash = hex::decode(&hash).map_err(RegistryError::from)?;
-            manifest_content =
-                get_artifact(&decoded_hash, HashAlgorithm::SHA512).map_err(|_| {
-                    warp::reject::custom(RegistryError {
-                        code: RegistryErrorCode::ManifestUnknown,
-                    })
-                })?;
-        }
-
-        Err(error) => {
-            error!("Error getting manifest from local pyrsia: {}", error);
-            debug!(
-                "Error getting manifest from local pyrsia, getting manifest from pyrsia network."
-            );
-            debug!(
-                "Step 1: NO, manifest for {} with tag {} does not exist in the metadata manager.",
-                name, tag
-            );
-
-            let hash = get_manifest_from_network(
-                transparency_log.clone(),
-                p2p_client.clone(),
-                &name,
-                &tag,
-            )
-            .await?;
-            let decoded_hash = hex::decode(&hash).map_err(RegistryError::from)?;
-            manifest_content =
-                get_artifact(&decoded_hash, HashAlgorithm::SHA512).map_err(|_| {
-                    warp::reject::custom(RegistryError {
-                        code: RegistryErrorCode::ManifestUnknown,
-                    })
-                })?;
-        }
-    };
-=======
     let manifest_content = get_artifact(
         transparency_log,
         p2p_client,
@@ -138,7 +45,6 @@
             code: RegistryErrorCode::ManifestUnknown,
         })
     })?;
->>>>>>> 323f0787
 
     Ok(warp::http::response::Builder::new()
         .header(

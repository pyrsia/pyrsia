/*
   Copyright 2021 JFrog Ltd

   Licensed under the Apache License, Version 2.0 (the "License");
   you may not use this file except in compliance with the License.
   You may obtain a copy of the License at

       http://www.apache.org/licenses/LICENSE-2.0

   Unless required by applicable law or agreed to in writing, software
   distributed under the License is distributed on an "AS IS" BASIS,
   WITHOUT WARRANTIES OR CONDITIONS OF ANY KIND, either express or implied.
   See the License for the specific language governing permissions and
   limitations under the License.
*/

use super::model::PackageType;
use super::storage::ArtifactStorage;
use crate::build_service::error::BuildError;
use crate::build_service::event::BuildEventClient;
use crate::build_service::model::BuildResult;
use crate::network::client::Client;
use crate::transparency_log::log::{
    AddArtifactRequest, TransparencyLog, TransparencyLogError, TransparencyLogService,
};
use anyhow::{bail, Context};
<<<<<<< HEAD
use itertools::Itertools;
use libp2p::identity::Keypair;
=======
>>>>>>> 4bdbcd3a
use libp2p::PeerId;
use log::{debug, info, warn};
use multihash::Hasher;
use std::fs::File;
use std::io::{BufReader, Read};
use std::path::Path;
use std::str;
use std::str::FromStr;

/// The artifact service is the component that handles everything related to
/// pyrsia artifacts. It allows artifacts to be retrieved and added to the
/// pyrsia network by requesting a build from source.
#[derive(Clone)]
pub struct ArtifactService {
    pub artifact_storage: ArtifactStorage,
    build_event_client: BuildEventClient,
    pub transparency_log_service: TransparencyLogService,
    pub p2p_client: Client,
}

impl ArtifactService {
    pub fn new<P: AsRef<Path>>(
        artifact_path: P,
        transparency_log_service: TransparencyLogService,
        build_event_client: BuildEventClient,
        p2p_client: Client,
    ) -> anyhow::Result<Self> {
        let artifact_storage = ArtifactStorage::new(&artifact_path)?;
        Ok(ArtifactService {
            artifact_storage,
            build_event_client,
            transparency_log_service,
            p2p_client,
        })
    }

    pub async fn request_build(
        &self,
        package_type: PackageType,
        package_specific_id: String,
    ) -> Result<String, BuildError> {
        debug!(
            "Request build of {:?} {:?}",
            package_type, package_specific_id
        );

        let local_peer_id = self.p2p_client.local_peer_id;
        debug!("Got local node with peer_id: {:?}", local_peer_id.clone());

        let nodes = self
            .transparency_log_service
            .get_authorized_nodes()
            .map_err(|e| BuildError::InitializationFailed(e.to_string()))?;

        if nodes.is_empty() {
            warn!("No authorized nodes found");
            return Err(BuildError::InitializationFailed(String::from(
                "No authorized nodes found",
            )));
        }

        let peer_id = match nodes
            .iter()
            .map(|node| PeerId::from_str(&node.node_id).unwrap())
            .find_or_last(|&auth_peer_id| local_peer_id.eq(&auth_peer_id))
        {
            Some(auth_peer_id) => {
                debug!(
                    "Got authorized node with peer_id: {:?}",
                    auth_peer_id.clone()
                );
                auth_peer_id
            }
            None => panic!("Error unexpected looking for authorized nodes"),
        };

        if local_peer_id.eq(&peer_id) {
            debug!("Start local build in authorized node");
            self.build_event_client
                .start_build(package_type, package_specific_id)
                .await
        } else {
            debug!("Request build in authorized node from p2p network");
            self.p2p_client
                .clone()
                .request_build(&peer_id, package_type, package_specific_id.clone())
                .await
                .map_err(|e| BuildError::InitializationFailed(e.to_string()))
        }
    }

    pub async fn handle_build_result(
        &mut self,
        build_id: &str,
        build_result: BuildResult,
    ) -> Result<(), anyhow::Error> {
        let package_specific_id = build_result.package_specific_id.as_str();

        info!(
            "Build with ID {} completed successfully for package type {:?} and package specific ID {}",
            build_id, build_result.package_type, package_specific_id
        );

        for artifact in build_result.artifacts.iter() {
            let add_artifact_request = AddArtifactRequest {
                package_type: build_result.package_type,
                package_specific_id: package_specific_id.to_owned(),
                num_artifacts: build_result.artifacts.len() as u32,
                package_specific_artifact_id: artifact.artifact_specific_id.clone(),
                artifact_hash: artifact.artifact_hash.clone(),
            };

            info!(
                "Adding artifact to transparency log: {:?}",
                add_artifact_request
            );

            let add_artifact_transparency_log = self
                .transparency_log_service
                .add_artifact(add_artifact_request)
                .await?;
            info!(
                "Transparency Log for build with ID {} successfully created.",
                build_id
            );

            self.transparency_log_service
                .write_transparency_log(&add_artifact_transparency_log)?;

            self.put_artifact_from_build_result(
                &artifact.artifact_location,
                &add_artifact_transparency_log.artifact_id,
            )
            .await?;

            self.p2p_client
                .provide(&add_artifact_transparency_log.artifact_id)
                .await?;
        }

        Ok(())
    }

    pub async fn handle_block_added(
        &mut self,
        payloads: Vec<Vec<u8>>,
    ) -> Result<(), anyhow::Error> {
        if payloads.len() == 1 {
            let transparency_log: TransparencyLog = serde_json::from_slice(&payloads[0])?;
            self.transparency_log_service
                .write_transparency_log(&transparency_log)?;
        }

        Ok(())
    }

    async fn put_artifact_from_build_result(
        &self,
        artifact_location: &Path,
        artifact_id: &str,
    ) -> Result<(), anyhow::Error> {
        let artifact_file = File::open(artifact_location)?;
        let mut artifact_reader = BufReader::new(artifact_file);
        self.put_artifact(artifact_id, &mut artifact_reader)
    }

    /// Given artifact_id & reader, push artifact to artifact_storage
    fn put_artifact(&self, artifact_id: &str, reader: &mut impl Read) -> Result<(), anyhow::Error> {
        info!("put_artifact with id: {}", artifact_id);
        self.artifact_storage
            .push_artifact(reader, artifact_id)
            .context("Error from put_artifact")
    }

    /// Retrieve the artifact data for the specified package. If the artifact
    /// is not available locally, the service will try to fetch the artifact
    /// from the p2p network.
    pub async fn get_artifact(
        &mut self,
        package_type: PackageType,
        package_specific_artifact_id: &str,
    ) -> anyhow::Result<Vec<u8>> {
        let transparency_log = self
            .transparency_log_service
            .get_artifact(&package_type, package_specific_artifact_id)?;

        let artifact = match self
            .get_artifact_locally(&transparency_log.artifact_id)
            .await
        {
            Ok(artifact) => Ok(artifact),
            Err(_) => {
                self.get_artifact_from_peers(&transparency_log.artifact_id)
                    .await
            }
        }?;

        self.verify_artifact(&transparency_log, &artifact).await?;

        Ok(artifact)
    }

    /// Retrieve the artifact data specified by `artifact_id` from the local storage.
    pub async fn get_artifact_locally(
        &mut self,
        artifact_id: &str,
    ) -> Result<Vec<u8>, anyhow::Error> {
        let artifact = self.artifact_storage.pull_artifact(artifact_id)?;
        let mut buf_reader = BufReader::new(artifact);
        let mut blob_content = Vec::new();
        buf_reader.read_to_end(&mut blob_content)?;
        Ok(blob_content)
    }

    /// Retrieve the artifact logs for the specified package.
    pub async fn get_logs_for_artifact(
        &mut self,
        package_type: PackageType,
        package_specific_id: &str,
    ) -> anyhow::Result<Vec<TransparencyLog>> {
        let transparency_logs = self
            .transparency_log_service
            .search_transparency_logs(&package_type, package_specific_id)?;

        Ok(transparency_logs)
    }

    async fn get_artifact_from_peers(
        &mut self,
        artifact_id: &str,
    ) -> Result<Vec<u8>, anyhow::Error> {
        let providers = self.p2p_client.list_providers(artifact_id).await?;

        match self.p2p_client.get_idle_peer(providers).await? {
            Some(peer_id) => self.get_artifact_from_peer(&peer_id, artifact_id).await,
            None => {
                bail!(
                    "Artifact with id {} is not available on the p2p network.",
                    artifact_id
                )
            }
        }
    }

    async fn get_artifact_from_peer(
        &mut self,
        peer_id: &PeerId,
        artifact_id: &str,
    ) -> Result<Vec<u8>, anyhow::Error> {
        let artifact = self
            .p2p_client
            .request_artifact(peer_id, artifact_id)
            .await?;

        let mut buf_reader = BufReader::new(artifact.as_slice());

        self.put_artifact(artifact_id, &mut buf_reader)?;
        self.get_artifact_locally(artifact_id).await
    }

    async fn verify_artifact(
        &mut self,
        transparency_log: &TransparencyLog,
        artifact: &[u8],
    ) -> Result<(), TransparencyLogError> {
        let mut sha256 = multihash::Sha2_256::default();
        sha256.update(artifact);
        let calculated_hash = hex::encode(sha256.finalize());

        if transparency_log.artifact_hash == calculated_hash {
            Ok(())
        } else {
            Err(TransparencyLogError::InvalidHash {
                id: transparency_log.package_specific_artifact_id.clone(),
                invalid_hash: calculated_hash,
                actual_hash: transparency_log.artifact_hash.clone(),
            })
        }
    }
}

#[cfg(test)]
#[cfg(not(tarpaulin_include))]
mod tests {
    use super::*;
    use crate::blockchain_service::service::BlockchainService;
    use crate::build_service::event::BuildEvent;
    use crate::network::client::command::Command;
    use crate::network::idle_metric_protocol::PeerMetrics;
    use crate::util::test_util;
    use libp2p::identity::ed25519::Keypair;
    use libp2p::identity::PublicKey;
    use sha2::{Digest, Sha256};
    use std::collections::HashSet;
    use std::env;
    use std::path::PathBuf;
    use std::sync::Arc;
    use tokio::sync::{mpsc, Mutex};
    use tokio::task;

    const VALID_ARTIFACT_HASH: [u8; 32] = [
        0x86, 0x5c, 0x8d, 0x98, 0x8b, 0xe4, 0x66, 0x9f, 0x3e, 0x48, 0xf7, 0x3b, 0x98, 0xf9, 0xbc,
        0x25, 0x7, 0xbe, 0x2, 0x46, 0xea, 0x35, 0xe0, 0x9, 0x8c, 0xf6, 0x5, 0x4d, 0x36, 0x44, 0xc1,
        0x4f,
    ];

    fn create_p2p_client(keypair: &Keypair) -> (mpsc::Receiver<Command>, Client) {
        let (command_sender, command_receiver) = mpsc::channel(1);
        let p2p_client = Client {
            sender: command_sender,
            local_peer_id: PublicKey::Ed25519(keypair.public()).to_peer_id(),
        };

        (command_receiver, p2p_client)
    }

    fn create_artifact_service<P: AsRef<Path>>(
        artifact_path: P,
        keypair: &Keypair,
        p2p_client: Client,
    ) -> (mpsc::Receiver<BuildEvent>, ArtifactService) {
        let blockchain_service = Arc::new(Mutex::new(BlockchainService::new(
            keypair,
            p2p_client.clone(),
        )));

        let transparency_log_service =
            TransparencyLogService::new(&artifact_path, blockchain_service)
                .expect("Creating TransparencyLogService failed");

        let (build_event_sender, build_event_receiver) = mpsc::channel(1);
        let build_event_client = BuildEventClient::new(build_event_sender);

        let artifact_service = ArtifactService::new(
            &artifact_path,
            transparency_log_service,
            build_event_client,
            p2p_client,
        )
        .expect("Creating ArtifactService failed");

        (build_event_receiver, artifact_service)
    }

    #[tokio::test]
    async fn test_put_and_get_artifact() {
        let tmp_dir = test_util::tests::setup();

        let keypair = Keypair::generate();

        let (mut command_receiver, p2p_client) = create_p2p_client(&keypair);
        let (_build_event_receiver, mut artifact_service) =
            create_artifact_service(&tmp_dir, &keypair, p2p_client.clone());

        tokio::spawn(async move {
            loop {
                match command_receiver.recv().await {
                    Some(Command::ListPeers { sender, .. }) => {
                        let _ = sender.send(HashSet::new());
                    }
                    _ => panic!("Command must match Command::ListPeers"),
                }
            }
        });

        let package_type = PackageType::Docker;
        let package_specific_id = "package_specific_id";
        let package_specific_artifact_id = "package_specific_artifact_id";
        let transparency_log = artifact_service
            .transparency_log_service
            .add_artifact(AddArtifactRequest {
                package_type,
                package_specific_id: package_specific_id.to_owned(),
                num_artifacts: 8,
                package_specific_artifact_id: package_specific_artifact_id.to_owned(),
                artifact_hash: hex::encode(VALID_ARTIFACT_HASH),
            })
            .await
            .unwrap();
        artifact_service
            .transparency_log_service
            .write_transparency_log(&transparency_log)
            .unwrap();

        //put the artifact
        artifact_service
            .put_artifact(
                &transparency_log.artifact_id,
                &mut get_file_reader().unwrap(),
            )
            .context("Error from put_artifact")
            .unwrap();

        // pull artifact
        let future = {
            artifact_service
                .get_artifact(package_type, package_specific_artifact_id)
                .await
                .context("Error from get_artifact")
        };
        let file = task::spawn_blocking(|| future).await.unwrap().unwrap();

        //validate pulled artifact with the actual data
        let mut s = String::new();
        get_file_reader().unwrap().read_to_string(&mut s).unwrap();

        let s1 = match str::from_utf8(file.as_slice()) {
            Ok(v) => v,
            Err(e) => panic!("Invalid UTF-8 sequence: {}", e),
        };
        assert_eq!(s, s1);

        test_util::tests::teardown(tmp_dir);
    }

    #[tokio::test(flavor = "multi_thread")]
    async fn test_get_from_peers() {
        let tmp_dir = test_util::tests::setup();

        let keypair = Keypair::generate();

        let (mut command_receiver, p2p_client) = create_p2p_client(&keypair);
        let (_build_event_receiver, mut artifact_service) =
            create_artifact_service(&tmp_dir, &keypair, p2p_client.clone());

        tokio::spawn(async move {
            loop {
                match command_receiver.recv().await {
                    Some(Command::ListPeers { sender, .. }) => {
                        let _ = sender.send(HashSet::new());
                    },
                    Some(Command::ListProviders { sender, .. }) => {
                        let mut set = HashSet::new();
                        set.insert(p2p_client.local_peer_id);
                        let _ = sender.send(set);
                    },
                    Some(Command::RequestIdleMetric { sender, .. }) => {
                        let _ = sender.send(Ok(PeerMetrics {
                            idle_metric: (0.1_f64).to_le_bytes()
                        }));
                    },
                    Some(Command::RequestArtifact { sender, .. }) => {
                        let _ = sender.send(Ok(b"SAMPLE_DATA".to_vec()));
                    },
                    _ => panic!("Command must match Command::ListPeers, Command::ListProviders, Command::RequestIdleMetric, Command::RequestArtifact"),
                }
            }
        });

        let mut hasher = Sha256::new();
        hasher.update(b"SAMPLE_DATA");
        let random_hash = hex::encode(hasher.finalize());

        let package_type = PackageType::Docker;
        let package_specific_id = "package_specific_id";
        let package_specific_artifact_id = "package_specific_artifact_id";
        let transparency_log = artifact_service
            .transparency_log_service
            .add_artifact(AddArtifactRequest {
                package_type,
                package_specific_id: package_specific_id.to_owned(),
                num_artifacts: 8,
                package_specific_artifact_id: package_specific_artifact_id.to_owned(),
                artifact_hash: random_hash.clone(),
            })
            .await
            .unwrap();
        artifact_service
            .transparency_log_service
            .write_transparency_log(&transparency_log)
            .unwrap();

        let future = {
            artifact_service
                .get_artifact(package_type, package_specific_artifact_id)
                .await
        };
        let result = task::spawn_blocking(|| future).await.unwrap();
        assert!(result.is_ok());

        test_util::tests::teardown(tmp_dir);
    }

    #[tokio::test(flavor = "multi_thread")]
    async fn test_get_from_peers_with_no_providers() {
        let tmp_dir = test_util::tests::setup();

        let keypair = Keypair::generate();

        let (mut command_receiver, p2p_client) = create_p2p_client(&keypair);
        let (_build_event_receiver, mut artifact_service) =
            create_artifact_service(&tmp_dir, &keypair, p2p_client.clone());

        tokio::spawn(async move {
            tokio::select! {
                command = command_receiver.recv() => {
                    match command {
                        Some(Command::ListProviders { sender, .. }) => {
                            let _ = sender.send(Default::default());
                        },
                        _ => panic!("Command must match Command::ListProviders"),
                    }
                }
            }
        });

        let mut hasher = Sha256::new();
        hasher.update(b"SAMPLE_DATA");
        let hash_bytes = hasher.finalize();
        let artifact_id = hex::encode(hash_bytes);

        let future = { artifact_service.get_artifact_from_peers(&artifact_id).await };
        let result = task::spawn_blocking(|| future).await.unwrap();
        assert!(result.is_err());

        test_util::tests::teardown(tmp_dir);
    }

    #[tokio::test]
    async fn test_verify_artifact_succeeds_when_hashes_same() {
        let tmp_dir = test_util::tests::setup();

        let keypair = Keypair::generate();

        let (mut command_receiver, p2p_client) = create_p2p_client(&keypair);
        let (_build_event_receiver, mut artifact_service) =
            create_artifact_service(&tmp_dir, &keypair, p2p_client.clone());

        tokio::spawn(async move {
            loop {
                match command_receiver.recv().await {
                    Some(Command::ListPeers { sender, .. }) => {
                        let _ = sender.send(HashSet::new());
                    }
                    _ => panic!("Command must match Command::ListPeers"),
                }
            }
        });

        let mut hasher1 = Sha256::new();
        hasher1.update(b"SAMPLE_DATA");
        let random_hash = hex::encode(hasher1.finalize());

        let package_type = PackageType::Docker;
        let package_specific_id = "package_specific_id";
        let package_specific_artifact_id = "package_specific_artifact_id";
        let created_transparency_log = artifact_service
            .transparency_log_service
            .add_artifact(AddArtifactRequest {
                package_type,
                package_specific_id: package_specific_id.to_owned(),
                num_artifacts: 8,
                package_specific_artifact_id: package_specific_artifact_id.to_owned(),
                artifact_hash: random_hash,
            })
            .await
            .unwrap();
        artifact_service
            .transparency_log_service
            .write_transparency_log(&created_transparency_log)
            .unwrap();

        let transparency_log = artifact_service
            .transparency_log_service
            .get_artifact(&package_type, package_specific_artifact_id)
            .unwrap();

        let result = artifact_service
            .verify_artifact(&transparency_log, b"SAMPLE_DATA")
            .await;
        assert!(result.is_ok());

        test_util::tests::teardown(tmp_dir);
    }

    #[tokio::test]
    async fn test_verify_artifact_fails_when_hashes_differ() {
        let tmp_dir = test_util::tests::setup();

        let keypair = Keypair::generate();

        let (mut command_receiver, p2p_client) = create_p2p_client(&keypair);
        let (_build_event_receiver, mut artifact_service) =
            create_artifact_service(&tmp_dir, &keypair, p2p_client.clone());

        tokio::spawn(async move {
            loop {
                match command_receiver.recv().await {
                    Some(Command::ListPeers { sender, .. }) => {
                        let _ = sender.send(HashSet::new());
                    }
                    _ => panic!("Command must match Command::ListPeers"),
                }
            }
        });

        let mut hasher1 = Sha256::new();
        hasher1.update(b"SAMPLE_DATA");
        let random_hash = hex::encode(hasher1.finalize());

        let mut hasher2 = Sha256::new();
        hasher2.update(b"OTHER_SAMPLE_DATA");
        let random_other_hash = hex::encode(hasher2.finalize());

        let package_type = PackageType::Docker;
        let package_specific_id = "package_specific_id";
        let package_specific_artifact_id = "package_specific_artifact_id";
        let created_transparency_log = artifact_service
            .transparency_log_service
            .add_artifact(AddArtifactRequest {
                package_type,
                package_specific_id: package_specific_id.to_owned(),
                num_artifacts: 8,
                package_specific_artifact_id: package_specific_artifact_id.to_owned(),
                artifact_hash: random_hash.clone(),
            })
            .await
            .unwrap();
        artifact_service
            .transparency_log_service
            .write_transparency_log(&created_transparency_log)
            .unwrap();

        let transparency_log = artifact_service
            .transparency_log_service
            .get_artifact(&package_type, package_specific_artifact_id)
            .unwrap();

        let result = artifact_service
            .verify_artifact(&transparency_log, b"OTHER_SAMPLE_DATA")
            .await;
        assert!(result.is_err());
        assert_eq!(
            result.unwrap_err(),
            TransparencyLogError::InvalidHash {
                id: package_specific_artifact_id.to_string(),
                invalid_hash: random_other_hash,
                actual_hash: random_hash
            }
        );

        test_util::tests::teardown(tmp_dir);
    }

    #[tokio::test]
    async fn test_get_artifact_logs() {
        let tmp_dir = test_util::tests::setup();

        let keypair = Keypair::generate();

        let (mut command_receiver, p2p_client) = create_p2p_client(&keypair);
        let (_build_event_receiver, mut artifact_service) =
            create_artifact_service(&tmp_dir, &keypair, p2p_client.clone());

        tokio::spawn(async move {
            loop {
                match command_receiver.recv().await {
                    Some(Command::ListPeers { sender, .. }) => {
                        let _ = sender.send(HashSet::new());
                    }
                    _ => panic!("Command must match Command::ListPeers"),
                }
            }
        });

        let hasher1 = Sha256::new();
        let random_hash = hex::encode(hasher1.finalize());

        let package_type = PackageType::Maven2;
        let package_specific_id = "package_specific_id";
        let package_specific_artifact_id = "package_specific_artifact_id";
        let transparency_log = artifact_service
            .transparency_log_service
            .add_artifact(AddArtifactRequest {
                package_type,
                package_specific_id: package_specific_id.to_owned(),
                num_artifacts: 8,
                package_specific_artifact_id: package_specific_artifact_id.to_owned(),
                artifact_hash: random_hash,
            })
            .await
            .unwrap();
        artifact_service
            .transparency_log_service
            .write_transparency_log(&transparency_log)
            .unwrap();

        let result = artifact_service
            .transparency_log_service
            .search_transparency_logs(&package_type, package_specific_id);

        assert!(result.is_ok());
        assert_eq!(result.unwrap().len(), 1);

        test_util::tests::teardown(tmp_dir);
    }

    #[tokio::test]
    async fn test_request_build_without_authorized_nodes() {
        let tmp_dir = test_util::tests::setup();

        let (_command_receiver, p2p_client) = create_p2p_client();
        let (_build_event_receiver, artifact_service) =
            create_artifact_service(&tmp_dir, p2p_client.clone());

        let package_type = PackageType::Docker;
        let package_specific_id = "package_specific_id";

        // request build
        let error = artifact_service
            .request_build(package_type, package_specific_id.to_string())
            .await
            .unwrap_err();

        assert_eq!(
            error,
            BuildError::InitializationFailed("No authorized nodes found".to_owned())
        );

        test_util::tests::teardown(tmp_dir);
    }

    #[tokio::test]
    async fn test_request_build_starts_on_local_authorized_node() {
        let tmp_dir = test_util::tests::setup();

        let (_command_receiver, p2p_client) = create_p2p_client();
        let (mut build_event_receiver, artifact_service) =
            create_artifact_service(&tmp_dir, p2p_client.clone());

        tokio::spawn(async move {
            loop {
                match build_event_receiver.recv().await {
                    Some(BuildEvent::Start { sender, .. }) => {
                        let _ = sender.send(Ok(String::from("build_start_ok")));
                    }
                    _ => panic!("BuildEvent must match BuildEvent::Start"),
                }
            }
        });

        artifact_service
            .transparency_log_service
            .add_authorized_node(p2p_client.local_peer_id)
            .unwrap();

        let package_type = PackageType::Docker;
        let package_specific_id = "package_specific_id";

        // request build
        let result = artifact_service
            .request_build(package_type, package_specific_id.to_string())
            .await
            .unwrap();

        assert_eq!(result, String::from("build_start_ok"));

        test_util::tests::teardown(tmp_dir);
    }

    #[tokio::test]
    async fn test_request_build_starts_on_other_authorized_node() {
        let tmp_dir = test_util::tests::setup();

        let (mut command_receiver, p2p_client) = create_p2p_client();
        let (_build_event_receiver, artifact_service) =
            create_artifact_service(&tmp_dir, p2p_client.clone());

        tokio::spawn(async move {
            loop {
                match command_receiver.recv().await {
                    Some(Command::RequestBuild { sender, .. }) => {
                        let _ = sender.send(Ok(String::from("request_build_ok")));
                    }
                    _ => panic!("Command must match Command::RequestBuild"),
                }
            }
        });

        let other_peer_id = Keypair::generate_ed25519().public().to_peer_id();

        artifact_service
            .transparency_log_service
            .add_authorized_node(other_peer_id)
            .unwrap();

        let package_type = PackageType::Docker;
        let package_specific_id = "package_specific_id";

        // request build
        let result = artifact_service
            .request_build(package_type, package_specific_id.to_string())
            .await
            .unwrap();

        assert_eq!(result, String::from("request_build_ok"));

        test_util::tests::teardown(tmp_dir);
    }

    fn get_file_reader() -> Result<File, anyhow::Error> {
        // test artifact file in resources/test dir
        let mut curr_dir = PathBuf::from(env!("CARGO_MANIFEST_DIR"));
        curr_dir.push("tests/resources/artifact_test.json");

        let path = String::from(curr_dir.to_string_lossy());
        let reader = File::open(path.as_str()).unwrap();
        Ok(reader)
    }
}<|MERGE_RESOLUTION|>--- conflicted
+++ resolved
@@ -24,11 +24,7 @@
     AddArtifactRequest, TransparencyLog, TransparencyLogError, TransparencyLogService,
 };
 use anyhow::{bail, Context};
-<<<<<<< HEAD
 use itertools::Itertools;
-use libp2p::identity::Keypair;
-=======
->>>>>>> 4bdbcd3a
 use libp2p::PeerId;
 use log::{debug, info, warn};
 use multihash::Hasher;
@@ -730,9 +726,11 @@
     async fn test_request_build_without_authorized_nodes() {
         let tmp_dir = test_util::tests::setup();
 
-        let (_command_receiver, p2p_client) = create_p2p_client();
+        let keypair = Keypair::generate();
+
+        let (_command_receiver, p2p_client) = create_p2p_client(&keypair);
         let (_build_event_receiver, artifact_service) =
-            create_artifact_service(&tmp_dir, p2p_client.clone());
+            create_artifact_service(&tmp_dir, &keypair, p2p_client.clone());
 
         let package_type = PackageType::Docker;
         let package_specific_id = "package_specific_id";
@@ -755,9 +753,11 @@
     async fn test_request_build_starts_on_local_authorized_node() {
         let tmp_dir = test_util::tests::setup();
 
-        let (_command_receiver, p2p_client) = create_p2p_client();
+        let keypair = Keypair::generate();
+
+        let (_command_receiver, p2p_client) = create_p2p_client(&keypair);
         let (mut build_event_receiver, artifact_service) =
-            create_artifact_service(&tmp_dir, p2p_client.clone());
+            create_artifact_service(&tmp_dir, &keypair, p2p_client.clone());
 
         tokio::spawn(async move {
             loop {
@@ -793,9 +793,11 @@
     async fn test_request_build_starts_on_other_authorized_node() {
         let tmp_dir = test_util::tests::setup();
 
-        let (mut command_receiver, p2p_client) = create_p2p_client();
+        let keypair = Keypair::generate();
+
+        let (mut command_receiver, p2p_client) = create_p2p_client(&keypair);
         let (_build_event_receiver, artifact_service) =
-            create_artifact_service(&tmp_dir, p2p_client.clone());
+            create_artifact_service(&tmp_dir, &keypair, p2p_client.clone());
 
         tokio::spawn(async move {
             loop {
@@ -808,7 +810,7 @@
             }
         });
 
-        let other_peer_id = Keypair::generate_ed25519().public().to_peer_id();
+        let other_peer_id = PublicKey::Ed25519(Keypair::generate().public()).to_peer_id();
 
         artifact_service
             .transparency_log_service

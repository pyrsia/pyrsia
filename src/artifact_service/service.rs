--- conflicted
+++ resolved
@@ -417,52 +417,6 @@
         0x4f,
     ];
 
-<<<<<<< HEAD
-=======
-    fn create_p2p_client(keypair: &Keypair) -> (mpsc::Receiver<Command>, Client) {
-        let (command_sender, command_receiver) = mpsc::channel(1);
-        let p2p_client = Client::new(
-            command_sender,
-            PublicKey::Ed25519(keypair.public()).to_peer_id(),
-            IdentTopic::new("pyrsia-topic"),
-        );
-
-        (command_receiver, p2p_client)
-    }
-
-    async fn create_artifact_service(
-        artifact_path: impl AsRef<Path>,
-        keypair: &Keypair,
-        p2p_client: Client,
-    ) -> (mpsc::Receiver<BuildEvent>, ArtifactService) {
-        let blockchain_service = BlockchainService::init_first_blockchain_node(
-            keypair,
-            keypair,
-            p2p_client.clone(),
-            &artifact_path,
-        )
-        .await
-        .expect("Creating BlockchainService failed");
-
-        let transparency_log_service =
-            TransparencyLogService::new(&artifact_path, Arc::new(Mutex::new(blockchain_service)))
-                .expect("Creating TransparencyLogService failed");
-
-        let (build_event_sender, build_event_receiver) = mpsc::channel(1);
-        let build_event_client = BuildEventClient::new(build_event_sender);
-
-        let artifact_service = ArtifactService::new(
-            &artifact_path,
-            transparency_log_service,
-            build_event_client,
-            p2p_client,
-        )
-        .expect("Creating ArtifactService failed");
-
-        (build_event_receiver, artifact_service)
-    }
-
->>>>>>> b0dc62c2
     #[tokio::test]
     async fn test_put_and_get_artifact() {
         let tmp_dir = test_util::tests::setup();
@@ -901,15 +855,11 @@
                         Some(Command::ListPeers { sender, .. }) => {
                             let _ = sender.send(HashSet::new());
                         }
+                        Some(Command::BroadcastBlock { sender, .. }) => {
+                            let _ = sender.send(anyhow::Ok(()));
+                        }
                         _ => panic!("Command must match Command::ListPeers"),
                     }
-<<<<<<< HEAD
-=======
-                    Some(Command::BroadcastBlock { sender, .. }) => {
-                        let _ = sender.send(anyhow::Ok(()));
-                    }
-                    _ => panic!("Command must match Command::ListPeers"),
->>>>>>> b0dc62c2
                 }
             });
 
@@ -1140,7 +1090,9 @@
                     Some(Command::ListPeers { sender, .. }) => {
                         let _ = sender.send(HashSet::new());
                     }
-<<<<<<< HEAD
+                    Some(Command::BroadcastBlock { sender, .. }) => {
+                        let _ = sender.send(anyhow::Ok(()));
+                    }
                     other => panic!("Command must match Command::ListPeers, was: {:?}", other),
                 }
             }
@@ -1156,12 +1108,6 @@
                         "BlockchainEvent must match BlockchainEvent::AddBlock, was: {:?}",
                         other
                     ),
-=======
-                    Some(Command::BroadcastBlock { sender, .. }) => {
-                        let _ = sender.send(anyhow::Ok(()));
-                    }
-                    _ => panic!("Command must match Command::ListPeers"),
->>>>>>> b0dc62c2
                 }
             }
         });

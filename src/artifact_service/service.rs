--- conflicted
+++ resolved
@@ -420,15 +420,6 @@
     async fn test_put_and_get_artifact() {
         let tmp_dir = test_util::tests::setup();
 
-<<<<<<< HEAD
-        let keypair = Keypair::generate();
-
-        let (command_receiver, p2p_client) = create_p2p_client(&keypair);
-        let (_build_event_receiver, mut artifact_service) =
-            create_artifact_service(&tmp_dir, &keypair, p2p_client.clone()).await;
-
-        test_util::tests::default_p2p_server_stub(command_receiver);
-=======
         let (mut artifact_service, mut blockchain_event_receiver, _, mut p2p_command_receiver) =
             test_util::tests::create_artifact_service(&tmp_dir);
 
@@ -442,7 +433,6 @@
                 }
             }
         });
->>>>>>> b753c142
 
         tokio::spawn(async move {
             loop {
@@ -691,15 +681,6 @@
     async fn test_verify_artifact_succeeds_when_hashes_same() {
         let tmp_dir = test_util::tests::setup();
 
-<<<<<<< HEAD
-        let keypair = Keypair::generate();
-
-        let (command_receiver, p2p_client) = create_p2p_client(&keypair);
-        let (_build_event_receiver, mut artifact_service) =
-            create_artifact_service(&tmp_dir, &keypair, p2p_client.clone()).await;
-
-        test_util::tests::default_p2p_server_stub(command_receiver);
-=======
         let (mut artifact_service, mut blockchain_event_receiver, _, mut p2p_command_receiver) =
             test_util::tests::create_artifact_service(&tmp_dir);
 
@@ -713,7 +694,6 @@
                 }
             }
         });
->>>>>>> b753c142
 
         tokio::spawn(async move {
             loop {
@@ -766,15 +746,6 @@
     async fn test_verify_artifact_fails_when_hashes_differ() {
         let tmp_dir = test_util::tests::setup();
 
-<<<<<<< HEAD
-        let keypair = Keypair::generate();
-
-        let (command_receiver, p2p_client) = create_p2p_client(&keypair);
-        let (_build_event_receiver, mut artifact_service) =
-            create_artifact_service(&tmp_dir, &keypair, p2p_client.clone()).await;
-
-        test_util::tests::default_p2p_server_stub(command_receiver);
-=======
         let (mut artifact_service, mut blockchain_event_receiver, _, mut p2p_command_receiver) =
             test_util::tests::create_artifact_service(&tmp_dir);
 
@@ -788,7 +759,6 @@
                 }
             }
         });
->>>>>>> b753c142
 
         tokio::spawn(async move {
             loop {
@@ -859,15 +829,6 @@
     async fn test_get_artifact_logs() {
         let tmp_dir = test_util::tests::setup();
 
-<<<<<<< HEAD
-        let keypair = Keypair::generate();
-
-        let (command_receiver, p2p_client) = create_p2p_client(&keypair);
-        let (_build_event_receiver, mut artifact_service) =
-            create_artifact_service(&tmp_dir, &keypair, p2p_client.clone()).await;
-
-        test_util::tests::default_p2p_server_stub(command_receiver);
-=======
         let (mut artifact_service, mut blockchain_event_receiver, _, mut p2p_command_receiver) =
             test_util::tests::create_artifact_service(&tmp_dir);
 
@@ -881,7 +842,6 @@
                 }
             }
         });
->>>>>>> b753c142
 
         tokio::spawn(async move {
             loop {
@@ -953,15 +913,6 @@
     async fn test_request_build_starts_on_local_authorized_node() {
         let tmp_dir = test_util::tests::setup();
 
-<<<<<<< HEAD
-        let keypair = Keypair::generate();
-
-        let (command_receiver, p2p_client) = create_p2p_client(&keypair);
-        let (mut build_event_receiver, artifact_service) =
-            create_artifact_service(&tmp_dir, &keypair, p2p_client.clone()).await;
-
-        test_util::tests::default_p2p_server_stub(command_receiver);
-=======
         let (p2p_client, mut p2p_command_receiver) = test_util::tests::create_p2p_client();
         let (artifact_service, mut blockchain_event_receiver, mut build_event_receiver) =
             test_util::tests::create_artifact_service_with_p2p_client(&tmp_dir, p2p_client.clone());
@@ -976,7 +927,6 @@
                 }
             }
         });
->>>>>>> b753c142
 
         tokio::spawn(async move {
             loop {
@@ -1091,13 +1041,6 @@
     #[tokio::test]
     async fn test_get_build_status_on_authorized_node() {
         let tmp_dir = test_util::tests::setup();
-<<<<<<< HEAD
-        let keypair = Keypair::generate();
-        let (command_receiver, p2p_client) = create_p2p_client(&keypair);
-        let (mut build_event_receiver, mut artifact_service) =
-            create_artifact_service(&tmp_dir, &keypair, p2p_client.clone()).await;
-=======
->>>>>>> b753c142
 
         let (p2p_client, mut p2p_command_receiver) = test_util::tests::create_p2p_client();
         let (mut artifact_service, mut blockchain_event_receiver, mut build_event_receiver) =
@@ -1115,9 +1058,6 @@
             }
         });
 
-<<<<<<< HEAD
-        test_util::tests::default_p2p_server_stub(command_receiver);
-=======
         tokio::spawn(async move {
             loop {
                 match p2p_command_receiver.recv().await {
@@ -1142,7 +1082,6 @@
                 }
             }
         });
->>>>>>> b753c142
 
         artifact_service
             .transparency_log_service

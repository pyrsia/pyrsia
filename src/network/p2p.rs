/*
   Copyright 2021 JFrog Ltd

   Licensed under the Apache License, Version 2.0 (the "License");
   you may not use this file except in compliance with the License.
   You may obtain a copy of the License at

       http://www.apache.org/licenses/LICENSE-2.0

   Unless required by applicable law or agreed to in writing, software
   distributed under the License is distributed on an "AS IS" BASIS,
   WITHOUT WARRANTIES OR CONDITIONS OF ANY KIND, either express or implied.
   See the License for the specific language governing permissions and
   limitations under the License.
*/

use crate::artifact_service::storage::ARTIFACTS_DIR;
use crate::network::artifact_protocol::{ArtifactExchangeCodec, ArtifactExchangeProtocol};
use crate::network::behaviour::PyrsiaNetworkBehaviour;
use crate::network::blockchain_protocol::{BlockUpdateExchangeCodec, BlockUpdateExchangeProtocol};
use crate::network::client::Client;
use crate::network::event_loop::{PyrsiaEvent, PyrsiaEventLoop};
use crate::network::idle_metric_protocol::{IdleMetricExchangeCodec, IdleMetricExchangeProtocol};
use crate::util::keypair_util;

<<<<<<< HEAD
=======
use libp2p::core;
use libp2p::dns;
use libp2p::identify;
use libp2p::identity;
use libp2p::kad;
>>>>>>> f43ef077
use libp2p::kad::record::store::{MemoryStore, MemoryStoreConfig};
use libp2p::request_response::{ProtocolSupport, RequestResponse};
use libp2p::swarm::{Swarm, SwarmBuilder};
use libp2p::tcp::{self, GenTcpConfig};
use libp2p::{autonat, core, dns, identity, kad, mplex, noise, yamux, Transport};
use std::error::Error;
use std::iter;
use std::path::PathBuf;
use std::time::Duration;
use tokio::sync::mpsc;
use tokio_stream::wrappers::ReceiverStream;
use tokio_stream::Stream;

/// Sets up the libp2p [`Swarm`] with the necessary components, doing the following things:
///
/// * load a keypair that is used for the libp2p identity
/// * create a libp2p swarm
/// * create a mpsc channel for sending and receiving client commands
/// * create a mpsc channel for sending and receiving custom events
/// * create a [`Client`] for sending client commands
/// * create an [`PyrsiaEventLoop`] to process swarm events and client commands
///
/// The Swarm is created with a [`NetworkBehaviour`] that is implemented by the
/// [`PyrsiaNetworkBehaviour`]. The PyrsiaNetworkBehaviour contains the following
/// components:
///
/// * autonat: a protocol for establishing Network Address Translation function
/// * Identify: a protocol for exchanging identity information between peers
/// * Kademlia: a DHT to share information over the libp2p network
/// * RequestResponse: a generic request/response protocol implementation for
/// the [`FileExchangeProtocol`]
///
/// The maximum number of provided keys for the memory store that is used by
/// Kademlia can be provided with the `max_provided_keys` parameter. This number
/// should be equal to or higher than the total number of artifacts and manifests
/// that the pyrsia node will be providing.
///
/// The Client uses the command channel to send commands that interact with the libp2p
/// network. This is the main entry point for an application to perform actions on the
/// libp2p network, i.e. dialing other peers, listing available providers, ...
///
/// The PyrsiaEventLoop uses the swarm and command channel for receiving swarm events
/// and client commands respectively. It implements the actual logic of the commands
/// by interacting with the libp2p swarm. The run method of the PyrsiaEventLoop must
/// be called in order to start listening for swarm events and client commands.
/// Ideally, this is done in a separate thread.
///
/// To get an idea of how these components are used, we explain this by following what
/// happens when a client wants to announce itself as a provider of a specific hash.
///
/// 1. An application calls: `client.provide(&some_hash)`.
/// 2. The Client creates a oneshot channel.
/// 3. The Client creates a [`Command::Provide`] that contains the hash and the sender
///    of the oneshot channel.
/// 4. The Client sends the command to the sender of the command channel.
/// 5. The Client now awaits the receiver of the oneshot channel for the incoming
///    response by the oneshot sender.
/// 6. The PyrsiaEventLoop receives the command via the receiver of the command channel.
/// 7. The PyrsiaEventLoop calls `handle_command` to start processing the command.
/// 8. The implementation of Command::Provide will announce itself as a provider of
///    `some_hash` on the Kademlia DHT and receives a QueryId.
/// 9. The QueryId is stored in a map with the QueryId as the key and the sender of the
///    oneshot channel as the value (which was passed down with the command).
/// 10. The Kademlia DHT is doing its thing to make the peer known as a provider of the
///     hash. When the operation has finished, Kademlia sends a Swarm event to notify
///     the completion.
/// 11. The PyrsiaEventLoop receives the event via the swarm listener.
/// 12. The PyrsiaEventLoop calls `handle_kademlia_event` to start processing the event.
/// 13. The Kademlia Event contains the QueryId and the Key that was provided.
/// 14. The PyrsiaEventLoop looks up the oneshot sender in the map via the QueryId.
/// 15. The PyrsiaEventLoop sends the result Ok() on the oneshot sender.
/// 16. The Client receiver receives the incoming response and can now safely return
///     to the application.
///
/// This function returns the following components:
///  * the Client
///  * the receiver part of the event channel
///  * the PyrsiaEventLoop
pub fn setup_libp2p_swarm(
    max_provided_keys: usize,
) -> Result<(Client, impl Stream<Item = PyrsiaEvent>, PyrsiaEventLoop), Box<dyn Error>> {
    let local_keypair =
        keypair_util::load_or_generate_ed25519(PathBuf::from(ARTIFACTS_DIR.as_str()));

    let (swarm, local_peer_id) = create_swarm(local_keypair, max_provided_keys)?;
    let (command_sender, command_receiver) = mpsc::channel(32);
    let (event_sender, event_receiver) = mpsc::channel(32);

    Ok((
        Client {
            sender: command_sender,
            local_peer_id,
        },
        ReceiverStream::new(event_receiver),
        PyrsiaEventLoop::new(swarm, command_receiver, event_sender),
    ))
}

// create the libp2p transport for the swarm
fn create_transport(
    keypair: identity::Keypair,
) -> std::io::Result<core::transport::Boxed<(core::PeerId, core::muxing::StreamMuxerBox)>> {
    let noise_keys = noise::Keypair::<noise::X25519Spec>::new()
        .into_authentic(&keypair)
        .expect("Signing libp2p-noise static DH keypair failed.");

    let transport = tcp::TokioTcpTransport::new(GenTcpConfig::default().nodelay(true));
    let dns = dns::TokioDnsConfig::system(transport)?;

    Ok(dns
        .upgrade(core::upgrade::Version::V1)
        .authenticate(noise::NoiseConfig::xx(noise_keys).into_authenticated())
        .multiplex(core::upgrade::SelectUpgrade::new(
            yamux::YamuxConfig::default(),
            mplex::MplexConfig::default(),
        ))
        .timeout(std::time::Duration::from_secs(20))
        .boxed())
}

// create the libp2p swarm
fn create_swarm(
    keypair: identity::Keypair,
    max_provided_keys: usize,
) -> Result<(Swarm<PyrsiaNetworkBehaviour>, core::PeerId), Box<dyn Error>> {
    let peer_id = keypair.public().to_peer_id();

    let identify_config = identify::IdentifyConfig::new("ipfs/1.0.0".to_owned(), keypair.public());

    let memory_store_config = MemoryStoreConfig {
        max_provided_keys,
        ..Default::default()
    };

    Ok((
        SwarmBuilder::new(
            create_transport(keypair)?,
            PyrsiaNetworkBehaviour {
<<<<<<< HEAD
                auto_nat: autonat::Behaviour::new(
                    peer_id,
                    autonat::Config {
                        retry_interval: Duration::from_secs(10),
                        refresh_interval: Duration::from_secs(30),
                        boot_delay: Duration::from_secs(5),
                        throttle_server_period: Duration::ZERO,
                        ..Default::default()
                    },
                ),
=======
                identify: identify::Identify::new(identify_config),
>>>>>>> f43ef077
                kademlia: kad::Kademlia::new(
                    peer_id,
                    MemoryStore::with_config(peer_id, memory_store_config),
                ),
                request_response: RequestResponse::new(
                    ArtifactExchangeCodec(),
                    iter::once((ArtifactExchangeProtocol(), ProtocolSupport::Full)),
                    Default::default(),
                ),
                idle_metric_request_response: RequestResponse::new(
                    IdleMetricExchangeCodec(),
                    iter::once((IdleMetricExchangeProtocol(), ProtocolSupport::Full)),
                    Default::default(),
                ),
                block_update_request_response: RequestResponse::new(
                    BlockUpdateExchangeCodec(),
                    iter::once((BlockUpdateExchangeProtocol(), ProtocolSupport::Full)),
                    Default::default(),
                ),
            },
            peer_id,
        )
        .executor(Box::new(|fut| {
            tokio::spawn(fut);
        }))
        .build(),
        peer_id,
    ))
}<|MERGE_RESOLUTION|>--- conflicted
+++ resolved
@@ -23,14 +23,11 @@
 use crate::network::idle_metric_protocol::{IdleMetricExchangeCodec, IdleMetricExchangeProtocol};
 use crate::util::keypair_util;
 
-<<<<<<< HEAD
-=======
 use libp2p::core;
 use libp2p::dns;
 use libp2p::identify;
 use libp2p::identity;
 use libp2p::kad;
->>>>>>> f43ef077
 use libp2p::kad::record::store::{MemoryStore, MemoryStoreConfig};
 use libp2p::request_response::{ProtocolSupport, RequestResponse};
 use libp2p::swarm::{Swarm, SwarmBuilder};
@@ -169,7 +166,6 @@
         SwarmBuilder::new(
             create_transport(keypair)?,
             PyrsiaNetworkBehaviour {
-<<<<<<< HEAD
                 auto_nat: autonat::Behaviour::new(
                     peer_id,
                     autonat::Config {
@@ -180,9 +176,7 @@
                         ..Default::default()
                     },
                 ),
-=======
                 identify: identify::Identify::new(identify_config),
->>>>>>> f43ef077
                 kademlia: kad::Kademlia::new(
                     peer_id,
                     MemoryStore::with_config(peer_id, memory_store_config),

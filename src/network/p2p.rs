--- conflicted
+++ resolved
@@ -161,14 +161,11 @@
     let identify_config =
         identify::IdentifyConfig::new(String::from("ipfs/1.0.0"), keypair.public());
 
-<<<<<<< HEAD
     let (_relay_transport, client) = RelayClient::new_transport_and_behaviour(peer_id);
-=======
     let memory_store_config = MemoryStoreConfig {
         max_provided_keys,
         ..Default::default()
     };
->>>>>>> e46a8c0e
 
     Ok((
         SwarmBuilder::new(

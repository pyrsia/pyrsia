--- conflicted
+++ resolved
@@ -28,7 +28,7 @@
 use libp2p::kad::record::store::MemoryStore;
 use libp2p::kad::{Kademlia, KademliaEvent};
 use libp2p::request_response::{RequestResponse, RequestResponseEvent};
-use libp2p::NetworkBehaviour;
+use libp2p::swarm::NetworkBehaviour;
 
 /// Defines the [`NetworkBehaviour`] to be used in the libp2p
 /// Swarm. The PyrsiaNetworkBehaviour consists of the following
@@ -55,11 +55,7 @@
 #[derive(Debug)]
 pub enum PyrsiaNetworkEvent {
     AutoNat(autonat::Event),
-<<<<<<< HEAD
     Identify(identify::Event),
-=======
-    Identify(Box<IdentifyEvent>),
->>>>>>> 906af157
     Kademlia(KademliaEvent),
     RequestResponse(RequestResponseEvent<ArtifactRequest, ArtifactResponse>),
     BuildRequestResponse(RequestResponseEvent<BuildRequest, BuildResponse>),
@@ -73,15 +69,9 @@
     }
 }
 
-<<<<<<< HEAD
 impl From<identify::Event> for PyrsiaNetworkEvent {
     fn from(event: identify::Event) -> Self {
         PyrsiaNetworkEvent::Identify(event)
-=======
-impl From<IdentifyEvent> for PyrsiaNetworkEvent {
-    fn from(event: IdentifyEvent) -> Self {
-        PyrsiaNetworkEvent::Identify(Box::new(event))
->>>>>>> 906af157
     }
 }
 

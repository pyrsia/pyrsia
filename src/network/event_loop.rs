/*
   Copyright 2021 JFrog Ltd

   Licensed under the Apache License, Version 2.0 (the "License");
   you may not use this file except in compliance with the License.
   You may obtain a copy of the License at

       http://www.apache.org/licenses/LICENSE-2.0

   Unless required by applicable law or agreed to in writing, software
   distributed under the License is distributed on an "AS IS" BASIS,
   WITHOUT WARRANTIES OR CONDITIONS OF ANY KIND, either express or implied.
   See the License for the specific language governing permissions and
   limitations under the License.
*/

use crate::network::artifact_protocol::{ArtifactRequest, ArtifactResponse};
use crate::network::behaviour::{PyrsiaNetworkBehaviour, PyrsiaNetworkEvent};
use crate::network::client::command::Command;
use crate::network::client::ArtifactType;
use crate::network::idle_metric_protocol::{IdleMetricRequest, IdleMetricResponse, PeerMetrics};
<<<<<<< HEAD
use libp2p::core::{Multiaddr, PeerId};
use libp2p::futures::StreamExt;
use libp2p::identify::IdentifyEvent;
=======
use futures::channel::{mpsc, oneshot};
use futures::prelude::*;
use libp2p::core::PeerId;
>>>>>>> f17609be
use libp2p::kad::{GetClosestPeersOk, GetProvidersOk, KademliaEvent, QueryId, QueryResult};
use libp2p::multiaddr::Protocol;
use libp2p::request_response::{
    RequestId, RequestResponseEvent, RequestResponseMessage, ResponseChannel,
};
use libp2p::swarm::SwarmEvent;
use libp2p::Swarm;
use log::{debug, info, trace, warn};
use std::collections::{hash_map::Entry, HashMap, HashSet};
use std::error::Error;
use tokio::sync::{mpsc, oneshot};

type PendingDialMap = HashMap<PeerId, oneshot::Sender<anyhow::Result<()>>>;
type PendingListPeersMap = HashMap<QueryId, oneshot::Sender<HashSet<PeerId>>>;
type PendingStartProvidingMap = HashMap<QueryId, oneshot::Sender<()>>;
type PendingRequestArtifactMap = HashMap<RequestId, oneshot::Sender<anyhow::Result<Vec<u8>>>>;
type PendingRequestIdleMetricMap = HashMap<RequestId, oneshot::Sender<anyhow::Result<PeerMetrics>>>;

/// The `PyrsiaEventLoop` is responsible for taking care of incoming
/// events from the libp2p [`Swarm`] itself, the different network
/// behaviours that exist inside the `Swarm` and incoming commands
/// from the [`Client`].
pub struct PyrsiaEventLoop {
    swarm: Swarm<PyrsiaNetworkBehaviour>,
    command_receiver: mpsc::Receiver<Command>,
    event_sender: mpsc::Sender<PyrsiaEvent>,
    pending_dial: PendingDialMap,
    pending_list_peers: PendingListPeersMap,
    pending_start_providing: PendingStartProvidingMap,
    pending_list_providers: PendingListPeersMap,
    pending_request_artifact: PendingRequestArtifactMap,
    pending_idle_metric_requests: PendingRequestIdleMetricMap,
}

impl PyrsiaEventLoop {
    pub fn new(
        swarm: Swarm<PyrsiaNetworkBehaviour>,
        command_receiver: mpsc::Receiver<Command>,
        event_sender: mpsc::Sender<PyrsiaEvent>,
    ) -> Self {
        Self {
            swarm,
            command_receiver,
            event_sender,
            pending_dial: Default::default(),
            pending_list_peers: Default::default(),
            pending_start_providing: Default::default(),
            pending_list_providers: Default::default(),
            pending_request_artifact: Default::default(),
            pending_idle_metric_requests: Default::default(),
        }
    }

    /// Creates the actual event loop to begin listening for
    /// incoming events on the swarm and command channels.
    pub async fn run(mut self) {
        loop {
<<<<<<< HEAD
            tokio::select! {
                event = self.swarm.select_next_some() => match event {
                    SwarmEvent::Behaviour(PyrsiaNetworkEvent::Identify(identify_event)) => self.handle_identify_event(identify_event).await,
=======
            futures::select! {
                event = self.swarm.next() => match event.expect("Swarm stream to be infinite.") {
>>>>>>> f17609be
                    SwarmEvent::Behaviour(PyrsiaNetworkEvent::Kademlia(kademlia_event)) => self.handle_kademlia_event(kademlia_event).await,
                    SwarmEvent::Behaviour(PyrsiaNetworkEvent::RequestResponse(request_response_event)) => self.handle_request_response_event(request_response_event).await,
                    SwarmEvent::Behaviour(PyrsiaNetworkEvent::IdleMetricRequestResponse(request_response_event)) => self.handle_idle_metric_request_response_event(request_response_event).await,
                    swarm_event => self.handle_swarm_event(swarm_event).await,
                },
                command = self.command_receiver.recv() => match command {
                    Some(c) => {
                        self.handle_command(c).await;
                    },
                    // Command channel closed, thus shutting down the network event loop.
                    None => { warn!("Got empty command"); return },
                },
            }
        }
    }

    // Handles events from the `Kademlia` network behaviour.
    async fn handle_kademlia_event(&mut self, event: KademliaEvent) {
        trace!("Handle KademliaEvent: {:?}", event);
        match event {
            KademliaEvent::OutboundQueryCompleted {
                id,
                result: QueryResult::GetClosestPeers(Ok(GetClosestPeersOk { key: _key, peers })),
                ..
            } => {
                let _ = self
                    .pending_list_peers
                    .remove(&id)
                    .expect("Completed query to be previously pending.")
                    .send(HashSet::from_iter(peers));
            }
            KademliaEvent::OutboundQueryCompleted {
                id,
                result: QueryResult::StartProviding(_),
                ..
            } => {
                let sender: oneshot::Sender<()> = self
                    .pending_start_providing
                    .remove(&id)
                    .expect("Completed query to be previously pending.");
                let _ = sender.send(());
            }
            KademliaEvent::OutboundQueryCompleted {
                id,
                result:
                    QueryResult::GetProviders(Ok(GetProvidersOk {
                        key: _key,
                        providers,
                        ..
                    })),
                ..
            } => {
                let _ = self
                    .pending_list_providers
                    .remove(&id)
                    .expect("Completed query to be previously pending.")
                    .send(providers);
            }
            _ => {}
        }
    }

    // Handles events from the `RequestResponse` for artifact exchange
    // network behaviour.
    async fn handle_request_response_event(
        &mut self,
        event: RequestResponseEvent<ArtifactRequest, ArtifactResponse>,
    ) {
        trace!("Handle RequestResponseEvent: {:?}", event);
        match event {
            RequestResponseEvent::Message { message, .. } => match message {
                RequestResponseMessage::Request {
                    request, channel, ..
                } => {
                    self.event_sender
                        .send(PyrsiaEvent::RequestArtifact {
                            artifact_type: request.0,
                            artifact_hash: request.1,
                            channel,
                        })
                        .await
                        .expect("Event receiver not to be dropped.");
                }
                RequestResponseMessage::Response {
                    request_id,
                    response,
                } => {
                    let _ = self
                        .pending_request_artifact
                        .remove(&request_id)
                        .expect("Request to still be pending.")
                        .send(Ok(response.0));
                }
            },
            RequestResponseEvent::InboundFailure { .. } => {}
            RequestResponseEvent::OutboundFailure {
                request_id, error, ..
            } => {
                let _ = self
                    .pending_request_artifact
                    .remove(&request_id)
                    .expect("Request to still be pending.")
                    .send(Err(error.into()));
            }
            RequestResponseEvent::ResponseSent { .. } => {}
        }
    }

    // Handles events from the `RequestResponse` for peer metric exchange
    // network behaviour.
    async fn handle_idle_metric_request_response_event(
        &mut self,
        event: RequestResponseEvent<IdleMetricRequest, IdleMetricResponse>,
    ) {
        trace!("Handle RequestResponseEvent: {:?}", event);
        match event {
            RequestResponseEvent::Message { message, .. } => match message {
                RequestResponseMessage::Request { channel, .. } => {
                    self.event_sender
                        .send(PyrsiaEvent::IdleMetricRequest { channel })
                        .await
                        .expect("Event receiver not to be dropped.");
                }
                RequestResponseMessage::Response {
                    request_id,
                    response,
                } => {
                    let _ = self
                        .pending_idle_metric_requests
                        .remove(&request_id)
                        .expect("Request to still be pending.")
                        .send(Ok(response.0));
                }
            },
            RequestResponseEvent::InboundFailure { .. } => {}
            RequestResponseEvent::OutboundFailure {
                request_id, error, ..
            } => {
                let _ = self
                    .pending_idle_metric_requests
                    .remove(&request_id)
                    .expect("Request to still be pending.")
                    .send(Err(error.into()));
            }
            RequestResponseEvent::ResponseSent { .. } => {}
        }
    }
    // Handles all other events from the libp2p `Swarm`.
    async fn handle_swarm_event(&mut self, event: SwarmEvent<PyrsiaNetworkEvent, impl Error>) {
        trace!("Handle SwarmEvent: {:?}", event);
        match event {
            SwarmEvent::Behaviour(_) => {
                debug!("Unmatched Behaviour swarm event found: {:?}", event);
            }
            SwarmEvent::NewListenAddr { address, .. } => {
                let local_peer_id = *self.swarm.local_peer_id();
                info!(
                    "Local node is listening on {:?}",
                    address.with(Protocol::P2p(local_peer_id.into()))
                );
            }
            SwarmEvent::ConnectionEstablished {
                peer_id, endpoint, ..
            } => {
                if endpoint.is_dialer() {
                    if let Some(sender) = self.pending_dial.remove(&peer_id) {
                        let _ = sender.send(Ok(()));
                    }
                }
            }
            SwarmEvent::ConnectionClosed { .. } => {}
            SwarmEvent::OutgoingConnectionError { peer_id, error, .. } => {
                if let Some(peer_id) = peer_id {
                    if let Some(sender) = self.pending_dial.remove(&peer_id) {
                        let _ = sender.send(Err(error.into()));
                    }
                }
            }
            SwarmEvent::BannedPeer { .. } => {}
            SwarmEvent::Dialing(peer_id) => {
                debug!(
                    "Local Peer {} is dialing Peer {}...",
                    self.swarm.local_peer_id(),
                    peer_id
                );
            }
            SwarmEvent::ExpiredListenAddr { .. } => {}
            SwarmEvent::IncomingConnection { .. } => {}
            SwarmEvent::IncomingConnectionError { .. } => {}
            SwarmEvent::ListenerClosed { .. } => {}
            SwarmEvent::ListenerError { .. } => {}
        }
    }

    // Handle incoming commands that are sent by the [`Client`].
    async fn handle_command(&mut self, command: Command) {
        trace!("Handle Command: {}", command);
        match command {
            Command::Listen { addr, sender } => {
                let _ = match self.swarm.listen_on(addr) {
                    Ok(_) => sender.send(Ok(())),
                    Err(e) => sender.send(Err(e.into())),
                };
            }
            Command::Dial {
                peer_id,
                peer_addr,
                sender,
            } => {
                if let Entry::Vacant(_) = self.pending_dial.entry(peer_id) {
                    self.swarm
                        .behaviour_mut()
                        .kademlia
                        .add_address(&peer_id, peer_addr.clone());

                    match self
                        .swarm
                        .dial(peer_addr.with(Protocol::P2p(peer_id.into())))
                    {
                        Ok(()) => {
                            self.pending_dial.insert(peer_id, sender);
                        }
                        Err(e) => {
                            let _ = sender.send(Err(e.into()));
                        }
                    }
                }
            }
            Command::ListPeers { peer_id, sender } => {
                let query_id = self
                    .swarm
                    .behaviour_mut()
                    .kademlia
                    .get_closest_peers(peer_id);
                self.pending_list_peers.insert(query_id, sender);
            }
            Command::Provide {
                artifact_type,
                artifact_hash,
                sender,
            } => {
                let kademlia_key = format!("{}|{}", artifact_type, artifact_hash.hash);
                let query_id = self
                    .swarm
                    .behaviour_mut()
                    .kademlia
                    .start_providing(kademlia_key.into_bytes().into())
                    .expect("No store error.");
                self.pending_start_providing.insert(query_id, sender);
            }
            Command::ListProviders {
                artifact_type,
                artifact_hash,
                sender,
            } => {
                let kademlia_key = format!("{}|{}", artifact_type, artifact_hash.hash);
                let query_id = self
                    .swarm
                    .behaviour_mut()
                    .kademlia
                    .get_providers(kademlia_key.into_bytes().into());
                self.pending_list_providers.insert(query_id, sender);
            }
            Command::RequestArtifact {
                artifact_type,
                artifact_hash,
                peer,
                sender,
            } => {
                let request_id = self
                    .swarm
                    .behaviour_mut()
                    .request_response
                    .send_request(&peer, ArtifactRequest(artifact_type, artifact_hash.hash));
                self.pending_request_artifact.insert(request_id, sender);
            }
            Command::RespondArtifact { artifact, channel } => {
                self.swarm
                    .behaviour_mut()
                    .request_response
                    .send_response(channel, ArtifactResponse(artifact))
                    .expect("Connection to peer to be still open.");
            }
            Command::RequestIdleMetric { peer, sender } => {
                let request_id = self
                    .swarm
                    .behaviour_mut()
                    .idle_metric_request_response
                    .send_request(&peer, IdleMetricRequest());
                self.pending_idle_metric_requests.insert(request_id, sender);
            }
            Command::RespondIdleMetric { metric, channel } => {
                self.swarm
                    .behaviour_mut()
                    .idle_metric_request_response
                    .send_response(channel, IdleMetricResponse(metric))
                    .expect("Connection to peer to be still open.");
            }
        }
    }
}

#[derive(Debug)]
pub enum PyrsiaEvent {
    RequestArtifact {
        artifact_type: ArtifactType,
        artifact_hash: String,
        channel: ResponseChannel<ArtifactResponse>,
    },
    IdleMetricRequest {
        channel: ResponseChannel<IdleMetricResponse>,
    },
}

#[cfg(test)]
mod tests {
    use super::*;
    use crate::network::artifact_protocol::{ArtifactExchangeCodec, ArtifactExchangeProtocol};
    use crate::network::client::Client;
    use crate::network::idle_metric_protocol::{
        IdleMetricExchangeCodec, IdleMetricExchangeProtocol,
    };
    use futures::channel::mpsc;
    use libp2p::core::upgrade;
    use libp2p::core::Transport;
    use libp2p::dns;
    use libp2p::identity::Keypair;
    use libp2p::kad;
    use libp2p::noise;
    use libp2p::request_response;
    use libp2p::swarm::SwarmBuilder;
    use libp2p::tcp;
    use libp2p::yamux::YamuxConfig;
    use std::iter;

    fn create_test_swarm() -> (Client, PyrsiaEventLoop) {
        let id_keys = Keypair::generate_ed25519();
        let local_public_key = id_keys.public();
        let peer_id = local_public_key.to_peer_id();

        let noise_keys = noise::Keypair::<noise::X25519Spec>::new()
            .into_authentic(&id_keys)
            .expect("Signing libp2p-noise static DH keypair failed.");

        let tcp = tcp::TokioTcpConfig::new().nodelay(true);
        let dns = dns::TokioDnsConfig::system(tcp).unwrap();

        let mem_transport = dns
            .upgrade(upgrade::Version::V1)
            .authenticate(noise::NoiseConfig::xx(noise_keys).into_authenticated())
            .multiplex(YamuxConfig::default())
            .timeout(std::time::Duration::from_secs(20))
            .boxed();

        let behaviour = PyrsiaNetworkBehaviour {
            kademlia: kad::Kademlia::new(peer_id, kad::record::store::MemoryStore::new(peer_id)),
            request_response: request_response::RequestResponse::new(
                ArtifactExchangeCodec(),
                iter::once((
                    ArtifactExchangeProtocol(),
                    request_response::ProtocolSupport::Full,
                )),
                Default::default(),
            ),
            idle_metric_request_response: request_response::RequestResponse::new(
                IdleMetricExchangeCodec(),
                iter::once((
                    IdleMetricExchangeProtocol(),
                    request_response::ProtocolSupport::Full,
                )),
                Default::default(),
            ),
        };

        let swarm = SwarmBuilder::new(mem_transport, behaviour, local_public_key.to_peer_id())
            .executor(Box::new(|fut| {
                tokio::spawn(fut);
            }))
            .build();

        let (command_sender, command_receiver) = mpsc::channel(1);
        let (event_sender, _) = mpsc::channel(1);

        let p2p_client = Client {
            sender: command_sender,
            local_peer_id: peer_id,
        };
        let event_loop = PyrsiaEventLoop::new(swarm, command_receiver, event_sender);

        (p2p_client, event_loop)
    }

    #[tokio::test(flavor = "multi_thread")]
    async fn test_dial_address_with_listener() {
        let (mut p2p_client_1, event_loop_1) = create_test_swarm();
        let (mut p2p_client_2, event_loop_2) = create_test_swarm();

        tokio::spawn(event_loop_1.run());
        tokio::spawn(event_loop_2.run());

        p2p_client_1
            .listen(&"/ip4/127.0.0.1/tcp/44120".parse().unwrap())
            .await
            .unwrap();
        p2p_client_1
            .listen(&"/ip4/127.0.0.1/tcp/44121".parse().unwrap())
            .await
            .unwrap();

        let result = p2p_client_2
            .dial(
                &p2p_client_1.local_peer_id,
                &"/ip4/127.0.0.1/tcp/44121".parse().unwrap(),
            )
            .await;
        assert!(result.is_ok());
    }

    #[tokio::test(flavor = "multi_thread")]
    async fn test_dial_address_without_listener() {
        let (mut p2p_client_1, event_loop_1) = create_test_swarm();
        let (mut p2p_client_2, event_loop_2) = create_test_swarm();

        tokio::spawn(event_loop_1.run());
        tokio::spawn(event_loop_2.run());

        p2p_client_1
            .listen(&"/ip4/127.0.0.1/tcp/44125".parse().unwrap())
            .await
            .unwrap();
        p2p_client_1
            .listen(&"/ip4/127.0.0.1/tcp/44126".parse().unwrap())
            .await
            .unwrap();

        let result = p2p_client_2
            .dial(
                &p2p_client_1.local_peer_id,
                &"/ip4/127.0.0.1/tcp/44127".parse().unwrap(),
            )
            .await;
        assert!(result.is_err());
    }
}<|MERGE_RESOLUTION|>--- conflicted
+++ resolved
@@ -19,15 +19,8 @@
 use crate::network::client::command::Command;
 use crate::network::client::ArtifactType;
 use crate::network::idle_metric_protocol::{IdleMetricRequest, IdleMetricResponse, PeerMetrics};
-<<<<<<< HEAD
-use libp2p::core::{Multiaddr, PeerId};
+use libp2p::core::PeerId;
 use libp2p::futures::StreamExt;
-use libp2p::identify::IdentifyEvent;
-=======
-use futures::channel::{mpsc, oneshot};
-use futures::prelude::*;
-use libp2p::core::PeerId;
->>>>>>> f17609be
 use libp2p::kad::{GetClosestPeersOk, GetProvidersOk, KademliaEvent, QueryId, QueryResult};
 use libp2p::multiaddr::Protocol;
 use libp2p::request_response::{
@@ -85,14 +78,8 @@
     /// incoming events on the swarm and command channels.
     pub async fn run(mut self) {
         loop {
-<<<<<<< HEAD
             tokio::select! {
                 event = self.swarm.select_next_some() => match event {
-                    SwarmEvent::Behaviour(PyrsiaNetworkEvent::Identify(identify_event)) => self.handle_identify_event(identify_event).await,
-=======
-            futures::select! {
-                event = self.swarm.next() => match event.expect("Swarm stream to be infinite.") {
->>>>>>> f17609be
                     SwarmEvent::Behaviour(PyrsiaNetworkEvent::Kademlia(kademlia_event)) => self.handle_kademlia_event(kademlia_event).await,
                     SwarmEvent::Behaviour(PyrsiaNetworkEvent::RequestResponse(request_response_event)) => self.handle_request_response_event(request_response_event).await,
                     SwarmEvent::Behaviour(PyrsiaNetworkEvent::IdleMetricRequestResponse(request_response_event)) => self.handle_idle_metric_request_response_event(request_response_event).await,
@@ -415,7 +402,6 @@
     use crate::network::idle_metric_protocol::{
         IdleMetricExchangeCodec, IdleMetricExchangeProtocol,
     };
-    use futures::channel::mpsc;
     use libp2p::core::upgrade;
     use libp2p::core::Transport;
     use libp2p::dns;

/*
   Copyright 2021 JFrog Ltd

   Licensed under the Apache License, Version 2.0 (the "License");
   you may not use this file except in compliance with the License.
   You may obtain a copy of the License at

       http://www.apache.org/licenses/LICENSE-2.0

   Unless required by applicable law or agreed to in writing, software
   distributed under the License is distributed on an "AS IS" BASIS,
   WITHOUT WARRANTIES OR CONDITIONS OF ANY KIND, either express or implied.
   See the License for the specific language governing permissions and
   limitations under the License.
*/

use crate::network::artifact_protocol::{ArtifactRequest, ArtifactResponse};
use crate::network::behaviour::{PyrsiaNetworkBehaviour, PyrsiaNetworkEvent};
use crate::network::blockchain_protocol::{BlockUpdateRequest, BlockUpdateResponse};
use crate::network::client::command::Command;
use crate::network::idle_metric_protocol::{IdleMetricRequest, IdleMetricResponse, PeerMetrics};
use libp2p::core::PeerId;
use libp2p::futures::StreamExt;
use libp2p::kad::{GetClosestPeersOk, GetProvidersOk, KademliaEvent, QueryId, QueryResult};
use libp2p::multiaddr::Protocol;
use libp2p::request_response::{
    RequestId, RequestResponseEvent, RequestResponseMessage, ResponseChannel,
};
use libp2p::swarm::SwarmEvent;
use libp2p::Swarm;
use log::{debug, info, trace, warn};
use std::collections::{hash_map::Entry, HashMap, HashSet};
use std::error::Error;
use tokio::sync::{mpsc, oneshot};

type PendingDialMap = HashMap<PeerId, oneshot::Sender<anyhow::Result<()>>>;
type PendingListPeersMap = HashMap<QueryId, oneshot::Sender<HashSet<PeerId>>>;
type PendingStartProvidingMap = HashMap<QueryId, oneshot::Sender<()>>;
type PendingRequestArtifactMap = HashMap<RequestId, oneshot::Sender<anyhow::Result<Vec<u8>>>>;
type PendingRequestIdleMetricMap = HashMap<RequestId, oneshot::Sender<anyhow::Result<PeerMetrics>>>;
type PendingRequestBlockUpdateMap =
    HashMap<RequestId, oneshot::Sender<anyhow::Result<Option<u64>>>>;

/// The `PyrsiaEventLoop` is responsible for taking care of incoming
/// events from the libp2p [`Swarm`] itself, the different network
/// behaviours that exist inside the `Swarm` and incoming commands
/// from the [`Client`].
pub struct PyrsiaEventLoop {
    swarm: Swarm<PyrsiaNetworkBehaviour>,
    command_receiver: mpsc::Receiver<Command>,
    event_sender: mpsc::Sender<PyrsiaEvent>,
    pending_dial: PendingDialMap,
    pending_list_peers: PendingListPeersMap,
    pending_start_providing: PendingStartProvidingMap,
    pending_list_providers: PendingListPeersMap,
    pending_request_artifact: PendingRequestArtifactMap,
    pending_idle_metric_requests: PendingRequestIdleMetricMap,
    pending_block_update_requests: PendingRequestBlockUpdateMap,
}

impl PyrsiaEventLoop {
    pub fn new(
        swarm: Swarm<PyrsiaNetworkBehaviour>,
        command_receiver: mpsc::Receiver<Command>,
        event_sender: mpsc::Sender<PyrsiaEvent>,
    ) -> Self {
        Self {
            swarm,
            command_receiver,
            event_sender,
            pending_dial: Default::default(),
            pending_list_peers: Default::default(),
            pending_start_providing: Default::default(),
            pending_list_providers: Default::default(),
            pending_request_artifact: Default::default(),
            pending_idle_metric_requests: Default::default(),
            pending_block_update_requests: Default::default(),
        }
    }

    /// Creates the actual event loop to begin listening for
    /// incoming events on the swarm and command channels.
    pub async fn run(mut self) {
        loop {
            tokio::select! {
                event = self.swarm.select_next_some() => match event {
                    SwarmEvent::Behaviour(PyrsiaNetworkEvent::Kademlia(kademlia_event)) => self.handle_kademlia_event(kademlia_event).await,
                    SwarmEvent::Behaviour(PyrsiaNetworkEvent::RequestResponse(request_response_event)) => self.handle_request_response_event(request_response_event).await,
                    SwarmEvent::Behaviour(PyrsiaNetworkEvent::IdleMetricRequestResponse(request_response_event)) => self.handle_idle_metric_request_response_event(request_response_event).await,
                    SwarmEvent::Behaviour(PyrsiaNetworkEvent::BlockUpdateRequestResponse(request_response_event)) => self.handle_block_update_request_response_event(request_response_event).await,
                    swarm_event => self.handle_swarm_event(swarm_event).await,
                },
                command = self.command_receiver.recv() => match command {
                    Some(c) => {
                        self.handle_command(c).await;
                    },
                    // Command channel closed, thus shutting down the network event loop.
                    None => { warn!("Got empty command"); return },
                },
            }
        }
    }

    // Handles events from the `Kademlia` network behaviour.
    async fn handle_kademlia_event(&mut self, event: KademliaEvent) {
        trace!("Handle KademliaEvent: {:?}", event);
        match event {
            KademliaEvent::OutboundQueryCompleted {
                id,
                result: QueryResult::GetClosestPeers(Ok(GetClosestPeersOk { key: _key, peers })),
                ..
            } => {
                let _ = self
                    .pending_list_peers
                    .remove(&id)
                    .expect("Completed query to be previously pending.")
                    .send(HashSet::from_iter(peers));
            }
            KademliaEvent::OutboundQueryCompleted {
                id,
                result: QueryResult::StartProviding(_),
                ..
            } => {
                let sender: oneshot::Sender<()> = self
                    .pending_start_providing
                    .remove(&id)
                    .expect("Completed query to be previously pending.");
                let _ = sender.send(());
            }
            KademliaEvent::OutboundQueryCompleted {
                id,
                result:
                    QueryResult::GetProviders(Ok(GetProvidersOk {
                        key: _key,
                        providers,
                        ..
                    })),
                ..
            } => {
                let _ = self
                    .pending_list_providers
                    .remove(&id)
                    .expect("Completed query to be previously pending.")
                    .send(providers);
            }
            _ => {}
        }
    }

    // Handles events from the `RequestResponse` for artifact exchange
    // network behaviour.
    async fn handle_request_response_event(
        &mut self,
        event: RequestResponseEvent<ArtifactRequest, ArtifactResponse>,
    ) {
        trace!("Handle RequestResponseEvent: {:?}", event);
        match event {
            RequestResponseEvent::Message { message, .. } => match message {
                RequestResponseMessage::Request {
                    request, channel, ..
                } => {
                    self.event_sender
                        .send(PyrsiaEvent::RequestArtifact {
                            artifact_id: request.0,
                            channel,
                        })
                        .await
                        .expect("Event receiver not to be dropped.");
                }
                RequestResponseMessage::Response {
                    request_id,
                    response,
                } => {
                    let _ = self
                        .pending_request_artifact
                        .remove(&request_id)
                        .expect("Request to still be pending.")
                        .send(Ok(response.0));
                }
            },
            RequestResponseEvent::InboundFailure { .. } => {}
            RequestResponseEvent::OutboundFailure {
                request_id, error, ..
            } => {
                let _ = self
                    .pending_request_artifact
                    .remove(&request_id)
                    .expect("Request to still be pending.")
                    .send(Err(error.into()));
            }
            RequestResponseEvent::ResponseSent { .. } => {}
        }
    }

    // Handles events from the `RequestResponse` for peer metric exchange
    // network behaviour.
    async fn handle_idle_metric_request_response_event(
        &mut self,
        event: RequestResponseEvent<IdleMetricRequest, IdleMetricResponse>,
    ) {
        trace!("Handle RequestResponseEvent: {:?}", event);
        match event {
            RequestResponseEvent::Message { message, .. } => match message {
                RequestResponseMessage::Request { channel, .. } => {
                    self.event_sender
                        .send(PyrsiaEvent::IdleMetricRequest { channel })
                        .await
                        .expect("Event receiver not to be dropped.");
                }
                RequestResponseMessage::Response {
                    request_id,
                    response,
                } => {
                    let _ = self
                        .pending_idle_metric_requests
                        .remove(&request_id)
                        .expect("Request to still be pending.")
                        .send(Ok(response.0));
                }
            },
            RequestResponseEvent::InboundFailure { .. } => {}
            RequestResponseEvent::OutboundFailure {
                request_id, error, ..
            } => {
                let _ = self
                    .pending_idle_metric_requests
                    .remove(&request_id)
                    .expect("Request to still be pending.")
                    .send(Err(error.into()));
            }
            RequestResponseEvent::ResponseSent { .. } => {}
        }
    }

    // Handles events from the `RequestResponse` for blockchain update exchange network behaviour.
    async fn handle_block_update_request_response_event(
        &mut self,
        event: RequestResponseEvent<BlockUpdateRequest, BlockUpdateResponse>,
    ) {
        trace!("Handle RequestResponseEvent: {:?}", event);
        match event {
            RequestResponseEvent::Message { message, .. } => match message {
                RequestResponseMessage::Request {
                    request,
                    channel: _,
                    ..
                } => {
                    self.event_sender
                        .send(PyrsiaEvent::BlockUpdateRequest {
                            block_ordinal: request.0,
                            block: request.1,
                        })
                        .await
                        .expect("Event receiver not to be dropped.");
                }
                RequestResponseMessage::Response {
                    request_id,
                    response: _,
                } => {
                    let _ = self
                        .pending_block_update_requests
                        .remove(&request_id)
                        .expect("Request to still be pending.");
                }
            },
            RequestResponseEvent::InboundFailure { .. } => {}
            RequestResponseEvent::OutboundFailure {
                request_id, error, ..
            } => {
                let _ = self
                    .pending_block_update_requests
                    .remove(&request_id)
                    .expect("Request to still be pending.")
                    .send(Err(From::from(error)));
            }
            RequestResponseEvent::ResponseSent { .. } => {}
        }
    }

    // Handles all other events from the libp2p `Swarm`.
    async fn handle_swarm_event(&mut self, event: SwarmEvent<PyrsiaNetworkEvent, impl Error>) {
        trace!("Handle SwarmEvent: {:?}", event);
        match event {
            SwarmEvent::Behaviour(_) => {
                debug!("Unmatched Behaviour swarm event found: {:?}", event);
            }
            SwarmEvent::NewListenAddr { address, .. } => {
                let local_peer_id = *self.swarm.local_peer_id();
                info!(
                    "Local node is listening on {:?}",
                    address.with(Protocol::P2p(local_peer_id.into()))
                );
            }
            SwarmEvent::ConnectionEstablished {
                peer_id, endpoint, ..
            } => {
                if endpoint.is_dialer() {
                    if let Some(sender) = self.pending_dial.remove(&peer_id) {
                        let _ = sender.send(Ok(()));
                    }
                }
            }
            SwarmEvent::ConnectionClosed { .. } => {}
            SwarmEvent::OutgoingConnectionError { peer_id, error, .. } => {
                if let Some(peer_id) = peer_id {
                    if let Some(sender) = self.pending_dial.remove(&peer_id) {
                        let _ = sender.send(Err(error.into()));
                    }
                }
            }
            SwarmEvent::BannedPeer { .. } => {}
            SwarmEvent::Dialing(peer_id) => {
                debug!(
                    "Local Peer {} is dialing Peer {}...",
                    self.swarm.local_peer_id(),
                    peer_id
                );
            }
            SwarmEvent::ExpiredListenAddr { .. } => {}
            SwarmEvent::IncomingConnection { .. } => {}
            SwarmEvent::IncomingConnectionError { .. } => {}
            SwarmEvent::ListenerClosed { .. } => {}
            SwarmEvent::ListenerError { .. } => {}
        }
    }

    // Handle incoming commands that are sent by the [`Client`].
    async fn handle_command(&mut self, command: Command) {
        trace!("Handle Command: {}", command);
        match command {
            Command::Listen { addr, sender } => {
                let _ = match self.swarm.listen_on(addr) {
                    Ok(_) => sender.send(Ok(())),
                    Err(e) => sender.send(Err(e.into())),
                };
            }
            Command::Dial {
                peer_id,
                peer_addr,
                sender,
            } => {
                if let Entry::Vacant(_) = self.pending_dial.entry(peer_id) {
                    self.swarm
                        .behaviour_mut()
                        .kademlia
                        .add_address(&peer_id, peer_addr.clone());

                    match self
                        .swarm
                        .dial(peer_addr.with(Protocol::P2p(peer_id.into())))
                    {
                        Ok(()) => {
                            self.pending_dial.insert(peer_id, sender);
                        }
                        Err(e) => {
                            let _ = sender.send(Err(e.into()));
                        }
                    }
                }
            }
            Command::ListPeers { peer_id, sender } => {
                let query_id = self
                    .swarm
                    .behaviour_mut()
                    .kademlia
                    .get_closest_peers(peer_id);
                self.pending_list_peers.insert(query_id, sender);
            }
            Command::Provide {
                artifact_id,
                sender,
            } => {
                let query_id = self
                    .swarm
                    .behaviour_mut()
                    .kademlia
                    .start_providing(artifact_id.into_bytes().into())
                    .expect("No store error.");
                self.pending_start_providing.insert(query_id, sender);
            }
            Command::ListProviders {
                artifact_id,
                sender,
            } => {
                let query_id = self
                    .swarm
                    .behaviour_mut()
                    .kademlia
                    .get_providers(artifact_id.into_bytes().into());
                self.pending_list_providers.insert(query_id, sender);
            }
            Command::RequestArtifact {
                artifact_id,
                peer,
                sender,
            } => {
                let request_id = self
                    .swarm
                    .behaviour_mut()
                    .request_response
                    .send_request(&peer, ArtifactRequest(artifact_id));
                self.pending_request_artifact.insert(request_id, sender);
            }
            Command::RespondArtifact { artifact, channel } => {
                self.swarm
                    .behaviour_mut()
                    .request_response
                    .send_response(channel, ArtifactResponse(artifact))
                    .expect("Connection to peer to be still open.");
            }
            Command::RequestIdleMetric { peer, sender } => {
                let request_id = self
                    .swarm
                    .behaviour_mut()
                    .idle_metric_request_response
                    .send_request(&peer, IdleMetricRequest());
                self.pending_idle_metric_requests.insert(request_id, sender);
            }
            Command::RespondIdleMetric { metric, channel } => {
                self.swarm
                    .behaviour_mut()
                    .idle_metric_request_response
                    .send_response(channel, IdleMetricResponse(metric))
                    .expect("Connection to peer to be still open.");
            }
            Command::RequestBlockUpdate {
                block_ordinal,
                block,
                peer,
                sender,
            } => {
                let request_id = self
                    .swarm
                    .behaviour_mut()
                    .block_update_request_response
                    .send_request(&peer, BlockUpdateRequest(block_ordinal, block));
                self.pending_block_update_requests
                    .insert(request_id, sender);
            }
            Command::RespondBlockUpdate {} => {}
        }
    }
}

#[derive(Debug)]
pub enum PyrsiaEvent {
    RequestArtifact {
        artifact_id: String,
        channel: ResponseChannel<ArtifactResponse>,
    },
    IdleMetricRequest {
        channel: ResponseChannel<IdleMetricResponse>,
    },
    BlockUpdateRequest {
        block_ordinal: u64,
        block: Vec<u8>,
    },
}

#[cfg(test)]
mod tests {
    use super::*;
    use crate::network::artifact_protocol::{ArtifactExchangeCodec, ArtifactExchangeProtocol};
    use crate::network::blockchain_protocol::{
        BlockUpdateExchangeCodec, BlockUpdateExchangeProtocol,
    };
    use crate::network::client::Client;
    use crate::network::idle_metric_protocol::{
        IdleMetricExchangeCodec, IdleMetricExchangeProtocol,
    };
    use libp2p::core::upgrade;
    use libp2p::core::Transport;
    use libp2p::identity::Keypair;
    use libp2p::swarm::SwarmBuilder;
<<<<<<< HEAD
=======
    use libp2p::tcp::{self, GenTcpConfig};
>>>>>>> fc3ca6d6
    use libp2p::yamux::YamuxConfig;
    use libp2p::{autonat, dns, kad, noise, request_response, tcp};
    use std::iter;
    use std::time::Duration;

    fn create_test_swarm() -> (Client, PyrsiaEventLoop) {
        let id_keys = Keypair::generate_ed25519();
        let local_public_key = id_keys.public();
        let peer_id = local_public_key.to_peer_id();

        let noise_keys = noise::Keypair::<noise::X25519Spec>::new()
            .into_authentic(&id_keys)
            .expect("Signing libp2p-noise static DH keypair failed.");

<<<<<<< HEAD
        let transport = tcp::TokioTcpConfig::new().nodelay(true);
        let dns = dns::TokioDnsConfig::system(transport).unwrap();
=======
        let tcp = tcp::TokioTcpTransport::new(GenTcpConfig::default().nodelay(true));
        let dns = dns::TokioDnsConfig::system(tcp).unwrap();
>>>>>>> fc3ca6d6

        let mem_transport = dns
            .upgrade(upgrade::Version::V1)
            .authenticate(noise::NoiseConfig::xx(noise_keys).into_authenticated())
            .multiplex(YamuxConfig::default())
            .timeout(std::time::Duration::from_secs(20))
            .boxed();

        let behaviour = PyrsiaNetworkBehaviour {
            auto_nat: autonat::Behaviour::new(
                peer_id,
                autonat::Config {
                    retry_interval: Duration::from_secs(10),
                    refresh_interval: Duration::from_secs(30),
                    boot_delay: Duration::from_secs(5),
                    throttle_server_period: Duration::ZERO,
                    ..Default::default()
                },
            ),
            kademlia: kad::Kademlia::new(peer_id, kad::record::store::MemoryStore::new(peer_id)),
            request_response: request_response::RequestResponse::new(
                ArtifactExchangeCodec(),
                iter::once((
                    ArtifactExchangeProtocol(),
                    request_response::ProtocolSupport::Full,
                )),
                Default::default(),
            ),
            idle_metric_request_response: request_response::RequestResponse::new(
                IdleMetricExchangeCodec(),
                iter::once((
                    IdleMetricExchangeProtocol(),
                    request_response::ProtocolSupport::Full,
                )),
                Default::default(),
            ),
            block_update_request_response: request_response::RequestResponse::new(
                BlockUpdateExchangeCodec(),
                iter::once((
                    BlockUpdateExchangeProtocol(),
                    request_response::ProtocolSupport::Full,
                )),
                Default::default(),
            ),
        };

        let swarm = SwarmBuilder::new(mem_transport, behaviour, local_public_key.to_peer_id())
            .executor(Box::new(|fut| {
                tokio::spawn(fut);
            }))
            .build();

        let (command_sender, command_receiver) = mpsc::channel(1);
        let (event_sender, _) = mpsc::channel(1);

        let p2p_client = Client {
            sender: command_sender,
            local_peer_id: peer_id,
        };
        let event_loop = PyrsiaEventLoop::new(swarm, command_receiver, event_sender);

        (p2p_client, event_loop)
    }

    #[tokio::test(flavor = "multi_thread")]
    async fn test_dial_address_with_listener() {
        let (mut p2p_client_1, event_loop_1) = create_test_swarm();
        let (mut p2p_client_2, event_loop_2) = create_test_swarm();

        tokio::spawn(event_loop_1.run());
        tokio::spawn(event_loop_2.run());

        p2p_client_1
            .listen(&"/ip4/127.0.0.1/tcp/44120".parse().unwrap())
            .await
            .unwrap();
        p2p_client_1
            .listen(&"/ip4/127.0.0.1/tcp/44121".parse().unwrap())
            .await
            .unwrap();

        let result = p2p_client_2
            .dial(
                &p2p_client_1.local_peer_id,
                &"/ip4/127.0.0.1/tcp/44121".parse().unwrap(),
            )
            .await;
        assert!(result.is_ok());
    }

    #[tokio::test(flavor = "multi_thread")]
    async fn test_dial_address_without_listener() {
        let (mut p2p_client_1, event_loop_1) = create_test_swarm();
        let (mut p2p_client_2, event_loop_2) = create_test_swarm();

        tokio::spawn(event_loop_1.run());
        tokio::spawn(event_loop_2.run());

        p2p_client_1
            .listen(&"/ip4/127.0.0.1/tcp/44125".parse().unwrap())
            .await
            .unwrap();
        p2p_client_1
            .listen(&"/ip4/127.0.0.1/tcp/44126".parse().unwrap())
            .await
            .unwrap();

        let result = p2p_client_2
            .dial(
                &p2p_client_1.local_peer_id,
                &"/ip4/127.0.0.1/tcp/44127".parse().unwrap(),
            )
            .await;
        assert!(result.is_err());
    }
}<|MERGE_RESOLUTION|>--- conflicted
+++ resolved
@@ -472,12 +472,9 @@
     use libp2p::core::Transport;
     use libp2p::identity::Keypair;
     use libp2p::swarm::SwarmBuilder;
-<<<<<<< HEAD
-=======
     use libp2p::tcp::{self, GenTcpConfig};
->>>>>>> fc3ca6d6
     use libp2p::yamux::YamuxConfig;
-    use libp2p::{autonat, dns, kad, noise, request_response, tcp};
+    use libp2p::{autonat, dns, kad, noise, request_response};
     use std::iter;
     use std::time::Duration;
 
@@ -490,13 +487,8 @@
             .into_authentic(&id_keys)
             .expect("Signing libp2p-noise static DH keypair failed.");
 
-<<<<<<< HEAD
-        let transport = tcp::TokioTcpConfig::new().nodelay(true);
+        let transport = tcp::TokioTcpTransport::new(GenTcpConfig::default().nodelay(true));
         let dns = dns::TokioDnsConfig::system(transport).unwrap();
-=======
-        let tcp = tcp::TokioTcpTransport::new(GenTcpConfig::default().nodelay(true));
-        let dns = dns::TokioDnsConfig::system(tcp).unwrap();
->>>>>>> fc3ca6d6
 
         let mem_transport = dns
             .upgrade(upgrade::Version::V1)

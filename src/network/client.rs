--- conflicted
+++ resolved
@@ -34,18 +34,6 @@
 }
 /* peer metric support */
 
-<<<<<<< HEAD
-use strum_macros::Display;
-
-/// Defines the different types of artifacts that can be transferred
-/// within the libp2p swarm.
-#[derive(Clone, Debug, Display, PartialEq, Eq)]
-pub enum ArtifactType {
-    Artifact,
-}
-
-=======
->>>>>>> 63c310f6
 /// A utility struct for easily defining a hash from different
 /// types that can be used as a provisioning key within the
 /// libp2p swarm.

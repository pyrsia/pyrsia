--- conflicted
+++ resolved
@@ -582,7 +582,6 @@
     }
 
     #[tokio::test]
-<<<<<<< HEAD
     async fn test_request_docker_build() {
         let (sender, mut receiver) = mpsc::channel(1);
 
@@ -624,10 +623,7 @@
     }
 
     #[tokio::test]
-    async fn test_request_block_update() {
-=======
     async fn test_request_blockchain() {
->>>>>>> 2fa7f1e3
         let (sender, mut receiver) = mpsc::channel(1);
         let local_key = identity::ed25519::Keypair::generate();
 

/*
   Copyright 2021 JFrog Ltd

   Licensed under the Apache License, Version 2.0 (the "License");
   you may not use this file except in compliance with the License.
   You may obtain a copy of the License at

       http://www.apache.org/licenses/LICENSE-2.0

   Unless required by applicable law or agreed to in writing, software
   distributed under the License is distributed on an "AS IS" BASIS,
   WITHOUT WARRANTIES OR CONDITIONS OF ANY KIND, either express or implied.
   See the License for the specific language governing permissions and
   limitations under the License.
*/

pub mod command;

use crate::artifact_service::model::PackageType;
use crate::network::artifact_protocol::ArtifactResponse;
use crate::network::blockchain_protocol::BlockchainResponse;
use crate::network::build_protocol::BuildResponse;
use crate::network::build_status_protocol::BuildStatusResponse;
use crate::network::client::command::Command;
use crate::network::idle_metric_protocol::{IdleMetricResponse, PeerMetrics};
use crate::node_api::model::cli::Status;
use libp2p::core::{Multiaddr, PeerId};
use libp2p::gossipsub;
use libp2p::request_response::ResponseChannel;
use log::debug;
use std::collections::HashSet;
use tokio::sync::{mpsc, oneshot};

/* peer metrics support */
const PEER_METRIC_THRESHOLD: f64 = 0.5_f64;
#[derive(Clone, Debug, PartialEq, PartialOrd)]
struct IdleMetric {
    pub peer: PeerId,
    pub metric: f64,
}
/* peer metric support */

/// A utility struct for easily defining a hash from different
/// types that can be used as a provisioning key within the
/// libp2p swarm.
#[derive(Clone, Debug, PartialEq, Eq)]
pub struct ArtifactHash {
    pub hash: String,
}

/// Construct an ArtifactHash from `String`
impl From<String> for ArtifactHash {
    fn from(hash: String) -> Self {
        ArtifactHash { hash }
    }
}

/// Construct an ArtifactHash from `&String`
impl From<&String> for ArtifactHash {
    fn from(hash: &String) -> Self {
        ArtifactHash { hash: hash.clone() }
    }
}

/// Construct an ArtifactHash from `&str`
impl From<&str> for ArtifactHash {
    fn from(hash: &str) -> Self {
        ArtifactHash {
            hash: String::from(hash),
        }
    }
}

/// The `Client` provides entry points to interact with the libp2p swarm.
#[derive(Clone, Debug)]
pub struct Client {
    pub sender: mpsc::Sender<Command>,
    pub local_peer_id: PeerId,
    pyrsia_topic: gossipsub::IdentTopic,
}

impl Client {
<<<<<<< HEAD
    pub fn new(
        sender: mpsc::Sender<Command>,
        local_peer_id: PeerId,
        pyrsia_topic: gossipsub::IdentTopic,
    ) -> Self {
        Self {
            sender,
            local_peer_id,
            pyrsia_topic,
        }
    }

    // Add a probe address for AutoNAT discovery
=======
    /// Add a probe address for AutoNAT discovery. When adding the probe
    /// was handled successfully, the kademlia DHT will be bootstrapped.
>>>>>>> ff68800f
    pub async fn add_probe_address(
        &mut self,
        peer_id: &PeerId,
        probe_addr: &Multiaddr,
    ) -> anyhow::Result<()> {
        debug!(
            "p2p::Client::add_probe_address {:?} {:?}",
            peer_id, probe_addr
        );

        let (sender, receiver) = oneshot::channel();
        self.sender
            .send(Command::AddProbe {
                peer_id: *peer_id,
                probe_addr: probe_addr.clone(),
                sender,
            })
            .await?;
        receiver.await??;

        let (bootstrap_sender, bootstrap_receiver) = oneshot::channel();
        self.sender
            .send(Command::BootstrapDht {
                sender: bootstrap_sender,
            })
            .await?;
        bootstrap_receiver.await?
    }

    /// Instruct the swarm to start listening on the specified address.
    pub async fn listen(&mut self, addr: &Multiaddr) -> anyhow::Result<()> {
        debug!("p2p::Client::listen {:?}", addr);

        let (sender, receiver) = oneshot::channel();
        self.sender
            .send(Command::Listen {
                addr: addr.clone(),
                sender,
            })
            .await?;
        receiver.await?
    }

    /// Dial a peer with the specified address. When dialing the probe
    /// was successful, the kademlia DHT will be bootstrapped.
    pub async fn dial(&mut self, peer_id: &PeerId, peer_addr: &Multiaddr) -> anyhow::Result<()> {
        debug!("p2p::Client::dial {:?}", peer_addr);

        let (sender, receiver) = oneshot::channel();
        self.sender
            .send(Command::Dial {
                peer_id: *peer_id,
                peer_addr: peer_addr.clone(),
                sender,
            })
            .await?;
        receiver.await??;

        let (bootstrap_sender, bootstrap_receiver) = oneshot::channel();
        self.sender
            .send(Command::BootstrapDht {
                sender: bootstrap_sender,
            })
            .await?;
        bootstrap_receiver.await?
    }

    /// List the peers that this node is connected to.
    pub async fn list_peers(&mut self) -> anyhow::Result<HashSet<PeerId>> {
        let (sender, receiver) = oneshot::channel();
        self.sender.send(Command::ListPeers { sender }).await?;
        Ok(receiver.await?)
    }

    /// Get the status of the node including nearby peers cnt and my peer addrs
    pub async fn status(&mut self) -> anyhow::Result<Status> {
        let (sender, receiver) = oneshot::channel();
        self.sender.send(Command::Status { sender }).await?;
        Ok(receiver.await?)
    }

    /// Inform the swarm that this node is currently a provider
    /// of the artifact with the specified `artifact_id`.
    pub async fn provide(&mut self, artifact_id: &str) -> anyhow::Result<()> {
        debug!("p2p::Client::provide {:?}", artifact_id);

        let (sender, receiver) = oneshot::channel();
        self.sender
            .send(Command::Provide {
                artifact_id: artifact_id.to_owned(),
                sender,
            })
            .await?;
        Ok(receiver.await?)
    }

    /// List all peers in the swarm that are providing
    /// the artifact with the specified `artifact_id`.
    pub async fn list_providers(&mut self, artifact_id: &str) -> anyhow::Result<HashSet<PeerId>> {
        debug!("p2p::Client::list_providers {:?}", artifact_id);

        let (sender, receiver) = oneshot::channel();
        self.sender
            .send(Command::ListProviders {
                artifact_id: artifact_id.to_owned(),
                sender,
            })
            .await?;
        Ok(receiver.await?)
    }

    /// Request a build to a peer with the specified address.
    pub async fn request_build(
        &mut self,
        peer_id: &PeerId,
        package_type: PackageType,
        package_specific_id: String,
    ) -> anyhow::Result<String> {
        debug!(
            "p2p::Client::request_build {:?}: {:?}: {:?}",
            peer_id, package_type, package_specific_id
        );

        let (sender, receiver) = oneshot::channel();
        self.sender
            .send(Command::RequestBuild {
                peer: *peer_id,
                package_type: package_type.to_owned(),
                package_specific_id: package_specific_id.to_owned(),
                sender,
            })
            .await?;

        receiver.await?
    }

    /// Put the build id as a response to an incoming build request.
    pub async fn respond_build(
        &mut self,
        build_id: &str,
        channel: ResponseChannel<BuildResponse>,
    ) -> anyhow::Result<()> {
        debug!("p2p::Client::respond_build build_id={}", build_id);

        self.sender
            .send(Command::RespondBuild {
                build_id: build_id.to_owned(),
                channel,
            })
            .await?;

        Ok(())
    }

    /// Request an artifact with the specified `artifact_id`
    /// from the swarm.
    pub async fn request_artifact(
        &mut self,
        peer: &PeerId,
        artifact_id: &str,
    ) -> anyhow::Result<Vec<u8>> {
        debug!(
            "p2p::Client::request_artifact {:?}: {:?}",
            peer, artifact_id
        );

        let (sender, receiver) = oneshot::channel();
        self.sender
            .send(Command::RequestArtifact {
                artifact_id: artifact_id.to_owned(),
                peer: *peer,
                sender,
            })
            .await?;
        receiver.await?
    }

    /// Put the artifact as a response to an incoming artifact
    /// request.
    pub async fn respond_artifact(
        &mut self,
        artifact: Vec<u8>,
        channel: ResponseChannel<ArtifactResponse>,
    ) -> anyhow::Result<()> {
        debug!("p2p::Client::respond_artifact size={:?}", artifact.len());

        self.sender
            .send(Command::RespondArtifact { artifact, channel })
            .await?;

        Ok(())
    }

    //get a peer with a low enough work load to download artifact otherwise the lowest work load of the set
    //TODO: chunk the peers to some limit to keep from shotgunning the network
    pub async fn get_idle_peer(
        &mut self,
        providers: HashSet<PeerId>,
    ) -> anyhow::Result<Option<PeerId>> {
        debug!(
            "p2p::Client::get_idle_peer() entered with {} peers",
            providers.len()
        );
        let mut idle_metrics: Vec<IdleMetric> = Vec::new();
        for peer in providers.iter() {
            let (sender, receiver) = oneshot::channel();
            self.sender
                .send(Command::RequestIdleMetric {
                    peer: *peer,
                    sender,
                })
                .await?;

            match receiver.await.expect("Sender not to be dropped.") {
                Ok(peer_metric) => {
                    let metric: f64 = f64::from_le_bytes(peer_metric.idle_metric);
                    let idle_metric = IdleMetric {
                        peer: *peer,
                        metric,
                    };
                    if idle_metric.metric < PEER_METRIC_THRESHOLD {
                        debug!(
                                "p2p::Client::get_idle_peer() Found peer with a below threshold idle value {}",
                                metric
                            );
                        return Ok(Some(idle_metric.peer));
                    } else {
                        debug!(
                            "p2p::Client::get_idle_peer() Pushing idle peer with value {}",
                            metric
                        );
                        idle_metrics.push(idle_metric);
                    }
                }
                Err(e) => {
                    debug!(
                            "p2p::Client::get_idle_peer() Unable to get peer metric for peer {} error {}",
                            peer, e
                        );
                }
            };
        }

        //sort the peers in ascending order according to their idle metric and return top of list
        idle_metrics.sort_by(|a, b| a.metric.partial_cmp(&b.metric).unwrap());
        Ok(idle_metrics.first().map(|idle_metric| idle_metric.peer))
    }

    pub async fn respond_idle_metric(
        &mut self,
        metric: PeerMetrics,
        channel: ResponseChannel<IdleMetricResponse>,
    ) -> anyhow::Result<()> {
        debug!(
            "p2p::Client::respond_idle_metric PeerMetrics metric ={:?}",
            metric
        );

        self.sender
            .send(Command::RespondIdleMetric { metric, channel })
            .await?;

        Ok(())
    }

    pub async fn request_blockchain(
        &mut self,
        peer: &PeerId,
        data: Vec<u8>,
    ) -> anyhow::Result<Vec<u8>> {
        debug!("p2p::Client::request_blockchain from peer {:?}", peer);

        let (sender, receiver) = oneshot::channel();
        self.sender
            .send(Command::RequestBlockchain {
                data,
                peer: *peer,
                sender,
            })
            .await?;
        receiver.await?
    }

    pub async fn respond_blockchain(
        &mut self,
        data: Vec<u8>,
        channel: ResponseChannel<BlockchainResponse>,
    ) -> anyhow::Result<()> {
        debug!("p2p::Client::respond_blockchain sent");

        self.sender
            .send(Command::RespondBlockchain { data, channel })
            .await?;

        Ok(())
    }

    pub async fn broadcast_block(&mut self, block: Vec<u8>) -> anyhow::Result<()> {
        debug!("p2p::Client::broadcast_block sent");

        let (sender, receiver) = oneshot::channel();
        self.sender
            .send(Command::BroadcastBlock {
                topic: self.pyrsia_topic.clone(),
                block,
                sender,
            })
            .await?;
        receiver.await?
    }

    pub async fn request_build_status(
        &mut self,
        peer_id: &PeerId,
        build_id: String,
    ) -> anyhow::Result<String> {
        debug!(
            "p2p::Client::request_build_status peer_id {:?}, build_id: {:?}",
            peer_id, build_id
        );

        let (sender, receiver) = oneshot::channel();
        self.sender
            .send(Command::RequestBuildStatus {
                peer: *peer_id,
                build_id,
                sender,
            })
            .await?;

        receiver.await?
    }

    pub async fn respond_build_status(
        &mut self,
        status: &str,
        channel: ResponseChannel<BuildStatusResponse>,
    ) -> anyhow::Result<()> {
        debug!("p2p::Client::respond_build_status status={}", status);

        self.sender
            .send(Command::RespondBuildStatus {
                status: String::from(status),
                channel,
            })
            .await?;

        Ok(())
    }
}

#[cfg(test)]
#[cfg(not(tarpaulin_include))]
mod tests {
    use super::*;
    use libp2p::gossipsub::IdentTopic;
    use libp2p::identity::{self, Keypair};
    use pyrsia_blockchain_network::crypto::hash_algorithm::HashDigest;
    use pyrsia_blockchain_network::structures::block::Block;
    use rand::distributions::Alphanumeric;
    use rand::{thread_rng, Rng};

    #[tokio::test]
    async fn test_listen() {
        let (sender, mut receiver) = mpsc::channel(1);

        let mut client = Client {
            sender,
            local_peer_id: Keypair::generate_ed25519().public().to_peer_id(),
            pyrsia_topic: IdentTopic::new("pyrsia-blockchain-topic"),
        };

        let address: Multiaddr = "/ip4/127.0.0.1".parse().unwrap();
        let cloned_address = address.clone();
        tokio::spawn(async move { client.listen(&address).await });

        tokio::select! {
            command = receiver.recv() => match command {
                Some(Command::Listen { addr, sender }) => {
                    assert_eq!(addr, cloned_address);
                    let _ = sender.send(Ok(()));
                },
                _ => panic!("Command must match Command::Listen")
            }
        }
    }

    #[tokio::test]
    async fn test_dial() {
        let (sender, mut receiver) = mpsc::channel(1);

        let local_peer_id = Keypair::generate_ed25519().public().to_peer_id();
        let mut client = Client {
            sender,
            local_peer_id,
            pyrsia_topic: IdentTopic::new("pyrsia-blockchain-topic"),
        };

        let address: Multiaddr = "/ip4/127.0.0.1".parse().unwrap();
        let cloned_address = address.clone();
        tokio::spawn(async move { client.dial(&local_peer_id, &address).await });

        tokio::select! {
            command = receiver.recv() => match command {
                Some(Command::Dial { peer_id, peer_addr, sender }) => {
                    assert_eq!(peer_id, local_peer_id);
                    assert_eq!(peer_addr, cloned_address);
                    let _ = sender.send(Ok(()));
                },
                _ => panic!("Command must match Command::Dial")
            }
        }
    }

    #[tokio::test]
    async fn test_list_peers() {
        let (sender, mut receiver) = mpsc::channel(1);

        let local_peer_id = Keypair::generate_ed25519().public().to_peer_id();
        let mut client = Client {
            sender,
            local_peer_id,
            pyrsia_topic: IdentTopic::new("pyrsia-blockchain-topic"),
        };

        tokio::spawn(async move { client.list_peers().await });

        tokio::select! {
            command = receiver.recv() => match command {
                Some(Command::ListPeers { sender }) => {
                    let _ = sender.send(Default::default());
                },
                _ => panic!("Command must match Command::ListPeers")
            }
        }
    }

    #[tokio::test]
    async fn test_status() {
        let (sender, mut receiver) = mpsc::channel(1);

        let local_peer_id = Keypair::generate_ed25519().public().to_peer_id();
        let mut client = Client {
            sender,
            local_peer_id,
            pyrsia_topic: IdentTopic::new("pyrsia-blockchain-topic"),
        };

        tokio::spawn(async move { client.status().await });

        tokio::select! {
            command = receiver.recv() => match command {
                Some(Command::Status { sender }) => {
                    let _ = sender.send(Default::default());
                },
                _ => panic!("Command must match Command::Status")
            }
        }
    }

    #[tokio::test]
    async fn test_get_idle_metric() {
        let (sender, mut receiver) = mpsc::channel(1);

        let local_peer_id = Keypair::generate_ed25519().public().to_peer_id();
        let mut client = Client {
            sender,
            local_peer_id,
            pyrsia_topic: IdentTopic::new("pyrsia-blockchain-topic"),
        };

        let mut peers: HashSet<PeerId> = HashSet::new();
        peers.insert(client.local_peer_id);
        tokio::spawn(async move { client.get_idle_peer(peers).await });

        tokio::select! {
            command = receiver.recv() => match command {
                Some(Command::RequestIdleMetric { peer, sender }) => {
                    assert_eq!(peer, local_peer_id);
                    let peer_metric = PeerMetrics {
                        idle_metric: 8675309f64.to_le_bytes(),
                    };
                    let _ = sender.send(Ok(peer_metric));
                },
                None => {},
                _ => panic!("Command must match Command::RequestIdleMetric")
            }
        }
    }

    #[tokio::test]
    async fn test_provide() {
        let (sender, mut receiver) = mpsc::channel(1);

        let mut client = Client {
            sender,
            local_peer_id: Keypair::generate_ed25519().public().to_peer_id(),
            pyrsia_topic: IdentTopic::new("pyrsia-blockchain-topic"),
        };

        let random_artifact_id: String = thread_rng()
            .sample_iter(&Alphanumeric)
            .take(30)
            .map(char::from)
            .collect();
        let cloned_random_artifact_id = random_artifact_id.clone();
        tokio::spawn(async move { client.provide(&random_artifact_id).await });

        tokio::select! {
            command = receiver.recv() => match command {
                Some(Command::Provide { artifact_id, sender }) => {
                    assert_eq!(artifact_id, cloned_random_artifact_id);
                    let _ = sender.send(());
                },
                _ => panic!("Command must match Command::Provide")
            }
        }
    }

    #[tokio::test]
    async fn test_list_providers() {
        let (sender, mut receiver) = mpsc::channel(1);

        let mut client = Client {
            sender,
            local_peer_id: Keypair::generate_ed25519().public().to_peer_id(),
            pyrsia_topic: IdentTopic::new("pyrsia-blockchain-topic"),
        };

        let random_artifact_id: String = thread_rng()
            .sample_iter(&Alphanumeric)
            .take(30)
            .map(char::from)
            .collect();
        let cloned_random_artifact_id = random_artifact_id.clone();
        tokio::spawn(async move { client.list_providers(&random_artifact_id).await });

        tokio::select! {
            command = receiver.recv() => match command {
                Some(Command::ListProviders { artifact_id, sender }) => {
                    assert_eq!(artifact_id, cloned_random_artifact_id);
                    let _ = sender.send(Default::default());
                },
                _ => panic!("Command must match Command::ListProviders")
            }
        }
    }

    #[tokio::test]
    async fn test_request_artifact() {
        let (sender, mut receiver) = mpsc::channel(1);

        let mut client = Client {
            sender,
            local_peer_id: Keypair::generate_ed25519().public().to_peer_id(),
            pyrsia_topic: IdentTopic::new("pyrsia-blockchain-topic"),
        };

        let other_peer_id = Keypair::generate_ed25519().public().to_peer_id();
        let random_artifact_id: String = thread_rng()
            .sample_iter(&Alphanumeric)
            .take(30)
            .map(char::from)
            .collect();
        let cloned_random_artifact_id = random_artifact_id.clone();
        tokio::spawn(async move {
            client
                .request_artifact(&other_peer_id, &random_artifact_id)
                .await
        });

        tokio::select! {
            command = receiver.recv() => match command {
                Some(Command::RequestArtifact { peer, artifact_id, sender }) => {
                    assert_eq!(peer, other_peer_id);
                    assert_eq!(artifact_id, cloned_random_artifact_id);
                    let _ = sender.send(Ok(vec![]));
                },
                _ => panic!("Command must match Command::RequestArtifact")
            }
        }
    }

    #[tokio::test]
    async fn test_request_docker_build() {
        let (sender, mut receiver) = mpsc::channel(1);

        let mut client = Client {
            sender,
            local_peer_id: Keypair::generate_ed25519().public().to_peer_id(),
            pyrsia_topic: IdentTopic::new("pyrsia-blockchain-topic"),
        };

        let other_peer_id = Keypair::generate_ed25519().public().to_peer_id();
        let docker_package_type = PackageType::Docker;
        let random_package_specific_id: String = thread_rng()
            .sample_iter(&Alphanumeric)
            .take(30)
            .map(char::from)
            .collect();
        let cloned_random_package_specific_id = random_package_specific_id.clone();

        tokio::spawn(async move {
            client
                .request_build(
                    &other_peer_id,
                    docker_package_type,
                    random_package_specific_id,
                )
                .await
        });

        tokio::select! {
            command = receiver.recv() => match command {
                Some(Command::RequestBuild { peer, package_type, package_specific_id, sender }) => {
                    assert_eq!(peer, other_peer_id);
                    assert_eq!(package_type, docker_package_type);
                    assert_eq!(package_specific_id, cloned_random_package_specific_id);
                    let _ = sender.send(Ok(String::from("ok")));
                },
                _ => panic!("Command must match Command::RequestBuild")
            }
        }
    }

    #[tokio::test]
    async fn test_request_blockchain() {
        let (sender, mut receiver) = mpsc::channel(1);
        let local_key = identity::ed25519::Keypair::generate();

        let mut client = Client {
            sender,
            local_peer_id: identity::PublicKey::Ed25519(local_key.public()).to_peer_id(),
            pyrsia_topic: IdentTopic::new("pyrsia-blockchain-topic"),
        };

        let other_peer_id = Keypair::generate_ed25519().public().to_peer_id();

        let block = Block::new(HashDigest::new(b""), 0, vec![], &local_key);

        let mut buf: Vec<u8> = vec![1u8];
        buf.append(&mut bincode::serialize(&(1_u128)).unwrap());
        buf.append(&mut bincode::serialize(&block).unwrap());

        tokio::spawn(async move { client.request_blockchain(&other_peer_id, buf.clone()).await });

        tokio::select! {
            command = receiver.recv() => match command {
                Some(Command::RequestBlockchain { peer, data, sender:_ }) => {
                    assert_eq!(peer, other_peer_id);
                    assert_eq!(1u8, data[0]);
                },
                _ => panic!("Command must match Command::RequestBlockchain")
            }
        }
    }

    #[test]
    fn test_artifact_from_str_ref() {
        let str = "abcd";

        let artifact = ArtifactHash::from(str);

        assert_eq!(artifact.hash, str);
    }

    #[test]
    fn test_artifact_from_string() {
        let str = "abcd";

        let artifact = ArtifactHash::from(str.to_string());

        assert_eq!(artifact.hash, str);
    }

    #[test]
    fn test_artifact_from_string_ref() {
        let str = String::from("abcd");

        let artifact = ArtifactHash::from(&str);

        assert_eq!(artifact.hash, str);
    }

    #[tokio::test]
    async fn test_request_build_status() {
        let (sender, mut receiver) = mpsc::channel(1);

        let mut client = Client {
            sender,
            local_peer_id: Keypair::generate_ed25519().public().to_peer_id(),
            pyrsia_topic: IdentTopic::new("pyrsia-blockchain-topic"),
        };

        let other_peer_id = Keypair::generate_ed25519().public().to_peer_id();
        const BUILD_ID: &str = "b024a136-9021-42a1-b8de-c665c94470f4";

        tokio::spawn(async move {
            client
                .request_build_status(&other_peer_id, BUILD_ID.to_string())
                .await
        });

        tokio::select! {
            command = receiver.recv() => match command {
                Some(Command::RequestBuildStatus{ peer, build_id, sender }) => {
                    assert_eq!(peer, other_peer_id);
                    assert_eq!(build_id, BUILD_ID);
                    let _ = sender.send(Ok(String::from("ok")));
                },
                _ => panic!("Command must match Command::RequestBuildStatus")
            }
        }
    }
}<|MERGE_RESOLUTION|>--- conflicted
+++ resolved
@@ -80,7 +80,6 @@
 }
 
 impl Client {
-<<<<<<< HEAD
     pub fn new(
         sender: mpsc::Sender<Command>,
         local_peer_id: PeerId,
@@ -93,11 +92,8 @@
         }
     }
 
-    // Add a probe address for AutoNAT discovery
-=======
     /// Add a probe address for AutoNAT discovery. When adding the probe
     /// was handled successfully, the kademlia DHT will be bootstrapped.
->>>>>>> ff68800f
     pub async fn add_probe_address(
         &mut self,
         peer_id: &PeerId,

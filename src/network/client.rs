/*
   Copyright 2021 JFrog Ltd

   Licensed under the Apache License, Version 2.0 (the "License");
   you may not use this file except in compliance with the License.
   You may obtain a copy of the License at

       http://www.apache.org/licenses/LICENSE-2.0

   Unless required by applicable law or agreed to in writing, software
   distributed under the License is distributed on an "AS IS" BASIS,
   WITHOUT WARRANTIES OR CONDITIONS OF ANY KIND, either express or implied.
   See the License for the specific language governing permissions and
   limitations under the License.
*/

pub mod command;

use crate::network::artifact_protocol::ArtifactResponse;
use crate::network::client::command::Command;
use crate::network::idle_metric_protocol::{IdleMetricResponse, PeerMetrics};
use libp2p::core::{Multiaddr, PeerId};
use libp2p::request_response::ResponseChannel;
use log::debug;
use std::collections::HashSet;
use tokio::sync::{mpsc, oneshot};

/* peer metrics support */
const PEER_METRIC_THRESHOLD: f64 = 0.5_f64;
#[derive(Clone, Debug, PartialEq, PartialOrd)]
struct IdleMetric {
    pub peer: PeerId,
    pub metric: f64,
}
/* peer metric support */

use strum_macros::Display;
/// Defines the different types of artifacts that can be transferred
/// within the libp2p swarm.
#[derive(Clone, Debug, Display, PartialEq, Eq)]
pub enum ArtifactType {
    Artifact,
}

/// A utility struct for easily defining a hash from different
/// types that can be used as a provisioning key within the
/// libp2p swarm.
#[derive(Clone, Debug, PartialEq, Eq)]
pub struct ArtifactHash {
    pub hash: String,
}

/// Construct an ArtifactHash from `String`
impl From<String> for ArtifactHash {
    fn from(hash: String) -> Self {
        ArtifactHash { hash }
    }
}

/// Construct an ArtifactHash from `&String`
impl From<&String> for ArtifactHash {
    fn from(hash: &String) -> Self {
        ArtifactHash { hash: hash.clone() }
    }
}

/// Construct an ArtifactHash from `&str`
impl From<&str> for ArtifactHash {
    fn from(hash: &str) -> Self {
        ArtifactHash {
            hash: String::from(hash),
        }
    }
}

/// The `Client` provides entry points to interact with the libp2p swarm.
#[derive(Clone)]
pub struct Client {
    pub sender: mpsc::Sender<Command>,
    pub local_peer_id: PeerId,
}

impl Client {
    /// Instruct the swarm to start listening on the specified address.
    pub async fn listen(&mut self, addr: &Multiaddr) -> anyhow::Result<()> {
        debug!("p2p::Client::listen {:?}", addr);

        let (sender, receiver) = oneshot::channel();
        self.sender
            .send(Command::Listen {
                addr: addr.clone(),
                sender,
            })
            .await?;
        receiver.await?
    }

    /// Dial a peer with the specified address.
    pub async fn dial(&mut self, peer_id: &PeerId, peer_addr: &Multiaddr) -> anyhow::Result<()> {
        debug!("p2p::Client::dial {:?}", peer_addr);

        let (sender, receiver) = oneshot::channel();
        self.sender
            .send(Command::Dial {
                peer_id: *peer_id,
                peer_addr: peer_addr.clone(),
                sender,
            })
            .await?;
        receiver.await?
    }

    /// List the peers that this node is connected to.
    pub async fn list_peers(&mut self) -> anyhow::Result<HashSet<PeerId>> {
        let (sender, receiver) = oneshot::channel();
        self.sender
            .send(Command::ListPeers {
                peer_id: self.local_peer_id,
                sender,
            })
            .await?;
        Ok(receiver.await?)
    }

    /// Inform the swarm that this node is currently a
    /// provider of the artifact with the specified `type`
    /// and `hash`.
    pub async fn provide(
        &mut self,
        artifact_type: ArtifactType,
        artifact_hash: ArtifactHash,
    ) -> anyhow::Result<()> {
        debug!(
            "p2p::Client::provide {:?}={:?}",
            artifact_type, artifact_hash
        );

        let (sender, receiver) = oneshot::channel();
        self.sender
            .send(Command::Provide {
                artifact_type,
                artifact_hash,
                sender,
            })
            .await?;
        Ok(receiver.await?)
    }

    /// List all peers in the swarm that are providing
    /// the artifact with the specified `type` and `hash`.
    pub async fn list_providers(
        &mut self,
        artifact_type: ArtifactType,
        artifact_hash: ArtifactHash,
    ) -> anyhow::Result<HashSet<PeerId>> {
        debug!(
            "p2p::Client::list_providers {:?}={:?}",
            artifact_type, artifact_hash
        );

        let (sender, receiver) = oneshot::channel();
        self.sender
            .send(Command::ListProviders {
                artifact_type,
                artifact_hash,
                sender,
            })
            .await?;
        Ok(receiver.await?)
    }

    /// Request an artifact with the specified `type` and `hash`
    /// from the swarm.
    pub async fn request_artifact(
        &mut self,
        peer: &PeerId,
        artifact_type: ArtifactType,
        artifact_hash: ArtifactHash,
    ) -> anyhow::Result<Vec<u8>> {
        debug!(
            "p2p::Client::request_artifact {:?}: {:?}={:?}",
            peer, artifact_type, artifact_hash
        );

        let (sender, receiver) = oneshot::channel();
        self.sender
            .send(Command::RequestArtifact {
                artifact_type,
                artifact_hash,
                peer: *peer,
                sender,
            })
            .await?;
        receiver.await?
    }

    /// Put the artifact as a response to an incoming artifact
    /// request.
    pub async fn respond_artifact(
        &mut self,
        artifact: Vec<u8>,
        channel: ResponseChannel<ArtifactResponse>,
    ) -> anyhow::Result<()> {
        debug!("p2p::Client::respond_artifact size={:?}", artifact.len());

        self.sender
            .send(Command::RespondArtifact { artifact, channel })
            .await?;

        Ok(())
    }

    //get a peer with a low enough work load to download artifact otherwise the lowest work load of the set
    //TODO: chunk the peers to some limit to keep from shotgunning the network
    pub async fn get_idle_peer(
        &mut self,
        providers: HashSet<PeerId>,
    ) -> anyhow::Result<Option<PeerId>> {
        debug!(
            "p2p::Client::get_idle_peer() entered with {} peers",
            providers.len()
        );
        let mut idle_metrics: Vec<IdleMetric> = Vec::new();
        for peer in providers.iter() {
            let (sender, receiver) = oneshot::channel();
            self.sender
                .send(Command::RequestIdleMetric {
                    peer: *peer,
                    sender,
                })
                .await?;

            match receiver.await.expect("Sender not to be dropped.") {
                Ok(peer_metric) => {
                    let metric: f64 = f64::from_le_bytes(peer_metric.idle_metric);
                    let idle_metric = IdleMetric {
                        peer: *peer,
                        metric,
                    };
                    if idle_metric.metric < PEER_METRIC_THRESHOLD {
                        debug!(
                                "p2p::Client::get_idle_peer() Found peer with a below threshold idle value {}",
                                metric
                            );
                        return Ok(Some(idle_metric.peer));
                    } else {
                        debug!(
                            "p2p::Client::get_idle_peer() Pushing idle peer with value {}",
                            metric
                        );
                        idle_metrics.push(idle_metric);
                    }
                }
                Err(e) => {
                    debug!(
                            "p2p::Client::get_idle_peer() Unable to get peer metric for peer {} error {}",
                            peer, e
                        );
                }
            };
        }

        //sort the peers in ascending order according to their idle metric and return top of list
        idle_metrics.sort_by(|a, b| a.metric.partial_cmp(&b.metric).unwrap());
        Ok(idle_metrics.first().map(|idle_metric| idle_metric.peer))
    }

    pub async fn respond_idle_metric(
        &mut self,
        metric: PeerMetrics,
        channel: ResponseChannel<IdleMetricResponse>,
    ) -> anyhow::Result<()> {
        debug!(
            "p2p::Client::respond_idle_metric PeerMetrics metric ={:?}",
            metric
        );

        self.sender
            .send(Command::RespondIdleMetric { metric, channel })
            .await?;

        Ok(())
    }
}

#[cfg(test)]
mod tests {
    use super::*;
    use libp2p::identity::Keypair;
    use rand::distributions::Alphanumeric;
    use rand::{thread_rng, Rng};

    #[tokio::test]
    async fn test_listen() {
        let (sender, mut receiver) = mpsc::channel(1);

        let mut client = Client {
            sender,
            local_peer_id: Keypair::generate_ed25519().public().to_peer_id(),
        };

        let address: Multiaddr = "/ip4/127.0.0.1".parse().unwrap();
        let cloned_address = address.clone();
        tokio::spawn(async move { client.listen(&address).await });

        tokio::select! {
            command = receiver.recv() => match command {
                Some(Command::Listen { addr, sender }) => {
                    assert_eq!(addr, cloned_address);
                    let _ = sender.send(Ok(()));
                },
                _ => panic!("Command must match Command::Listen")
            }
        }
    }

    #[tokio::test]
    async fn test_dial() {
        let (sender, mut receiver) = mpsc::channel(1);

        let local_peer_id = Keypair::generate_ed25519().public().to_peer_id();
        let mut client = Client {
            sender,
            local_peer_id,
        };

        let address: Multiaddr = "/ip4/127.0.0.1".parse().unwrap();
        let cloned_address = address.clone();
        tokio::spawn(async move { client.dial(&local_peer_id, &address).await });

<<<<<<< HEAD
        tokio::select! {
            command = receiver.recv() => match command {
                Some(Command::Dial { peer_addr, sender }) => {
=======
        futures::select! {
            command = receiver.next() => match command {
                Some(Command::Dial { peer_id, peer_addr, sender }) => {
                    assert_eq!(peer_id, local_peer_id);
>>>>>>> f17609be
                    assert_eq!(peer_addr, cloned_address);
                    let _ = sender.send(Ok(()));
                },
                _ => panic!("Command must match Command::Dial")
            }
        }
    }

    #[tokio::test]
    async fn test_list_peers() {
        let (sender, mut receiver) = mpsc::channel(1);

        let local_peer_id = Keypair::generate_ed25519().public().to_peer_id();
        let mut client = Client {
            sender,
            local_peer_id,
        };

        tokio::spawn(async move { client.list_peers().await });

        tokio::select! {
            command = receiver.recv() => match command {
                Some(Command::ListPeers { peer_id, sender }) => {
                    assert_eq!(peer_id, local_peer_id);
                    let _ = sender.send(Default::default());
                },
                _ => panic!("Command must match Command::ListPeers")
            }
        }
    }

    #[tokio::test]
    async fn test_get_idle_metric() {
        let (sender, mut receiver) = mpsc::channel(1);

        let local_peer_id = Keypair::generate_ed25519().public().to_peer_id();
        let mut client = Client {
            sender,
            local_peer_id,
        };

        let mut peers: HashSet<PeerId> = HashSet::new();
        peers.insert(client.local_peer_id);
        tokio::spawn(async move { client.get_idle_peer(peers).await });

        tokio::select! {
            command = receiver.recv() => match command {
                Some(Command::RequestIdleMetric { peer, sender }) => {
                    assert_eq!(peer, local_peer_id);
                    let peer_metric = PeerMetrics {
                        idle_metric: 8675309f64.to_le_bytes(),
                    };
                    let _ = sender.send(Ok(peer_metric));
                },
                None => {},
                _ => panic!("Command must match Command::RequestIdleMetric")
            }
        }
    }

    #[tokio::test]
    async fn test_provide() {
        let (sender, mut receiver) = mpsc::channel(1);

        let mut client = Client {
            sender,
            local_peer_id: Keypair::generate_ed25519().public().to_peer_id(),
        };

        let random_hash: String = thread_rng()
            .sample_iter(&Alphanumeric)
            .take(30)
            .map(char::from)
            .collect();
        let cloned_random_hash = random_hash.clone();
        tokio::spawn(async move {
            client
                .provide(ArtifactType::Artifact, random_hash.into())
                .await
        });

        tokio::select! {
            command = receiver.recv() => match command {
                Some(Command::Provide { artifact_type, artifact_hash, sender }) => {
                    assert_eq!(artifact_type, ArtifactType::Artifact);
                    assert_eq!(artifact_hash.hash, cloned_random_hash);
                    let _ = sender.send(());
                },
                _ => panic!("Command must match Command::Provide")
            }
        }
    }

    #[tokio::test]
    async fn test_list_providers() {
        let (sender, mut receiver) = mpsc::channel(1);

        let mut client = Client {
            sender,
            local_peer_id: Keypair::generate_ed25519().public().to_peer_id(),
        };

        let random_hash: String = thread_rng()
            .sample_iter(&Alphanumeric)
            .take(30)
            .map(char::from)
            .collect();
        let cloned_random_hash = random_hash.clone();
        tokio::spawn(async move {
            client
                .list_providers(ArtifactType::Artifact, random_hash.into())
                .await
        });

        tokio::select! {
            command = receiver.recv() => match command {
                Some(Command::ListProviders { artifact_type, artifact_hash, sender }) => {
                    assert_eq!(artifact_type, ArtifactType::Artifact);
                    assert_eq!(artifact_hash.hash, cloned_random_hash);
                    let _ = sender.send(Default::default());
                },
                _ => panic!("Command must match Command::ListProviders")
            }
        }
    }

    #[tokio::test]
    async fn test_request_artifact() {
        let (sender, mut receiver) = mpsc::channel(1);

        let mut client = Client {
            sender,
            local_peer_id: Keypair::generate_ed25519().public().to_peer_id(),
        };

        let other_peer_id = Keypair::generate_ed25519().public().to_peer_id();
        let random_hash: String = thread_rng()
            .sample_iter(&Alphanumeric)
            .take(30)
            .map(char::from)
            .collect();
        let cloned_random_hash = random_hash.clone();
        tokio::spawn(async move {
            client
                .request_artifact(&other_peer_id, ArtifactType::Artifact, random_hash.into())
                .await
        });

        tokio::select! {
            command = receiver.recv() => match command {
                Some(Command::RequestArtifact { peer, artifact_type, artifact_hash, sender }) => {
                    assert_eq!(peer, other_peer_id);
                    assert_eq!(artifact_type, ArtifactType::Artifact);
                    assert_eq!(artifact_hash.hash, cloned_random_hash);
                    let _ = sender.send(Ok(vec![]));
                },
                _ => panic!("Command must match Command::RequestArtifact")
            }
        }
    }

    #[test]
    fn test_artifact_from_str_ref() {
        let str = "abcd";

        let artifact = ArtifactHash::from(str);

        assert_eq!(artifact.hash, str);
    }

    #[test]
    fn test_artifact_from_string() {
        let str = "abcd";

        let artifact = ArtifactHash::from(str.to_string());

        assert_eq!(artifact.hash, str);
    }

    #[test]
    fn test_artifact_from_string_ref() {
        let str = String::from("abcd");

        let artifact = ArtifactHash::from(&str);

        assert_eq!(artifact.hash, str);
    }
}<|MERGE_RESOLUTION|>--- conflicted
+++ resolved
@@ -328,16 +328,10 @@
         let cloned_address = address.clone();
         tokio::spawn(async move { client.dial(&local_peer_id, &address).await });
 
-<<<<<<< HEAD
-        tokio::select! {
-            command = receiver.recv() => match command {
-                Some(Command::Dial { peer_addr, sender }) => {
-=======
-        futures::select! {
-            command = receiver.next() => match command {
+        tokio::select! {
+            command = receiver.recv() => match command {
                 Some(Command::Dial { peer_id, peer_addr, sender }) => {
                     assert_eq!(peer_id, local_peer_id);
->>>>>>> f17609be
                     assert_eq!(peer_addr, cloned_address);
                     let _ = sender.send(Ok(()));
                 },

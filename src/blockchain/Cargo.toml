[package]
name = "pyrsia_blockchain_network"
version = "0.1.0"
edition = "2021"

[dependencies]
<<<<<<< HEAD
multihash = {version = "0.15.0", features = ["serde-codec", "scale-codec"]}
=======
multihash = {version = "0.16.1", features = ["serde-codec"]}
>>>>>>> 19708aca
primitive-types = "0.11.1"
bincode = "1.3.3"
serde = { version = "1.0", features = ["derive"] }
libp2p = { version = "0.41.1", features=["tcp-tokio"]}
rand = "0.8.5"
tokio = { version = "1.17.0", features = ["io-util", "io-std", "macros", "rt", "rt-multi-thread", "sync", "time"] }
serde_json = "1.0"
once_cell = "1.5"
log = "0.4"
futures = "0.3.19"
ed25519-dalek = { version = "1.0.1", features=["serde"]}
anyhow = "1.0.55"
aleph-bft = "0.8.4"
codec = {package = "parity-scale-codec", version = "2.3.1", default-features = false, features = ["derive"]}

[[example]]
name = "simple_node"

[dev-dependencies]
pretty_env_logger = "0.4.0"
tokio = { version = "1.17.0", features = [ "macros", "rt-multi-thread", "io-std" ] }<|MERGE_RESOLUTION|>--- conflicted
+++ resolved
@@ -4,11 +4,7 @@
 edition = "2021"
 
 [dependencies]
-<<<<<<< HEAD
-multihash = {version = "0.15.0", features = ["serde-codec", "scale-codec"]}
-=======
-multihash = {version = "0.16.1", features = ["serde-codec"]}
->>>>>>> 19708aca
+multihash = {version = "0.16.1", features = ["serde-codec", "scale-codec"]}
 primitive-types = "0.11.1"
 bincode = "1.3.3"
 serde = { version = "1.0", features = ["derive"] }

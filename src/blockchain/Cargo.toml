[package]
name = "pyrsia_blockchain_network"
version = "0.1.0"
edition = "2021"

[dependencies]
<<<<<<< HEAD
multihash = {version = "0.15.0", features = ["serde-codec", "scale-codec"]}
primitive-types = "0.10.1"
=======
multihash = {version = "0.15.0", features = ["serde-codec"]}
primitive-types = "0.11.1"
>>>>>>> e4c860e8
bincode = "1.3.3"
serde = { version = "1.0", features = ["derive"] }
libp2p = { version = "0.41.1", features=["tcp-tokio"]}
rand = "0.8.5"
tokio = { version = "1.17.0", features = ["io-util", "io-std", "macros", "rt", "rt-multi-thread", "sync", "time"] }
serde_json = "1.0"
once_cell = "1.5"
log = "0.4"
futures = "0.3.19"
ed25519-dalek = { version = "1.0.1", features=["serde"]}
anyhow = "1.0.55"
aleph-bft = "0.8.4"
codec = {package = "parity-scale-codec", version = "2.3.1", default-features = false, features = ["derive"]}

[[example]]
name = "simple_node"

[dev-dependencies]
pretty_env_logger = "0.4.0"
tokio = { version = "1.17.0", features = [ "macros", "rt-multi-thread", "io-std" ] }<|MERGE_RESOLUTION|>--- conflicted
+++ resolved
@@ -4,13 +4,8 @@
 edition = "2021"
 
 [dependencies]
-<<<<<<< HEAD
 multihash = {version = "0.15.0", features = ["serde-codec", "scale-codec"]}
-primitive-types = "0.10.1"
-=======
-multihash = {version = "0.15.0", features = ["serde-codec"]}
 primitive-types = "0.11.1"
->>>>>>> e4c860e8
 bincode = "1.3.3"
 serde = { version = "1.0", features = ["derive"] }
 libp2p = { version = "0.41.1", features=["tcp-tokio"]}

[package]
name = "pyrsia_blockchain_network"
version = "0.1.0"
edition = "2021"

[dependencies]
aleph-bft = "0.8.4"
anyhow = "1.0.57"
async-trait = "0.1.53"
bincode = "1.3.3"
clap = { version = "3.1.15", features = ["derive"] }
codec = {package = "parity-scale-codec", version = "2.3.1", default-features = false, features = ["derive"]}
dirs = "4.0.0"
ed25519-dalek = { version = "1.0.1", features=["serde"]}
futures = "0.3.19"
futures-timer = "3.0.2"
hex = "0.4.3"
libp2p = { version = "0.44.0", features=["tcp-tokio", "serde"]}
log = "0.4"
multihash = {version = "=0.16.0", features = ["serde-codec", "scale-codec"]}
once_cell = "1.10"
primitive-types = "0.11.1"
rand = "0.8.5"
<<<<<<< HEAD
serde = { version = "1.0", features = ["derive"] }
=======
tokio = { version = "1.18.1", features = ["io-util", "io-std", "macros", "rt", "rt-multi-thread", "sync", "time"] }
>>>>>>> e934b1a1
serde_json = "1.0"
tokio = { version = "1.18.0", features = ["io-util", "io-std", "macros", "rt", "rt-multi-thread", "sync", "time"] }
unsigned-varint = "0.7.1"

[[example]]
name = "simple_node"

[dev-dependencies]
pretty_env_logger = "0.4.0"
tokio = { version = "1.18.1", features = [ "macros", "rt-multi-thread", "io-std" ] }<|MERGE_RESOLUTION|>--- conflicted
+++ resolved
@@ -21,13 +21,9 @@
 once_cell = "1.10"
 primitive-types = "0.11.1"
 rand = "0.8.5"
-<<<<<<< HEAD
 serde = { version = "1.0", features = ["derive"] }
-=======
+serde_json = "1.0"
 tokio = { version = "1.18.1", features = ["io-util", "io-std", "macros", "rt", "rt-multi-thread", "sync", "time"] }
->>>>>>> e934b1a1
-serde_json = "1.0"
-tokio = { version = "1.18.0", features = ["io-util", "io-std", "macros", "rt", "rt-multi-thread", "sync", "time"] }
 unsigned-varint = "0.7.1"
 
 [[example]]

[package]
name = "pyrsia_blockchain_network"
version = "0.1.0"
edition = "2021"

[dependencies]
aleph-bft = "0.8.4"
anyhow = "1.0.58"
async-trait = "0.1.56"
bincode = "1.3.3"
clap = { version = "3.2.10", features = ["derive"] }
codec = {package = "parity-scale-codec", version = "2.3.1", default-features = false, features = ["derive"]}
dirs = "4.0.0"
ed25519-dalek = { version = "1.0.1", features=["serde"]}
futures = "0.3.19"
futures-timer = "3.0.2"
hex = "0.4.3"
<<<<<<< HEAD
libp2p = { version = "0.45.1", features=["tcp-tokio", "serde"]}
libp2p-autonat = { version = "0.5.0" }
=======
libp2p = { version = "0.46.1", features=["tcp-tokio", "serde"]}
>>>>>>> fc3ca6d6
log = "0.4"
multihash = {version = "=0.16.0", features = ["serde-codec", "scale-codec"]}
once_cell = "1.13"
primitive-types = "0.11.1"
rand = "0.8.5"
serde = { version = "1.0", features = ["derive"] }
serde_json = "1.0"
tokio = { version = "1.20.0", features = ["io-util", "io-std", "macros", "rt", "rt-multi-thread", "sync", "time"] }
unsigned-varint = "0.7.1"

[[example]]
name = "simple_node"

[dev-dependencies]
pretty_env_logger = "0.4.0"
tokio = { version = "1.20.0", features = [ "macros", "rt-multi-thread", "io-std" ] }<|MERGE_RESOLUTION|>--- conflicted
+++ resolved
@@ -15,12 +15,7 @@
 futures = "0.3.19"
 futures-timer = "3.0.2"
 hex = "0.4.3"
-<<<<<<< HEAD
-libp2p = { version = "0.45.1", features=["tcp-tokio", "serde"]}
-libp2p-autonat = { version = "0.5.0" }
-=======
 libp2p = { version = "0.46.1", features=["tcp-tokio", "serde"]}
->>>>>>> fc3ca6d6
 log = "0.4"
 multihash = {version = "=0.16.0", features = ["serde-codec", "scale-codec"]}
 once_cell = "1.13"

--- conflicted
+++ resolved
@@ -14,11 +14,7 @@
    limitations under the License.
 */
 
-<<<<<<< HEAD
-=======
-use multihash::{Code, Multihash, MultihashDigest};
 use rand::Rng;
->>>>>>> d09b3826
 use serde::{Deserialize, Serialize};
 use std::time::{SystemTime, UNIX_EPOCH};
 
@@ -108,17 +104,12 @@
         let keypair = identity::ed25519::Keypair::generate();
         let local_id = HashDigest::new(&block::get_publickey_from_keypair(&keypair).encode());
 
-<<<<<<< HEAD
         let header = Header::new(PartialHeader::new(
             HashDigest::new(b""),
             local_id,
             HashDigest::new(b""),
             5,
-            rand::thread_rng().gen::<u128>(),
         ));
-=======
-        let header = Header::new(PartialHeader::new(hash(b""), local_id, hash(b""), 5));
->>>>>>> d09b3826
 
         assert_eq!(5, header.number);
         Ok(())

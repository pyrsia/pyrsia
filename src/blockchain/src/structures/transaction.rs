--- conflicted
+++ resolved
@@ -14,11 +14,8 @@
    limitations under the License.
 */
 
-<<<<<<< HEAD
 use identity::ed25519::Keypair;
-=======
 use codec::{Decode, Encode};
->>>>>>> 347aeaac
 use libp2p::identity;
 use rand::Rng;
 use serde::{Deserialize, Serialize};
@@ -28,13 +25,9 @@
 use crate::crypto::hash_algorithm::HashDigest;
 use crate::signature::Signature;
 
-<<<<<<< HEAD
 use libp2p::identity::ed25519::PublicKey;
 
-#[derive(Serialize, Deserialize, Debug, Clone, Hash, PartialEq, Eq, Copy)]
-=======
 #[derive(Serialize, Deserialize, Debug, Clone, Hash, PartialEq, Eq, Copy, Decode, Encode)]
->>>>>>> 347aeaac
 pub enum TransactionType {
     AddArtifact,
     GrantAuthority,
@@ -159,13 +152,8 @@
 
     #[test]
     fn test_transaction_new() {
-<<<<<<< HEAD
-        let keypair = Keypair::generate();
-        let local_id = PeerId::from(identity::PublicKey::Ed25519(keypair.public()));
-=======
         let keypair = identity::ed25519::Keypair::generate();
         let local_id = Address::from(identity::PublicKey::Ed25519(keypair.public()));
->>>>>>> 347aeaac
 
         let transaction = Transaction::new(
             TransactionType::AddArtifact,

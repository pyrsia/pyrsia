/*
   Copyright 2021 JFrog Ltd

   Licensed under the Apache License, Version 2.0 (the "License");
   you may not use this file except in compliance with the License.
   You may obtain a copy of the License at

       http://www.apache.org/licenses/LICENSE-2.0

   Unless required by applicable law or agreed to in writing, software
   distributed under the License is distributed on an "AS IS" BASIS,
   WITHOUT WARRANTIES OR CONDITIONS OF ANY KIND, either express or implied.
   See the License for the specific language governing permissions and
   limitations under the License.
*/

use codec::{Decode, Encode};
use libp2p::identity;
use log::warn;
use serde::{Deserialize, Serialize};
use std::cmp::Ordering;
use std::fmt::{Display, Formatter};

use super::header::{Address, Header, Ordinal};
use super::transaction::Transaction;
use crate::crypto::hash_algorithm::HashDigest;
use crate::signature::Signature;

pub type PublicKey = [u8; 32];
#[derive(Serialize, Deserialize, Debug, Clone, Eq, PartialEq, Decode, Encode, Hash)]
pub struct BlockSignature {
    signature: Signature,
    #[codec(skip)]
    public_key: PublicKey,
}

#[derive(Serialize, Deserialize, Debug, Clone, Eq, PartialEq, Decode, Encode, Hash)]
pub struct Block {
    pub header: Header,
    // TODO(fishseabowl): Should be a Merkle Tree to speed up validation with root hash
    pub transactions: Vec<Transaction>,
    block_signature: BlockSignature,
}

impl Block {
    pub fn new(
        parent_hash: HashDigest,
        ordinal: Ordinal,
        transactions: Vec<Transaction>,
        signing_key: &identity::ed25519::Keypair,
    ) -> Self {
        let transaction_root = HashDigest::new(&bincode::serialize(&transactions).unwrap());
        let header = Header::new(
            parent_hash,
            transaction_root,
            Address::from(identity::PublicKey::Ed25519(signing_key.public())),
            ordinal,
        );
        Self {
            header,
            transactions,
            block_signature: BlockSignature {
                signature: Signature::new(
                    &bincode::serialize(&header.hash()).unwrap(),
                    signing_key,
                ),
                public_key: signing_key.public().encode(),
            },
        }
    }

    pub fn signature(&self) -> BlockSignature {
        self.block_signature.clone()
    }

    pub fn verify(&self) -> bool {
        let public_key = identity::ed25519::PublicKey::decode(&self.signature().public_key);
        match public_key {
            Ok(pub_key) => pub_key.verify(
                &bincode::serialize(&self.header.hash()).unwrap(),
                &self.signature().signature.to_bytes(),
            ),
            Err(e) => {
                warn!("Blockchain: Couldn't decode public key! Error is {:?}", e);
                false
            }
        }
    }

    pub fn fetch_payload(&self) -> Vec<Vec<u8>> {
        let mut result = vec![];

        for trans in self.transactions.clone() {
            result.push(trans.payload());
        }

        result
    }
}

impl PartialOrd for Block {
    fn partial_cmp(&self, other: &Self) -> Option<Ordering> {
        self.header.ordinal.partial_cmp(&other.header.ordinal)
    }
}

impl Display for Block {
    fn fmt(&self, f: &mut Formatter<'_>) -> std::fmt::Result {
        let json = serde_json::to_string_pretty(&self).expect("json format error");
        write!(f, "{}", json)
    }
}

#[cfg(test)]
mod tests {

    use super::super::transaction::TransactionType;
    use super::*;

    #[test]
    fn test_build_block() -> Result<(), String> {
        let keypair = identity::ed25519::Keypair::generate();
        let local_id = Address::from(identity::PublicKey::Ed25519(keypair.public()));

        let transactions = vec![Transaction::new(
            TransactionType::Create,
            local_id,
            b"Hello First Transaction".to_vec(),
            &keypair,
        )];
        let block = Block::new(HashDigest::new(b""), 1, transactions.to_vec(), &keypair);
        let expected_signature =
            Signature::new(&bincode::serialize(&block.header.hash()).unwrap(), &keypair);

        assert_eq!(1, block.header.ordinal);
        assert_eq!(expected_signature, block.signature().signature);
        Ok(())
    }

    #[test]
    fn test_fetch_payload() -> Result<(), String> {
        let keypair = identity::ed25519::Keypair::generate();
        let local_id = Address::from(identity::PublicKey::Ed25519(keypair.public()));

        let transactions = vec![Transaction::new(
            TransactionType::Create,
            local_id,
            b"Hello First Transaction".to_vec(),
            &keypair,
        )];
        let block = Block::new(HashDigest::new(b""), 1, transactions.to_vec(), &keypair);

        assert_eq!(
            b"Hello First Transaction".to_vec(),
            block.fetch_payload()[0]
        );
        Ok(())
    }

    #[test]
<<<<<<< HEAD
    fn test_signature() -> Result<(), String> {
        let keypair = identity::ed25519::Keypair::generate();
        let local_id = Address::from(identity::PublicKey::Ed25519(keypair.public()));

        let transactions = vec![Transaction::new(
            TransactionType::Create,
            local_id,
            b"Hello First Transaction".to_vec(),
            &keypair,
        )];
        let block = Block::new(HashDigest::new(b""), 1, transactions.to_vec(), &keypair);

        assert_eq!(block.signature(), block.signature);
        Ok(())
    }

    #[test]
    fn test_verify() -> Result<(), String> {
=======
    fn test_block_verify() -> Result<(), String> {
>>>>>>> 53b755b5
        let keypair = identity::ed25519::Keypair::generate();
        let local_id = Address::from(identity::PublicKey::Ed25519(keypair.public()));

        let transactions = vec![Transaction::new(
            TransactionType::Create,
            local_id,
            b"Hello First Transaction".to_vec(),
            &keypair,
        )];
        let block = Block::new(HashDigest::new(b""), 1, transactions.to_vec(), &keypair);

        assert!(block.verify());
        Ok(())
    }
<<<<<<< HEAD

    #[test]
    fn test_display() -> Result<(), String> {
        let keypair = identity::ed25519::Keypair::generate();
        let local_id = Address::from(identity::PublicKey::Ed25519(keypair.public()));

        let transactions = vec![Transaction::new(
            TransactionType::Create,
            local_id,
            b"Hello First Transaction".to_vec(),
            &keypair,
        )];
        let block = Block::new(HashDigest::new(b""), 1, transactions.to_vec(), &keypair);

        assert_ne!(format!("The block is: {block}"), "The block is: ");
        Ok(())
    }
=======
>>>>>>> 53b755b5
}<|MERGE_RESOLUTION|>--- conflicted
+++ resolved
@@ -158,7 +158,6 @@
     }
 
     #[test]
-<<<<<<< HEAD
     fn test_signature() -> Result<(), String> {
         let keypair = identity::ed25519::Keypair::generate();
         let local_id = Address::from(identity::PublicKey::Ed25519(keypair.public()));
@@ -171,15 +170,12 @@
         )];
         let block = Block::new(HashDigest::new(b""), 1, transactions.to_vec(), &keypair);
 
-        assert_eq!(block.signature(), block.signature);
-        Ok(())
-    }
-
-    #[test]
-    fn test_verify() -> Result<(), String> {
-=======
+        assert_eq!(block.signature(), block.block_signature);
+        Ok(())
+    }
+
+    #[test]
     fn test_block_verify() -> Result<(), String> {
->>>>>>> 53b755b5
         let keypair = identity::ed25519::Keypair::generate();
         let local_id = Address::from(identity::PublicKey::Ed25519(keypair.public()));
 
@@ -194,7 +190,6 @@
         assert!(block.verify());
         Ok(())
     }
-<<<<<<< HEAD
 
     #[test]
     fn test_display() -> Result<(), String> {
@@ -212,6 +207,4 @@
         assert_ne!(format!("The block is: {block}"), "The block is: ");
         Ok(())
     }
-=======
->>>>>>> 53b755b5
 }
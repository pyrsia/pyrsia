--- conflicted
+++ resolved
@@ -86,38 +86,7 @@
         ordinal: Ordinal,
         file_path: impl AsRef<Path>,
     ) -> Result<(), BlockchainError> {
-<<<<<<< HEAD
         let block_position = self.get_block_position(ordinal)?;
-=======
-        match self.last_block() {
-            None => return Err(BlockchainError::InvalidBlockchainLength(self.len())),
-            Some(block) => {
-                if start > block.header.ordinal {
-                    return Err(BlockchainError::InvalidBlockchainLength(self.len()));
-                }
-                // The end ordinal out of range is currently allowed, replacing it with the ordinal of the last block.
-                if end > block.header.ordinal {
-                    warn!("The end ordinal {:?} out of bounds ", end);
-                    end = block.header.ordinal;
-                }
-            }
-        }
-
-        let start_pos = self.get_block_position(start);
-
-        let end_pos = self.get_block_position(end);
-
-        let (start_pos, end_pos) = match (start_pos, end_pos) {
-            (Some(s), Some(e)) => (s, e),
-            _ => return Err(BlockchainError::InvalidBlockchainLength(self.len())),
-        };
-
-        if start_pos > end_pos {
-            return Err(BlockchainError::InvalidBlockchainPosition(
-                start_pos, end_pos,
-            ));
-        }
->>>>>>> fbec2f61
 
         let file = OpenOptions::new()
             .create(true)
@@ -306,13 +275,8 @@
         assert_eq!(1, chain.len());
         chain.blocks[0].header.ordinal = 3;
         assert_eq!(
-<<<<<<< HEAD
-            "Err(InvalidBlockchainOrdinal(0))",
+            "Err(InvalidBlockchainLength(1))",
             format!("{:?}", chain.save_block(0, temp_file).await)
-=======
-            "Err(InvalidBlockchainLength(1))",
-            format!("{:?}", chain.save_block(0, 0, temp_file.to_string()).await)
->>>>>>> fbec2f61
         );
     }
 
@@ -391,11 +355,6 @@
         let blocks = chain.retrieve_blocks(0, 0);
         assert_eq!(0, blocks[0].header.ordinal);
 
-<<<<<<< HEAD
-        assert!(chain.retrieve_blocks(0, 1).is_err());
-=======
         assert_eq!(0, chain.retrieve_blocks(0, 1).len());
-        Ok(())
->>>>>>> fbec2f61
     }
 }
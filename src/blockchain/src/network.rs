/*
   Copyright 2021 JFrog Ltd

   Licensed under the Apache License, Version 2.0 (the "License");
   you may not use this file except in compliance with the License.
   You may obtain a copy of the License at

       http://www.apache.org/licenses/LICENSE-2.0

   Unless required by applicable law or agreed to in writing, software
   distributed under the License is distributed on an "AS IS" BASIS,
   WITHOUT WARRANTIES OR CONDITIONS OF ANY KIND, either express or implied.
   See the License for the specific language governing permissions and
   limitations under the License.
*/

use super::crypto::hash_algorithm::HashDigest;
use super::identities::verify_key::VerifyKey;
use super::signature::{MultiSignature, Signature};
use super::structures::block::Block;

use aleph_bft::{NodeIndex, Recipient, TaskHandle};
use codec::{Decode, Encode};
use futures::{
    channel::{
        mpsc::{self, UnboundedReceiver, UnboundedSender},
        oneshot,
    },
    prelude::*,
    Future, FutureExt, StreamExt,
};
use libp2p::core::identity::ed25519::PublicKey;
use libp2p::{
    core::upgrade,
    identity,
    mdns::{Mdns, MdnsEvent},
    mplex,
    noise,
    request_response::{
        ProtocolSupport, RequestResponse, RequestResponseCodec, RequestResponseConfig,
        RequestResponseEvent, RequestResponseMessage,
    },
    swarm::{NetworkBehaviourEventProcess, SwarmBuilder},
<<<<<<< HEAD
    tcp, NetworkBehaviour, PeerId, Swarm, Transport,
=======
    // `TokioTcpTransport` is available through the `tcp-tokio` feature.
    tcp::{GenTcpConfig, TokioTcpTransport},
    NetworkBehaviour,
    PeerId,
    Swarm,
    Transport,
>>>>>>> fc3ca6d6
};
use log::{debug, info, trace, warn};
use std::{collections::HashMap, error::Error, io, iter, time::Duration};

#[derive(Clone)]
pub struct Spawner;

impl aleph_bft::SpawnHandle for Spawner {
    fn spawn(&self, _: &str, task: impl Future<Output = ()> + Send + 'static) {
        tokio::spawn(task);
    }
    fn spawn_essential(
        &self,
        _: &str,
        task: impl Future<Output = ()> + Send + 'static,
    ) -> TaskHandle {
        Box::pin(async move { tokio::spawn(task).await.map_err(|_| ()) })
    }
}

const PYRSIA_BLOCKCHAIN_PROTOCOL_NAME: &str = "/pyrsia/blockchain/1";

pub type NetworkData = aleph_bft::NetworkData<HashDigest, Block, Signature, MultiSignature>;

#[allow(clippy::large_enum_variant)]
#[derive(Clone, Encode, Decode)]
enum Message {
    Auth(NodeIndex),
    Consensus(NetworkData),
    Block(Block),
    PublicKey(NodeIndex, VerifyKey),
}

/// Implements the libp2p [`RequestResponseCodec`] trait.
/// GenericCodec is a suitably adjusted version of the GenericCodec implemented in sc-network in substrate.
/// Defines how streams of bytes are turned into requests and responses and vice-versa.
#[derive(Debug, Clone)]
pub struct GenericCodec {}

type Request = Vec<u8>;
// The Response type is empty -- we use RequestResponse just to send regular messages (requests).
type Response = ();

#[async_trait::async_trait]
impl RequestResponseCodec for GenericCodec {
    type Protocol = Vec<u8>;
    type Request = Request;
    type Response = Response;

    async fn read_request<T>(
        &mut self,
        _: &Self::Protocol,
        mut io: &mut T,
    ) -> io::Result<Self::Request>
    where
        T: AsyncRead + Unpin + Send,
    {
        let length = unsigned_varint::aio::read_usize(&mut io)
            .await
            .map_err(|err| io::Error::new(io::ErrorKind::InvalidInput, err))?;
        let mut buffer = vec![0; length];
        io.read_exact(&mut buffer).await?;
        Ok(buffer)
    }

    async fn read_response<T>(
        &mut self,
        _: &Self::Protocol,
        mut _io: &mut T,
    ) -> io::Result<Self::Response>
    where
        T: AsyncRead + Unpin + Send,
    {
        Ok(())
    }

    async fn write_request<T>(
        &mut self,
        _: &Self::Protocol,
        io: &mut T,
        req: Self::Request,
    ) -> io::Result<()>
    where
        T: AsyncWrite + Unpin + Send,
    {
        let mut buffer = unsigned_varint::encode::usize_buffer();
        io.write_all(unsigned_varint::encode::usize(req.len(), &mut buffer))
            .await?;

        io.write_all(&req).await?;

        io.close().await?;
        Ok(())
    }

    async fn write_response<T>(
        &mut self,
        _: &Self::Protocol,
        _io: &mut T,
        _res: Self::Response,
    ) -> io::Result<()>
    where
        T: AsyncWrite + Unpin + Send,
    {
        Ok(())
    }
}

#[derive(NetworkBehaviour)]
#[behaviour(event_process = true)]
pub struct Behaviour {
    mdns: Mdns,
    rq_rp: RequestResponse<GenericCodec>,

    #[behaviour(ignore)]
    peers: Vec<PeerId>,
    #[behaviour(ignore)]
    peer_by_index: HashMap<NodeIndex, PeerId>,
    #[behaviour(ignore)]
    consensus_tx: mpsc::UnboundedSender<NetworkData>,
    #[behaviour(ignore)]
    block_tx: mpsc::UnboundedSender<Block>,
    #[behaviour(ignore)]
    node_ix: NodeIndex,
    #[behaviour(ignore)]
    public_key: VerifyKey,
    #[behaviour(ignore)]
    new_authority_tx: UnboundedSender<(NodeIndex, PublicKey)>,
}

impl Behaviour {
    fn send_consensus_message(&mut self, message: NetworkData, recipient: Recipient) {
        let message: Vec<u8> = Message::Consensus(message).encode();
        trace!("Dispatching consensus message: {}", hex::encode(&message));
        use Recipient::*;
        match recipient {
            Node(node_ix) => {
                if let Some(peer_id) = self.peer_by_index.get(&node_ix) {
                    self.rq_rp.send_request(peer_id, message);
                } else {
                    warn!("No peer_id known for node {:?}.", node_ix);
                }
            }
            Everyone => {
                for peer_id in self.peers.iter() {
                    self.rq_rp.send_request(peer_id, message.clone());
                }
            }
        }
    }

    fn send_block_message(&mut self, block: Block) {
        info!("✈️ Sending block {}", block.header.ordinal);
        let message = Message::Block(block).encode();
        for peer_id in self.peers.iter() {
            self.rq_rp.send_request(peer_id, message.clone());
        }
    }
}

impl NetworkBehaviourEventProcess<MdnsEvent> for Behaviour {
    fn inject_event(&mut self, event: MdnsEvent) {
        if let MdnsEvent::Discovered(list) = event {
            trace!("Processing discovery event with new list {:?}", list);
            let auth_message = Message::Auth(self.node_ix).encode();
            let key_message = Message::PublicKey(self.node_ix, self.public_key.clone()).encode();
            for (peer, _) in list {
                if self.peers.iter().any(|p| *p == peer) {
                    continue;
                }
                self.peers.push(peer);
                trace!("Sending authentication message to {:?}", peer);
                self.rq_rp.send_request(&peer, auth_message.clone());

                trace!("Sending public key message to {:?}", peer);
                self.rq_rp.send_request(&peer, key_message.clone());
            }
        }
    }
}

impl NetworkBehaviourEventProcess<RequestResponseEvent<Request, Response>> for Behaviour {
    fn inject_event(&mut self, event: RequestResponseEvent<Request, Response>) {
        if let RequestResponseEvent::Message {
            peer: peer_id,
            message,
        } = event
        {
            match message {
                RequestResponseMessage::Request {
                    request_id: _,
                    request,
                    channel: _,
                } => {
                    if !self.peers.iter().any(|p| *p == peer_id) {
                        info!("An unknown {:?} has sent us a message!", peer_id);
                        self.peers.push(peer_id);

                        trace!("Sending authentication message to {:?}", peer_id);
                        let auth_message = Message::Auth(self.node_ix).encode();
                        self.rq_rp.send_request(&peer_id, auth_message);

                        trace!("Sending public key message to {:?}", peer_id);
                        let key_message =
                            Message::PublicKey(self.node_ix, self.public_key.clone()).encode();
                        self.rq_rp.send_request(&peer_id, key_message);
                    }

                    let result = Message::decode(&mut &request[..]);
                    match result {
                        Err(e) => warn!(
                            "Failed to decode inbound request as Message: {} -- {}",
                            e,
                            hex::encode(&request)
                        ),
                        Ok(message) => match message {
                            Message::Consensus(msg) => {
                                debug!("📌 New consensus message: {:?}", msg);

                                self.consensus_tx
                                    .unbounded_send(msg)
                                    .expect("Network must listen");
                            }
                            Message::Auth(node_ix) => {
                                debug!("🖇️ Authenticated peer: {:?} {:?}", node_ix, peer_id);

                                if self.peer_by_index.get(&node_ix).is_none() {
                                    trace!("Sending authentication message to {:?}", peer_id);
                                    let auth_message = Message::Auth(self.node_ix).encode();
                                    self.rq_rp.send_request(&peer_id, auth_message);

                                    trace!("Sending public key message to {:?}", peer_id);
                                    let key_message =
                                        Message::PublicKey(self.node_ix, self.public_key.clone())
                                            .encode();
                                    self.rq_rp.send_request(&peer_id, key_message);
                                }

                                self.peer_by_index.insert(node_ix, peer_id);
                            }
                            Message::Block(block) => {
                                debug!(
                                    "Received block num {:?} from {:?}",
                                    block.header.ordinal, peer_id
                                );
                                self.block_tx
                                    .unbounded_send(block)
                                    .expect("Blockchain process must listen");
                            }
                            Message::PublicKey(node_ix, key) => {
                                debug!("📑 Received a new public key from {:?}", node_ix);
                                self.new_authority_tx
                                    .unbounded_send((node_ix, key.public()))
                                    .expect("PublicKey process must listen");
                            }
                        }, // We do not send back a response to a request. We treat them simply as one-way messages.}
                    }
                }
                RequestResponseMessage::Response { .. } => {
                    //We ignore the response, as it is empty anyway.
                }
            }
        }
    }
}

pub struct Network {
    msg_to_manager_tx: mpsc::UnboundedSender<(NetworkData, Recipient)>,
    msg_from_manager_rx: mpsc::UnboundedReceiver<NetworkData>,
}

#[async_trait::async_trait]
impl aleph_bft::Network<HashDigest, Block, Signature, MultiSignature> for Network {
    fn send(&self, data: NetworkData, recipient: Recipient) {
        trace!("Sending a message to: {:?}", recipient);
        if let Err(e) = self.msg_to_manager_tx.unbounded_send((data, recipient)) {
            warn!("Failed network send: {:?}", e);
        }
    }
    async fn next_event(&mut self) -> Option<NetworkData> {
        let msg = self.msg_from_manager_rx.next().await;
        msg.map(|m| {
            trace!(
                "New event received of network data {}",
                hex::encode(m.encode())
            );
            m
        })
    }
}

pub struct NetworkManager {
    swarm: Swarm<Behaviour>,
    consensus_rx: UnboundedReceiver<(NetworkData, Recipient)>,
    block_rx: UnboundedReceiver<Block>,
}

impl Network {
    pub async fn new(
        node_ix: NodeIndex,
        key_pair: identity::ed25519::Keypair,
        peer_by_index: HashMap<NodeIndex, PeerId>,
        new_authority_tx: UnboundedSender<(NodeIndex, PublicKey)>,
    ) -> Result<
        (
            Self,
            NetworkManager,
            UnboundedSender<Block>,
            UnboundedReceiver<Block>,
            UnboundedSender<NetworkData>,
            UnboundedReceiver<NetworkData>,
        ),
        Box<dyn Error>,
    > {
        let local_key: identity::Keypair = identity::Keypair::Ed25519(key_pair.clone());
        let public_key: libp2p::identity::ed25519::PublicKey = key_pair.public();
        let local_peer_id = PeerId::from(local_key.public());
        info!("Local peer id: {:?}", local_peer_id);

        // Create a keypair for authenticated encryption of the transport.
        let noise_keys = noise::Keypair::<noise::X25519Spec>::new()
            .into_authentic(&local_key)
            .expect("Signing libp2p-noise static DH keypair failed.");

        // Create a tokio-based TCP transport use noise for authenticated
        // encryption and Mplex for multiplexing of substreams on a TCP stream.
<<<<<<< HEAD
        let transport = tcp::TokioTcpConfig::new()
            .nodelay(true)
=======
        let transport = TokioTcpTransport::new(GenTcpConfig::default().nodelay(true))
>>>>>>> fc3ca6d6
            .upgrade(upgrade::Version::V1)
            .authenticate(noise::NoiseConfig::xx(noise_keys).into_authenticated())
            .multiplex(mplex::MplexConfig::new())
            .boxed();

        let (msg_to_manager_tx, msg_to_manager_rx) = mpsc::unbounded();
        let (msg_for_store, msg_from_manager) = mpsc::unbounded();
        let (msg_for_network, msg_from_store) = mpsc::unbounded();
        let (block_to_data_io_tx, block_to_data_io_rx) = mpsc::unbounded();
        let (block_from_data_io_tx, block_from_data_io_rx) = mpsc::unbounded();
        let mut swarm = {
            let mut rr_cfg = RequestResponseConfig::default();
            rr_cfg.set_connection_keep_alive(Duration::from_secs(10));
            rr_cfg.set_request_timeout(Duration::from_secs(4));
            let protocol_support = ProtocolSupport::Full;
            let rq_rp = RequestResponse::new(
                GenericCodec {},
                iter::once((
                    PYRSIA_BLOCKCHAIN_PROTOCOL_NAME.as_bytes().to_vec(),
                    protocol_support,
                )),
                rr_cfg,
            );

            let mdns = Mdns::new(Default::default()).await?;
            let behaviour = Behaviour {
                rq_rp,
                mdns,
                peers: vec![],
                peer_by_index,
                consensus_tx: msg_for_store,
                block_tx: block_to_data_io_tx,
                node_ix,
                public_key: VerifyKey { public: public_key },
                new_authority_tx,
            };
            SwarmBuilder::new(transport, behaviour, local_peer_id)
                .executor(Box::new(|fut| {
                    tokio::spawn(fut);
                }))
                .build()
        };

        swarm.listen_on("/ip4/0.0.0.0/tcp/0".parse()?)?;

        let network = Network {
            msg_to_manager_tx,
            msg_from_manager_rx: msg_from_store,
        };

        let network_manager = NetworkManager {
            swarm,
            consensus_rx: msg_to_manager_rx,
            block_rx: block_from_data_io_rx,
        };

        Ok((
            network,
            network_manager,
            block_from_data_io_tx,
            block_to_data_io_rx,
            msg_for_network,
            msg_from_manager,
        ))
    }
}

impl NetworkManager {
    pub async fn run(&mut self, mut exit: oneshot::Receiver<()>) {
        loop {
            futures::select! {
                maybe_msg = self.consensus_rx.next() => {
                    if let Some((consensus_msg, recipient)) = maybe_msg {
                        let handle = &mut self.swarm.behaviour_mut();
                        handle.send_consensus_message(consensus_msg, recipient);
                    }
                }
                maybe_block = self.block_rx.next() => {
                    if let Some(block) = maybe_block {
                        let handle = &mut self.swarm.behaviour_mut();
                        handle.send_block_message(block);
                    }
                }
                event = self.swarm.next().fuse() => {
                    match event {
                        Some(event) => {
                            trace!("Received a swarm event: {:?}", event);
                        }
                        None => {
                            panic!("Swarm stream ended");
                        }
                    }
                }
               _ = &mut exit  => break,
            }
        }
    }
}<|MERGE_RESOLUTION|>--- conflicted
+++ resolved
@@ -30,27 +30,18 @@
     Future, FutureExt, StreamExt,
 };
 use libp2p::core::identity::ed25519::PublicKey;
+use libp2p::tcp::{self, GenTcpConfig};
 use libp2p::{
     core::upgrade,
     identity,
     mdns::{Mdns, MdnsEvent},
-    mplex,
-    noise,
+    mplex, noise,
     request_response::{
         ProtocolSupport, RequestResponse, RequestResponseCodec, RequestResponseConfig,
         RequestResponseEvent, RequestResponseMessage,
     },
     swarm::{NetworkBehaviourEventProcess, SwarmBuilder},
-<<<<<<< HEAD
-    tcp, NetworkBehaviour, PeerId, Swarm, Transport,
-=======
-    // `TokioTcpTransport` is available through the `tcp-tokio` feature.
-    tcp::{GenTcpConfig, TokioTcpTransport},
-    NetworkBehaviour,
-    PeerId,
-    Swarm,
-    Transport,
->>>>>>> fc3ca6d6
+    NetworkBehaviour, PeerId, Swarm, Transport,
 };
 use log::{debug, info, trace, warn};
 use std::{collections::HashMap, error::Error, io, iter, time::Duration};
@@ -377,12 +368,7 @@
 
         // Create a tokio-based TCP transport use noise for authenticated
         // encryption and Mplex for multiplexing of substreams on a TCP stream.
-<<<<<<< HEAD
-        let transport = tcp::TokioTcpConfig::new()
-            .nodelay(true)
-=======
-        let transport = TokioTcpTransport::new(GenTcpConfig::default().nodelay(true))
->>>>>>> fc3ca6d6
+        let transport = tcp::TokioTcpTransport::new(GenTcpConfig::default().nodelay(true))
             .upgrade(upgrade::Version::V1)
             .authenticate(noise::NoiseConfig::xx(noise_keys).into_authenticated())
             .multiplex(mplex::MplexConfig::new())

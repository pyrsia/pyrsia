/*
   Copyright 2021 JFrog Ltd

   Licensed under the Apache License, Version 2.0 (the "License");
   you may not use this file except in compliance with the License.
   You may obtain a copy of the License at

       http://www.apache.org/licenses/LICENSE-2.0

   Unless required by applicable law or agreed to in writing, software
   distributed under the License is distributed on an "AS IS" BASIS,
   WITHOUT WARRANTIES OR CONDITIONS OF ANY KIND, either express or implied.
   See the License for the specific language governing permissions and
   limitations under the License.
*/
use super::header::*;
use anyhow::Error;
use libp2p::identity;
use rand::Rng;
use serde::{Deserialize, Serialize};
use std::fmt::{Display, Formatter};
use std::hash::{Hash, Hasher};
use std::time::{SystemTime, UNIX_EPOCH};

// TransactionType define the type of transaction, currently only create
#[derive(Serialize, Deserialize, Debug, Clone, Hash, PartialEq, Eq, Copy)]
pub enum TransactionType {
    Create,
}

// struct Signature define a general structure of signature
#[derive(Serialize, Deserialize, Debug, Clone, PartialEq, Eq)]
pub struct Signature {
    signature: ed25519_dalek::Signature,
}

impl Hash for Signature {
    fn hash<H: Hasher>(&self, state: &mut H) {
        self.signature.to_bytes().hash(state);
    }
}

impl Signature {
    pub fn from_bytes(msg: &[u8]) -> Result<Self, Error> {
        let sig = ed25519_dalek::Signature::from_bytes(msg)?;
        Ok(Self { signature: sig })
    }
    pub fn to_bytes(self) -> [u8; ed25519_dalek::Signature::BYTE_SIZE] {
        self.signature.to_bytes()
    }
    pub fn new(msg: &[u8], keypair: &identity::ed25519::Keypair) -> Self {
        Signature::from_bytes(&keypair.sign(msg)).unwrap()
    }
}

// ToDo
pub type TransactionSignature = Signature;
pub type BlockSignature = Signature;

//ToDo
pub fn sign(msg: &[u8], keypair: &identity::ed25519::Keypair) -> Vec<u8> {
    (*keypair).sign(msg)
}

//ToDo
pub fn get_publickey_from_keypair(
    keypair: &identity::ed25519::Keypair,
) -> identity::ed25519::PublicKey {
    keypair.public()
}

// struct Block define a block strcuture
#[derive(Serialize, Deserialize, Debug, Clone, Eq, PartialEq)]
pub struct Block {
    pub header: Header,
    pub transactions: Vec<Transaction>,
    pub signature: BlockSignature,
}

impl Block {
    pub fn new(
        header: Header,
        transactions: Vec<Transaction>,
        ed25519_keypair: &identity::ed25519::Keypair,
    ) -> Self {
        Self {
            header,
            transactions,
            signature: Signature::new(
                &bincode::serialize(&header.current_hash).unwrap(),
                ed25519_keypair,
            ),
        }
    }

    //After merging Aleph consensus algorithm, it would be implemented
    pub fn verify(&self) -> bool {
        true
    }
}

// struct Transaction define the details of a transaction in a block
#[derive(Serialize, Deserialize, Debug, Clone, Hash, PartialEq, Eq)]
pub struct Transaction {
    pub trans_type: TransactionType,
    pub submitter: Address,
    pub timestamp: u64,
    pub payload: Vec<u8>,
    nonce: u128, // Adds a salt to harden
    pub transaction_hash: HashDigest,
    pub signature: TransactionSignature,
}

impl Transaction {
    pub fn new(
        partial_transaction: PartialTransaction,
        ed25519_keypair: &identity::ed25519::Keypair,
    ) -> Self {
        let hash = hash(&(bincode::serialize(&partial_transaction).unwrap()));
        Self {
            trans_type: partial_transaction.trans_type,
            submitter: partial_transaction.submitter,
            timestamp: partial_transaction.timestamp,
            payload: partial_transaction.payload,
            nonce: partial_transaction.nonce,
            transaction_hash: hash,
            signature: Signature::new(&bincode::serialize(&hash).unwrap(), ed25519_keypair),
        }
    }
}

// struct PartialTransaction is a part of Transaction for easily count the hash value of a transaction
#[derive(Serialize, Deserialize, Debug, Clone, Hash, PartialEq, Eq)]
pub struct PartialTransaction {
    pub trans_type: TransactionType,
    pub submitter: Address,
    pub timestamp: u64,
    pub payload: Vec<u8>,
    nonce: u128,
}

impl PartialTransaction {
<<<<<<< HEAD
    pub fn new(trans_type: TransactionType, submmitter: Address, payload: Vec<u8>) -> Self {
=======
    pub fn new(
        trans_type: TransactionType,
        submitter: Address,
        payload: Vec<u8>,
        nonce: u128,
    ) -> Self {
>>>>>>> 35262c70
        Self {
            trans_type,
            submitter,
            timestamp: SystemTime::now()
                .duration_since(UNIX_EPOCH)
                .unwrap()
                .as_secs(),
            payload,
            nonce: rand::thread_rng().gen::<u128>(),
        }
    }
}

impl Display for Block {
    fn fmt(&self, f: &mut Formatter<'_>) -> std::fmt::Result {
        let json = serde_json::to_string_pretty(&self).expect("json format error");
        write!(f, "{}", json)
    }
}

#[cfg(test)]
mod tests {
    use super::*;

    #[test]
    fn test_build_block() -> Result<(), String> {
        let keypair = identity::ed25519::Keypair::generate();
        let local_id = hash(&get_publickey_from_keypair(&keypair).encode());

        let mut transactions = vec![];
        let data = "Hello First Transaction";
        let transaction = Transaction::new(
            PartialTransaction::new(TransactionType::Create, local_id, data.as_bytes().to_vec()),
            &keypair,
        );
        transactions.push(transaction);
        let block_header = Header::new(PartialHeader::new(hash(b""), local_id, hash(b""), 1));
        let block = Block::new(block_header, transactions.to_vec(), &keypair);

        assert_eq!(1, block.header.number);
        Ok(())
    }
}<|MERGE_RESOLUTION|>--- conflicted
+++ resolved
@@ -140,16 +140,7 @@
 }
 
 impl PartialTransaction {
-<<<<<<< HEAD
-    pub fn new(trans_type: TransactionType, submmitter: Address, payload: Vec<u8>) -> Self {
-=======
-    pub fn new(
-        trans_type: TransactionType,
-        submitter: Address,
-        payload: Vec<u8>,
-        nonce: u128,
-    ) -> Self {
->>>>>>> 35262c70
+    pub fn new(trans_type: TransactionType, submitter: Address, payload: Vec<u8>) -> Self {
         Self {
             trans_type,
             submitter,

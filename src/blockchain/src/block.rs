/*
   Copyright 2021 JFrog Ltd

   Licensed under the Apache License, Version 2.0 (the "License");
   you may not use this file except in compliance with the License.
   You may obtain a copy of the License at

       http://www.apache.org/licenses/LICENSE-2.0

   Unless required by applicable law or agreed to in writing, software
   distributed under the License is distributed on an "AS IS" BASIS,
   WITHOUT WARRANTIES OR CONDITIONS OF ANY KIND, either express or implied.
   See the License for the specific language governing permissions and
   limitations under the License.
*/
<<<<<<< HEAD
=======
use super::header::*;
use anyhow::Error;
use libp2p::identity;
use serde::{Deserialize, Serialize};
>>>>>>> 28a72f96
use std::fmt::{Display, Formatter};
use std::time::{SystemTime, UNIX_EPOCH};

use libp2p::identity;
use serde::{Deserialize, Serialize};

use super::header::*;

// TransactionType define the type of transaction, currently only create
#[derive(Serialize, Deserialize, Debug, Clone, Hash, PartialEq, Eq, Copy)]
pub enum TransactionType {
    Create,
}

// struct Signature define a general structure of signature
#[derive(Serialize, Deserialize, Debug, Clone, Hash, PartialEq, Eq)]
pub struct Signature {
    signature: ed25519_dalek::Signature,
}

impl Signature {
    pub fn from_bytes(msg: &[u8]) -> Result<Self, Error> {
        let sig = ed25519_dalek::Signature::from_bytes(msg)?;
        Ok(Self { signature: sig })
    }
    pub fn to_bytes(self) -> [u8; ed25519_dalek::Signature::BYTE_SIZE] {
        self.signature.to_bytes()
    }
    pub fn new(msg: &[u8], keypair: &identity::ed25519::Keypair) -> Self {
        Signature::from_bytes(&keypair.sign(msg)).unwrap()
    }
}

// ToDo
pub type TransactionSignature = Signature;
pub type BlockSignature = Signature;

//ToDo
pub fn sign(msg: &[u8], keypair: &identity::ed25519::Keypair) -> Vec<u8> {
    (*keypair).sign(msg)
}

//ToDo
pub fn get_publickey_from_keypair(
    keypair: &identity::ed25519::Keypair,
) -> identity::ed25519::PublicKey {
    keypair.public()
}

// struct Block define a block strcuture
#[derive(Serialize, Deserialize, Debug, Clone, Eq, PartialEq)]
pub struct Block {
    pub header: Header,
    pub transactions: Vec<Transaction>,
    pub signature: BlockSignature,
}

impl Block {
    pub fn new(
        header: Header,
        transactions: Vec<Transaction>,
        ed25519_keypair: &identity::ed25519::Keypair,
    ) -> Self {
        Self {
            header,
            transactions,
            signature: Signature::new(
                &bincode::serialize(&header.current_hash).unwrap(),
                ed25519_keypair,
            ),
        }
    }

    //After merging Aleph consensus algorithm, it would be implemented
    pub fn verify(&self) -> bool {
        true
    }
}

// struct Transaction define the details of a transaction in a block
#[derive(Serialize, Deserialize, Debug, Clone, Hash, PartialEq, Eq)]
pub struct Transaction {
    pub trans_type: TransactionType,
    pub submitter: Address,
    pub timestamp: u64,
    pub payload: Vec<u8>,
    pub nonce: u128,
    pub transaction_hash: HashDigest,
    pub signature: TransactionSignature,
}

impl Transaction {
    pub fn new(
        partial_transaction: PartialTransaction,
        ed25519_keypair: &identity::ed25519::Keypair,
    ) -> Self {
        let hash = hash(&(bincode::serialize(&partial_transaction).unwrap()));
        Self {
            trans_type: partial_transaction.trans_type,
            submitter: partial_transaction.submitter,
            timestamp: partial_transaction.timestamp,
            payload: partial_transaction.payload,
            nonce: partial_transaction.nonce,
            transaction_hash: hash,
            signature: Signature::new(&bincode::serialize(&hash).unwrap(), ed25519_keypair),
        }
    }
}

// struct PartialTransaction is a part of Transaction for easily count the hash value of a transaction
#[derive(Serialize, Deserialize, Debug, Clone, Hash, PartialEq, Eq)]
pub struct PartialTransaction {
    pub trans_type: TransactionType,
    pub submitter: Address,
    pub timestamp: u64,
    pub payload: Vec<u8>,
    pub nonce: u128,
}

impl PartialTransaction {
    pub fn new(
        trans_type: TransactionType,
        submitter: Address,
        payload: Vec<u8>,
        nonce: u128,
    ) -> Self {
        Self {
            trans_type,
            submitter,
            timestamp: SystemTime::now()
                .duration_since(UNIX_EPOCH)
                .unwrap()
                .as_secs(),
            payload,
            nonce,
        }
    }
}

impl Display for Block {
    fn fmt(&self, f: &mut Formatter<'_>) -> std::fmt::Result {
        let json = serde_json::to_string_pretty(&self).expect("json format error");
        write!(f, "{}", json)
    }
}

#[cfg(test)]
mod tests {
    use rand::Rng;

    use super::*;

    #[test]
    fn test_build_block() -> Result<(), String> {
        let keypair = identity::ed25519::Keypair::generate();
        let local_id = hash(&get_publickey_from_keypair(&keypair).encode());

        let mut transactions = vec![];
        let data = "Hello First Transaction";
        let transaction = Transaction::new(
            PartialTransaction::new(
                TransactionType::Create,
                local_id,
                data.as_bytes().to_vec(),
                rand::thread_rng().gen::<u128>(),
            ),
            &keypair,
        );
        transactions.push(transaction);
        let block_header = Header::new(PartialHeader::new(
            hash(b""),
            local_id,
            hash(b""),
            1,
            rand::thread_rng().gen::<u128>(),
        ));
        let block = Block::new(block_header, transactions.to_vec(), &keypair);

        assert_eq!(1, block.header.number);
        Ok(())
    }
}<|MERGE_RESOLUTION|>--- conflicted
+++ resolved
@@ -13,20 +13,12 @@
    See the License for the specific language governing permissions and
    limitations under the License.
 */
-<<<<<<< HEAD
-=======
 use super::header::*;
 use anyhow::Error;
 use libp2p::identity;
 use serde::{Deserialize, Serialize};
->>>>>>> 28a72f96
 use std::fmt::{Display, Formatter};
 use std::time::{SystemTime, UNIX_EPOCH};
-
-use libp2p::identity;
-use serde::{Deserialize, Serialize};
-
-use super::header::*;
 
 // TransactionType define the type of transaction, currently only create
 #[derive(Serialize, Deserialize, Debug, Clone, Hash, PartialEq, Eq, Copy)]
@@ -168,9 +160,8 @@
 
 #[cfg(test)]
 mod tests {
+    use super::*;
     use rand::Rng;
-
-    use super::*;
 
     #[test]
     fn test_build_block() -> Result<(), String> {

/*
   Copyright 2021 JFrog Ltd

   Licensed under the Apache License, Version 2.0 (the "License");
   you may not use this file except in compliance with the License.
   You may obtain a copy of the License at

       http://www.apache.org/licenses/LICENSE-2.0

   Unless required by applicable law or agreed to in writing, software
   distributed under the License is distributed on an "AS IS" BASIS,
   WITHOUT WARRANTIES OR CONDITIONS OF ANY KIND, either express or implied.
   See the License for the specific language governing permissions and
   limitations under the License.
*/

use libp2p::identity;
use serde::{Deserialize, Serialize};
use std::collections::HashMap;
use std::fmt::{self, Debug, Display, Formatter};

use super::block::*;
use super::crypto::hash_algorithm::HashDigest;
use super::header::*;

/// BlockchainId identifies the current chain
#[derive(Serialize, Deserialize, Debug, Clone)]
pub enum BlockchainId {
    Pyrsia,
}

/// Define Supported Signature Algorithm
#[derive(Serialize, Deserialize, Debug, Clone)]
pub enum SignatureAlgorithm {
    Ed25519,
}

/// Define Configuration Information
#[derive(Serialize, Deserialize, Debug, Clone)]
pub struct Config {
    pub blockchain_id: BlockchainId,
    pub signature_algorithm: SignatureAlgorithm,
    pub key_size: u32,
}

impl Config {
    pub fn new() -> Self {
        Self {
            blockchain_id: BlockchainId::Pyrsia,
            signature_algorithm: SignatureAlgorithm::Ed25519,
            key_size: 32, //256bits
        }
    }
}

impl Default for Config {
    fn default() -> Self {
        Self::new()
    }
}

<<<<<<< HEAD
=======
/// Define Genesis Block
#[derive(Serialize, Deserialize, Debug, Clone)]
pub struct GenesisBlock {
    pub header: Header,
    pub config: Config,
    pub signature: BlockSignature,
}

impl GenesisBlock {
    pub fn new(keypair: &identity::ed25519::Keypair) -> Self {
        let local_id = HashDigest::new(&get_publickey_from_keypair(keypair).encode());
        let config = Config::new();
        let header = Header::new(PartialHeader::new(
            HashDigest::new(b""),
            local_id,
            HashDigest::new(&(bincode::serialize(&config).unwrap())),
            0,
        ));

        Self {
            header,
            config,
            signature: Signature::new(&bincode::serialize(&header.hash).unwrap(), keypair),
        }
    }
}

>>>>>>> c0bbb820
#[derive(Serialize, Deserialize)]
pub struct Blockchain {
    #[serde(skip)]
    // this should actually be a Map<Transaction,Vec<OnTransactionSettled>> but that's later
    pub trans_observers: HashMap<Transaction, Box<dyn FnOnce(Transaction)>>,
    #[serde(skip)]
    pub block_observers: Vec<Box<dyn FnMut(Block)>>,
    pub blocks: Vec<Block>,
}

impl Debug for Blockchain {
    fn fmt(&self, f: &mut Formatter<'_>) -> fmt::Result {
        let Blockchain {
            trans_observers: _,
            blocks,
            block_observers: _,
        } = self;

        f.debug_struct("Blockchain")
            .field("blocks", blocks)
            .field("trans_observers", &self.trans_observers.len())
            .field("block_observers", &self.block_observers.len())
            .finish()
    }
}

impl Blockchain {
    pub fn new(keypair: &identity::ed25519::Keypair) -> Self {
        let local_id = HashDigest::new(&get_publickey_from_keypair(&keypair).encode());
        Self {
            trans_observers: Default::default(),
            block_observers: vec![],
            // this is the "genesis" blocks
            blocks: Vec::from([Block::new(
                Header::new(PartialHeader::new(
                    HashDigest::new(b""),
                    local_id,
                    HashDigest::new(b""),
                    1,
                )),
                Vec::from([Transaction::new(
                    PartialTransaction::new(
                        TransactionType::AddAuthority,
                        local_id,
                        "this needs to be the root authority".as_bytes().to_vec(),
                    ),
                    &keypair,
                )]),
                keypair,
            )]),
        }
    }
    pub fn submit_transaction<CallBack: 'static + FnOnce(Transaction)>(
        &mut self,
        trans: Transaction,
        on_done: CallBack,
    ) -> &mut Self {
        self.trans_observers.insert(trans, Box::new(on_done));
        self
    }

    pub fn notify_transaction_settled(&mut self, trans: Transaction) {
        // if there were no observers, we don't care
        if let Some(on_settled) = self.trans_observers.remove(&trans) {
            on_settled(trans)
        }
    }

    pub fn add_block_listener<CallBack: 'static + FnMut(Block)>(
        &mut self,
        on_block: CallBack,
    ) -> &mut Self {
        self.block_observers.push(Box::new(on_block));
        self
    }

    pub fn notify_block_event(&mut self, block: Block) -> &mut Self {
        self.block_observers
            .iter_mut()
            .for_each(|notify| notify(block.clone()));
        self
    }

    #[warn(dead_code)]
    pub fn add_block(&mut self, block: Block) {
        self.blocks.push(block);
        self.notify_block_event(self.blocks.last().expect("block must exist").clone());
    }
}

// Create a new block
// why isn't this just Block::new
pub fn new_block(
    keypair: &identity::ed25519::Keypair,
    transactions: &[Transaction],
    parent_hash: HashDigest,
    previous_number: u128,
) -> Block {
    let local_id = HashDigest::new(&get_publickey_from_keypair(keypair).encode());
    let transaction_root = HashDigest::new(&bincode::serialize(transactions).unwrap());
    let block_header = Header::new(PartialHeader::new(
        parent_hash,
        local_id,
        transaction_root,
        previous_number + 1,
    ));
    Block::new(block_header, transactions.to_vec(), keypair)
}

//ToDo
pub fn generate_ed25519() -> identity::Keypair {
    //RFC8032
    identity::Keypair::generate_ed25519()
}

impl Display for Blockchain {
    fn fmt(&self, f: &mut Formatter<'_>) -> std::fmt::Result {
        let json = serde_json::to_string_pretty(&self).expect("json format error");
        write!(f, "{}", json)
    }
}

#[cfg(test)]
mod tests {
    use std::cell::Cell;
    use std::rc::Rc;

    use super::*;

    #[test]
    fn test_build_blockchain() -> Result<(), String> {
        let keypair = generate_ed25519();
        let ed25519_keypair = match keypair {
            identity::Keypair::Ed25519(v) => v,
            identity::Keypair::Rsa(_) => todo!(),
            identity::Keypair::Secp256k1(_) => todo!(),
        };
        let local_id = HashDigest::new(&get_publickey_from_keypair(&ed25519_keypair).encode());
        let mut chain = Blockchain::new(&ed25519_keypair);

        let mut transactions = vec![];
        let data = "Hello First Transaction";
        let transaction = Transaction::new(
            PartialTransaction::new(TransactionType::Create, local_id, data.as_bytes().to_vec()),
            &ed25519_keypair,
        );
        transactions.push(transaction);
        let g_block = GenesisBlock::new(&ed25519_keypair);
        assert_eq!(0, g_block.header.number);
        chain.add_block(new_block(
            &ed25519_keypair,
            &transactions,
            chain.genesis_block.header.hash,
            chain.genesis_block.header.number,
        ));
        chain.add_block(new_block(
            &ed25519_keypair,
            &transactions,
            chain.blocks[0].header.hash,
            chain.blocks[0].header.number,
        ));
        assert_eq!(true, chain.blocks.last().unwrap().verify());
        assert_eq!(2, chain.blocks.len());
        Ok(())
    }

    #[test]
    fn test_add_trans_listener() -> Result<(), String> {
        let keypair = generate_ed25519();
        let ed25519_keypair = match keypair {
            identity::Keypair::Ed25519(v) => v,
            identity::Keypair::Rsa(_) => todo!(),
            identity::Keypair::Secp256k1(_) => todo!(),
        };
        let local_id = HashDigest::new(&get_publickey_from_keypair(&ed25519_keypair).encode());
        let mut chain = Blockchain::new(&ed25519_keypair);

        let transaction = Transaction::new(
            PartialTransaction::new(
                TransactionType::Create,
                local_id,
                "some transaction".as_bytes().to_vec(),
            ),
            &ed25519_keypair,
        );
        let called = Rc::new(Cell::new(false));
        chain
            .submit_transaction(transaction.clone(), {
                let called = called.clone();
                let transaction = transaction.clone();
                move |t: Transaction| {
                    assert_eq!(transaction, t);
                    called.set(true)
                }
            })
            .notify_transaction_settled(transaction);
        assert!(called.get());
        Ok(())
    }

    #[test]
    fn test_add_block_listener() -> Result<(), String> {
        let ed25519_keypair = match generate_ed25519() {
            identity::Keypair::Ed25519(v) => v,
            identity::Keypair::Rsa(_) => todo!(),
            identity::Keypair::Secp256k1(_) => todo!(),
        };
        let local_id = HashDigest::new(&get_publickey_from_keypair(&ed25519_keypair).encode());

        let block_header = Header::new(PartialHeader::new(
            HashDigest::new(b""),
            local_id,
            HashDigest::new(b""),
            1,
        ));

        let block = Block::new(
            block_header,
            Vec::new(),
            &identity::ed25519::Keypair::generate(),
        );
        let mut chain = Blockchain::new(&ed25519_keypair);
        let called = Rc::new(Cell::new(false));

        chain
            .add_block_listener({
                let called = called.clone();
                let block = block.clone();
                move |b: Block| {
                    assert_eq!(block, b);
                    called.set(true);
                }
            })
            .add_block(block);
        assert!(called.get()); // called is still false
        Ok(())
    }
}<|MERGE_RESOLUTION|>--- conflicted
+++ resolved
@@ -22,6 +22,7 @@
 use super::block::*;
 use super::crypto::hash_algorithm::HashDigest;
 use super::header::*;
+use super::signature::Signature;
 
 /// BlockchainId identifies the current chain
 #[derive(Serialize, Deserialize, Debug, Clone)]
@@ -59,36 +60,6 @@
     }
 }
 
-<<<<<<< HEAD
-=======
-/// Define Genesis Block
-#[derive(Serialize, Deserialize, Debug, Clone)]
-pub struct GenesisBlock {
-    pub header: Header,
-    pub config: Config,
-    pub signature: BlockSignature,
-}
-
-impl GenesisBlock {
-    pub fn new(keypair: &identity::ed25519::Keypair) -> Self {
-        let local_id = HashDigest::new(&get_publickey_from_keypair(keypair).encode());
-        let config = Config::new();
-        let header = Header::new(PartialHeader::new(
-            HashDigest::new(b""),
-            local_id,
-            HashDigest::new(&(bincode::serialize(&config).unwrap())),
-            0,
-        ));
-
-        Self {
-            header,
-            config,
-            signature: Signature::new(&bincode::serialize(&header.hash).unwrap(), keypair),
-        }
-    }
-}
-
->>>>>>> c0bbb820
 #[derive(Serialize, Deserialize)]
 pub struct Blockchain {
     #[serde(skip)]
@@ -323,6 +294,7 @@
                 }
             })
             .add_block(block);
+
         assert!(called.get()); // called is still false
         Ok(())
     }

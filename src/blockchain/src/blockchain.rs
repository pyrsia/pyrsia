/*
   Copyright 2021 JFrog Ltd

   Licensed under the Apache License, Version 2.0 (the "License");
   you may not use this file except in compliance with the License.
   You may obtain a copy of the License at

       http://www.apache.org/licenses/LICENSE-2.0

   Unless required by applicable law or agreed to in writing, software
   distributed under the License is distributed on an "AS IS" BASIS,
   WITHOUT WARRANTIES OR CONDITIONS OF ANY KIND, either express or implied.
   See the License for the specific language governing permissions and
   limitations under the License.
*/

use std::collections::HashMap;
use std::fmt::{self, Debug, Display, Formatter};

use libp2p::identity;
use serde::{Deserialize, Serialize, Serializer};
use serde::ser::{Error, Ok};

use super::block::*;
use super::crypto::hash_algorithm::HashDigest;

/// Define Supported Signature Algorithm
#[derive(Serialize, Deserialize, Debug, Clone)]
pub enum SignatureAlgorithm {
    Ed25519,
}

#[derive(Deserialize)]
pub struct Blockchain {
    keypair: identity::ed25519::Keypair,
    #[serde(skip)]
    // this should actually be a Map<Transaction,Vec<OnTransactionSettled>> but that's later
    trans_observers: HashMap<Transaction, Box<dyn FnOnce(Transaction)>>,
    #[serde(skip)]
    block_observers: Vec<Box<dyn FnMut(Block)>>,
    blocks: Vec<Block>,
}

impl Debug for Blockchain {
    fn fmt(&self, f: &mut Formatter<'_>) -> fmt::Result {
        let Blockchain {
            keypair,
            trans_observers: _,
            blocks,
            block_observers: _,
        } = self;

        f.debug_struct("Blockchain")
            .field("keypair", &"***")
            .field("blocks", blocks)
            .field("trans_observers", &self.trans_observers.len())
            .field("block_observers", &self.block_observers.len())
            .finish()
    }
}

impl Serialize for Blockchain{
    fn serialize<S>(&self, serializer: S) -> Result<S::Ok, S::Error> where S: Serializer {
        let mut seq = serializer.serialize_seq(Some(self.blocks.len()))?;
        for e in self {
            seq.serialize_element(e)?;
        }
        seq.end()
    }
}

impl Blockchain {
    pub fn new(keypair: &identity::ed25519::Keypair) -> Self {
<<<<<<< HEAD
        let local_id = HashDigest::new(&keypair.public().encode());
=======

        let local_id = HashDigest::new(&get_publickey_from_keypair(&keypair).encode());
        let transaction = Transaction::new(
            TransactionType::AddAuthority,
            local_id,
            "this needs to be the root authority".as_bytes().to_vec(),
            &keypair,
        );
        // this is the "genesis" blocks
        let block = Block::new(
            local_id,
            1,
            Vec::from([transaction], keypair),
            keypair
        );
>>>>>>> b47ed835
        Self {
            keypair: keypair.clone(),
            trans_observers: Default::default(),
            block_observers: vec![],
<<<<<<< HEAD
            // this is the "genesis" blocks
            blocks: Vec::from([Block::new(
                Header::new(PartialHeader::new(
                    HashDigest::new(b""),
                    local_id,
                    HashDigest::new(b""),
                    1,
                )),
                Vec::from([Transaction::new(
                    PartialTransaction::new(
                        TransactionType::AddAuthority,
                        local_id,
                        "this needs to be the root authority".as_bytes().to_vec(),
                    ),
                    keypair,
                )]),
                keypair,
            )]),
=======
            blocks: Vec::from([block])
>>>>>>> b47ed835
        }
    }
    pub fn submit_transaction<CallBack: 'static + FnOnce(Transaction)>(
        &mut self,
        trans: Transaction,
        on_done: CallBack,
    ) -> &mut Self {
        self.trans_observers.insert(trans, Box::new(on_done));
        self
    }

    pub fn notify_transaction_settled(&mut self, trans: Transaction) {
        // if there were no observers, we don't care
        if let Some(on_settled) = self.trans_observers.remove(&trans) {
            on_settled(trans)
        }
    }

    pub fn add_block_listener<CallBack: 'static + FnMut(Block)>(
        &mut self,
        on_block: CallBack,
    ) -> &mut Self {
        self.block_observers.push(Box::new(on_block));
        self
    }

    pub fn notify_block_event(&mut self, block: Block) -> &mut Self {
        self.block_observers
            .iter_mut()
            .for_each(|notify| notify(block.clone()));
        self
    }

    #[warn(dead_code)]
    pub fn add_block(&mut self, block: Block) {
        self.blocks.push(block);
        self.notify_block_event(self.blocks.last().expect("block must exist").clone());
    }
}

// Create a new block
// why isn't this just Block::new
<<<<<<< HEAD
pub fn new_block(
    keypair: &identity::ed25519::Keypair,
    transactions: &[Transaction],
    parent_hash: HashDigest,
    previous_number: u128,
) -> Block {
    let local_id = HashDigest::new(&keypair.public().encode());
    let transaction_root = HashDigest::new(&bincode::serialize(transactions).unwrap());
    let block_header = Header::new(PartialHeader::new(
        parent_hash,
        local_id,
        transaction_root,
        previous_number + 1,
    ));
    Block::new(block_header, transactions.to_vec(), keypair)
}
=======
>>>>>>> b47ed835

impl Display for Blockchain {
    fn fmt(&self, f: &mut Formatter<'_>) -> std::fmt::Result {
        let json = serde_json::to_string_pretty(&self).expect("json format error");
        write!(f, "{}", json)
    }
}

#[cfg(test)]
mod tests {
    use std::cell::Cell;
    use std::rc::Rc;

    use super::*;

    #[test]
    fn test_build_blockchain() -> Result<(), String> {
        let keypair = identity::ed25519::Keypair::generate();
        let local_id = HashDigest::new(&keypair.public().encode());
        let mut chain = Blockchain::new(&keypair);

        let mut transactions = vec![];
        let data = "Hello First Transaction";
        let transaction = Transaction::new(
            PartialTransaction::new(TransactionType::Create, local_id, data.as_bytes().to_vec()),
            &keypair,
        );
        transactions.push(transaction);
        chain.add_block(new_block(
            &keypair,
            &transactions,
            chain.blocks[0].header.hash,
            chain.blocks[0].header.ordinal,
        ));
        assert_eq!(true, chain.blocks.last().unwrap().verify());
        assert_eq!(2, chain.blocks.len());
        Ok(())
    }

    #[test]
    fn test_add_trans_listener() -> Result<(), String> {
        let keypair = identity::ed25519::Keypair::generate();
        let local_id = HashDigest::new(&keypair.public().encode());
        let mut chain = Blockchain::new(&keypair);

        let transaction = Transaction::new(
            PartialTransaction::new(
                TransactionType::Create,
                local_id,
                "some transaction".as_bytes().to_vec(),
            ),
            &keypair,
        );
        let called = Rc::new(Cell::new(false));
        chain
            .submit_transaction(transaction.clone(), {
                let called = called.clone();
                let transaction = transaction.clone();
                move |t: Transaction| {
                    assert_eq!(transaction, t);
                    called.set(true)
                }
            })
            .notify_transaction_settled(transaction);
        assert!(called.get());
        Ok(())
    }

    #[test]
    fn test_add_block_listener() -> Result<(), String> {
        let keypair = identity::ed25519::Keypair::generate();
        let local_id = HashDigest::new(&keypair.public().encode());
        let block_header = Header::new(PartialHeader::new(
            HashDigest::new(b""),
            local_id,
            HashDigest::new(b""),
            1,
        ));

        let block = Block::new(
            local_id,
            1u128,
            Vec::new(),
            &identity::ed25519::Keypair::generate(),
        );
        let mut chain = Blockchain::new(&keypair);
        let called = Rc::new(Cell::new(false));

        chain
            .add_block_listener({
                let called = called.clone();
                let block = block.clone();
                move |b: Block| {
                    assert_eq!(block, b);
                    called.set(true);
                }
            })
            .add_block(block);

        assert!(called.get()); // called is still false
        Ok(())
    }
}<|MERGE_RESOLUTION|>--- conflicted
+++ resolved
@@ -71,11 +71,7 @@
 
 impl Blockchain {
     pub fn new(keypair: &identity::ed25519::Keypair) -> Self {
-<<<<<<< HEAD
-        let local_id = HashDigest::new(&keypair.public().encode());
-=======
-
-        let local_id = HashDigest::new(&get_publickey_from_keypair(&keypair).encode());
+        let local_id = HashDigest::new(&keypair.public().encode());
         let transaction = Transaction::new(
             TransactionType::AddAuthority,
             local_id,
@@ -89,33 +85,11 @@
             Vec::from([transaction], keypair),
             keypair
         );
->>>>>>> b47ed835
         Self {
             keypair: keypair.clone(),
             trans_observers: Default::default(),
             block_observers: vec![],
-<<<<<<< HEAD
-            // this is the "genesis" blocks
-            blocks: Vec::from([Block::new(
-                Header::new(PartialHeader::new(
-                    HashDigest::new(b""),
-                    local_id,
-                    HashDigest::new(b""),
-                    1,
-                )),
-                Vec::from([Transaction::new(
-                    PartialTransaction::new(
-                        TransactionType::AddAuthority,
-                        local_id,
-                        "this needs to be the root authority".as_bytes().to_vec(),
-                    ),
-                    keypair,
-                )]),
-                keypair,
-            )]),
-=======
             blocks: Vec::from([block])
->>>>>>> b47ed835
         }
     }
     pub fn submit_transaction<CallBack: 'static + FnOnce(Transaction)>(
@@ -155,28 +129,6 @@
         self.notify_block_event(self.blocks.last().expect("block must exist").clone());
     }
 }
-
-// Create a new block
-// why isn't this just Block::new
-<<<<<<< HEAD
-pub fn new_block(
-    keypair: &identity::ed25519::Keypair,
-    transactions: &[Transaction],
-    parent_hash: HashDigest,
-    previous_number: u128,
-) -> Block {
-    let local_id = HashDigest::new(&keypair.public().encode());
-    let transaction_root = HashDigest::new(&bincode::serialize(transactions).unwrap());
-    let block_header = Header::new(PartialHeader::new(
-        parent_hash,
-        local_id,
-        transaction_root,
-        previous_number + 1,
-    ));
-    Block::new(block_header, transactions.to_vec(), keypair)
-}
-=======
->>>>>>> b47ed835
 
 impl Display for Blockchain {
     fn fmt(&self, f: &mut Formatter<'_>) -> std::fmt::Result {

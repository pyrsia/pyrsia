/*
   Copyright 2021 JFrog Ltd

   Licensed under the Apache License, Version 2.0 (the "License");
   you may not use this file except in compliance with the License.
   You may obtain a copy of the License at

       http://www.apache.org/licenses/LICENSE-2.0

   Unless required by applicable law or agreed to in writing, software
   distributed under the License is distributed on an "AS IS" BASIS,
   WITHOUT WARRANTIES OR CONDITIONS OF ANY KIND, either express or implied.
   See the License for the specific language governing permissions and
   limitations under the License.
*/

use libp2p::identity;
use serde::{Deserialize, Serialize};
use std::collections::HashMap;
use std::fmt::{self, Debug, Display, Formatter};

use super::block::*;
use super::crypto::hash_algorithm::HashDigest;
use super::header::*;
use super::signature::Signature;

/// BlockchainId identifies the current chain
#[derive(Serialize, Deserialize, Debug, Clone)]
pub enum BlockchainId {
    Pyrsia,
}

/// Define Supported Signature Algorithm
#[derive(Serialize, Deserialize, Debug, Clone)]
pub enum SignatureAlgorithm {
    Ed25519,
}

/// Define Configuration Information
#[derive(Serialize, Deserialize, Debug, Clone)]
pub struct Config {
    pub blockchain_id: BlockchainId,
    pub signature_algorithm: SignatureAlgorithm,
    pub key_size: u32,
}

impl Config {
    pub fn new() -> Self {
        Self {
            blockchain_id: BlockchainId::Pyrsia,
            signature_algorithm: SignatureAlgorithm::Ed25519,
            key_size: 32, //256bits
        }
    }
}

impl Default for Config {
    fn default() -> Self {
        Self::new()
    }
}

/// Define Genesis Block
#[derive(Serialize, Deserialize, Debug, Clone)]
pub struct GenesisBlock {
    pub header: Header,
    pub config: Config,
    pub signature: BlockSignature,
}

impl GenesisBlock {
    pub fn new(keypair: &identity::ed25519::Keypair) -> Self {
        let local_id = HashDigest::new(&get_publickey_from_keypair(keypair).encode());
        let config = Config::new();
        let header = Header::new(PartialHeader::new(
            HashDigest::new(b""),
            local_id,
            HashDigest::new(&(bincode::serialize(&config).unwrap())),
            0,
        ));

        Self {
            header,
            config,
            signature: Signature::new(&bincode::serialize(&header.current_hash).unwrap(), keypair),
        }
    }
}

#[derive(Serialize, Deserialize)]
pub struct Blockchain {
    #[serde(skip)]
    // this should actually be a Map<Transaction,Vec<OnTransactionSettled>> but that's later
    pub trans_observers: HashMap<Transaction, Box<dyn FnOnce(Transaction)>>,
    #[serde(skip)]
    pub block_observers: Vec<Box<dyn FnMut(Block)>>,
    pub genesis_block: GenesisBlock,
    pub blocks: Vec<Block>,
}

impl Debug for Blockchain {
    fn fmt(&self, f: &mut Formatter<'_>) -> fmt::Result {
        let Blockchain {
            trans_observers: _,
            genesis_block,
            blocks,
            block_observers: _,
        } = self;

        f.debug_struct("Blockchain")
            .field("genesis_block", genesis_block)
            .field("blocks", blocks)
            .field("trans_observers", &self.trans_observers.len())
            .field("block_observers", &self.block_observers.len())
            .finish()
    }
}

impl Blockchain {
    pub fn submit_transaction<CallBack: 'static + FnOnce(Transaction)>(
        &mut self,
        trans: Transaction,
        on_done: CallBack,
    ) -> &mut Self {
        self.trans_observers.insert(trans, Box::new(on_done));
        self
    }

    pub fn notify_transaction_settled(&mut self, trans: Transaction) {
        // if there were no observers, we don't care
        if let Some(on_settled) = self.trans_observers.remove(&trans) {
            on_settled(trans)
        }
    }

    pub fn add_block_listener<CallBack: 'static + FnMut(Block)>(
        &mut self,
        on_block: CallBack,
    ) -> &mut Self {
        self.block_observers.push(Box::new(on_block));
        self
    }

    pub fn notify_block_event(&mut self, block: Block) -> &mut Self {
        self.block_observers
            .iter_mut()
            .for_each(|notify| notify(block.clone()));
        self
    }
    #[warn(dead_code)]
    pub fn new(keypair: &identity::ed25519::Keypair) -> Self {
        Self {
            trans_observers: Default::default(),
            block_observers: vec![],
            genesis_block: GenesisBlock::new(keypair),
            blocks: vec![],
        }
    }

    #[warn(dead_code)]
    pub fn add_block(&mut self, block: Block) {
        self.blocks.push(block);
        self.notify_block_event(self.blocks.last().expect("block must exist").clone());
    }
}

// Create a new block
pub fn new_block(
    keypair: &identity::ed25519::Keypair,
    transactions: &[Transaction],
    parent_hash: HashDigest,
    previous_number: u128,
) -> Block {
    let local_id = HashDigest::new(&get_publickey_from_keypair(keypair).encode());
    let transaction_root = HashDigest::new(&bincode::serialize(transactions).unwrap());
    let block_header = Header::new(PartialHeader::new(
        parent_hash,
        local_id,
        transaction_root,
        previous_number + 1,
    ));
    Block::new(block_header, transactions.to_vec(), keypair)
}

//ToDo
pub fn generate_ed25519() -> identity::Keypair {
    //RFC8032
    identity::Keypair::generate_ed25519()
}

impl Display for Blockchain {
    fn fmt(&self, f: &mut Formatter<'_>) -> std::fmt::Result {
        let json = serde_json::to_string_pretty(&self).expect("json format error");
        write!(f, "{}", json)
    }
}

#[cfg(test)]
mod tests {
    use std::cell::Cell;
    use std::rc::Rc;

    use super::*;

    #[test]
    fn test_build_blockchain() -> Result<(), String> {
        let keypair = generate_ed25519();
        let ed25519_keypair = match keypair {
            identity::Keypair::Ed25519(v) => v,
            identity::Keypair::Rsa(_) => todo!(),
            identity::Keypair::Secp256k1(_) => todo!(),
        };
        let local_id = HashDigest::new(&get_publickey_from_keypair(&ed25519_keypair).encode());
        let mut chain = Blockchain::new(&ed25519_keypair);

        let mut transactions = vec![];
        let data = "Hello First Transaction";
        let transaction = Transaction::new(
            PartialTransaction::new(TransactionType::Create, local_id, data.as_bytes().to_vec()),
            &ed25519_keypair,
        );
        transactions.push(transaction);
        let g_block = GenesisBlock::new(&ed25519_keypair);
        assert_eq!(0, g_block.header.number);
        chain.add_block(new_block(
            &ed25519_keypair,
            &transactions,
            chain.genesis_block.header.current_hash,
            chain.genesis_block.header.number,
        ));
        chain.add_block(new_block(
            &ed25519_keypair,
            &transactions,
            chain.blocks[0].header.current_hash,
            chain.blocks[0].header.number,
        ));
        assert_eq!(true, chain.blocks.last().unwrap().verify());
        assert_eq!(2, chain.blocks.len());
        Ok(())
    }

    #[test]
    fn test_add_trans_listener() -> Result<(), String> {
        let keypair = generate_ed25519();
        let ed25519_keypair = match keypair {
            identity::Keypair::Ed25519(v) => v,
            identity::Keypair::Rsa(_) => todo!(),
            identity::Keypair::Secp256k1(_) => todo!(),
        };
        let local_id = HashDigest::new(&get_publickey_from_keypair(&ed25519_keypair).encode());
        let mut chain = Blockchain::new(&ed25519_keypair);

        let transaction = Transaction::new(
            PartialTransaction::new(
                TransactionType::Create,
                local_id,
                "some transaction".as_bytes().to_vec(),
            ),
            &ed25519_keypair,
        );
        let called = Rc::new(Cell::new(false));
        chain
            .submit_transaction(transaction.clone(), {
                let called = called.clone();
                let transaction = transaction.clone();
                move |t: Transaction| {
                    assert_eq!(transaction, t);
                    called.set(true)
                }
            })
            .notify_transaction_settled(transaction);
        assert!(called.get());
        Ok(())
    }

    #[test]
    fn test_add_block_listener() -> Result<(), String> {
        let ed25519_keypair = match generate_ed25519() {
            identity::Keypair::Ed25519(v) => v,
            identity::Keypair::Rsa(_) => todo!(),
            identity::Keypair::Secp256k1(_) => todo!(),
        };
        let local_id = HashDigest::new(&get_publickey_from_keypair(&ed25519_keypair).encode());

<<<<<<< HEAD
        let block_header = Header::new(PartialHeader::new(
            HashDigest::new(b""),
            local_id,
            HashDigest::new(b""),
            1,
            rand::thread_rng().gen::<u128>(),
        ));
=======
        let block_header = Header::new(PartialHeader::new(hash(b""), local_id, hash(b""), 1));
>>>>>>> d09b3826

        let block = Block::new(
            block_header,
            Vec::new(),
            &identity::ed25519::Keypair::generate(),
        );
        let mut chain = Blockchain::new(&ed25519_keypair);
        let called = Rc::new(Cell::new(false));

        chain
            .add_block_listener({
                let called = called.clone();
                let block = block.clone();
                move |b: Block| {
                    assert_eq!(block, b);
                    called.set(true);
                }
            })
            .add_block(block);

        assert!(called.get()); // called is still false
        Ok(())
    }
}<|MERGE_RESOLUTION|>--- conflicted
+++ resolved
@@ -282,17 +282,12 @@
         };
         let local_id = HashDigest::new(&get_publickey_from_keypair(&ed25519_keypair).encode());
 
-<<<<<<< HEAD
         let block_header = Header::new(PartialHeader::new(
             HashDigest::new(b""),
             local_id,
             HashDigest::new(b""),
-            1,
-            rand::thread_rng().gen::<u128>(),
+            1
         ));
-=======
-        let block_header = Header::new(PartialHeader::new(hash(b""), local_id, hash(b""), 1));
->>>>>>> d09b3826
 
         let block = Block::new(
             block_header,

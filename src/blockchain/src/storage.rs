--- conflicted
+++ resolved
@@ -40,11 +40,7 @@
 }
 
 //read a last block from the file, and return this block hash, this block number and this block committer
-<<<<<<< HEAD
-pub fn read_last_block(path: String) -> (HashDigest, u128, header::Address) {
-=======
 pub fn read_last_block(path: &str) -> (header::HashDigest, u128, header::Address) {
->>>>>>> d09b3826
     use std::io::{BufRead, BufReader};
     let file = std::fs::File::open(path).unwrap();
 
@@ -64,11 +60,7 @@
 }
 
 // Unformat the genesis block json string
-<<<<<<< HEAD
-pub fn parse_genesis_block(line: &String) -> (HashDigest, u128, header::Address) {
-=======
 pub fn parse_genesis_block(line: &str) -> (header::HashDigest, u128, header::Address) {
->>>>>>> d09b3826
     let genesis_block: blockchain::GenesisBlock = serde_json::from_str(line).unwrap();
     (
         genesis_block.header.current_hash,

/*
   Copyright 2021 JFrog Ltd

   Licensed under the Apache License, Version 2.0 (the "License");
   you may not use this file except in compliance with the License.
   You may obtain a copy of the License at

       http://www.apache.org/licenses/LICENSE-2.0

   Unless required by applicable law or agreed to in writing, software
   distributed under the License is distributed on an "AS IS" BASIS,
   WITHOUT WARRANTIES OR CONDITIONS OF ANY KIND, either express or implied.
   See the License for the specific language governing permissions and
   limitations under the License.
*/

extern crate pretty_env_logger;
extern crate pyrsia_blockchain_network;
extern crate tokio;

use futures::StreamExt;
use libp2p::{
    core::upgrade,
    floodsub::{self, Floodsub},
    identity,
    mdns::Mdns,
    mplex, noise,
    swarm::{SwarmBuilder, SwarmEvent},
    tcp::TokioTcpConfig,
    Multiaddr, PeerId, Transport,
};
<<<<<<< HEAD
use rand::Rng;
use std::error::Error;
use tokio::io::{self, AsyncBufReadExt};

use pyrsia_blockchain_network::crypto::hash_algorithm::HashDigest;
use pyrsia_blockchain_network::*;

pub const CONTINUE_COMMIT: &str = "1"; //allow to continuously commit
pub const APART_ONE_COMMIT: &str = "2"; //must be at least one ledger apart to commit
=======

use pyrsia_blockchain_network::*;
use std::error::Error;
use tokio::io::{self, AsyncBufReadExt};

pub const CONTINUE_COMMIT: &str = "1"; // Allow to continuously commit
pub const APART_ONE_COMMIT: &str = "2"; // Must be at least one ledger apart to commit
>>>>>>> d09b3826

#[tokio::main]
async fn main() -> Result<(), Box<dyn Error>> {
    // Create a random PeerId
    let id_keys = blockchain::generate_ed25519();
    let peer_id = PeerId::from(id_keys.public());
    println!("Local peer id: {:?}", peer_id);
    let filepath = match std::env::args().nth(1) {
        Some(v) => v,
        None => String::from(storage::BLOCK_FILE_PATH),
    };

    // Create a keypair for authenticated encryption of the transport.
    let noise_keys = noise::Keypair::<noise::X25519Spec>::new()
        .into_authentic(&id_keys)
        .expect("Signing libp2p-noise static DH keypair failed.");

    // Create a tokio-based TCP transport use noise for authenticated
    // encryption and Mplex for multiplexing of substreams on a TCP stream.
    let transport = TokioTcpConfig::new()
        .nodelay(true)
        .upgrade(upgrade::Version::V1)
        .authenticate(noise::NoiseConfig::xx(noise_keys).into_authenticated())
        .multiplex(mplex::MplexConfig::new())
        .boxed();

    // Create a Floodsub topic
    let floodsub_topic = floodsub::Topic::new("block");

    // We create a custom network behaviour that combines floodsub and mDNS.
    // The derive generates a delegating `NetworkBehaviour` impl which in turn
    // requires the implementations of `NetworkBehaviourEventProcess` for
    // the events of each behaviour.

    // Create a Swarm to manage peers and events.
    let mut swarm = {
        let mdns = Mdns::new(Default::default()).await?;
        let mut behaviour = network::Behaviour {
            floodsub: Floodsub::new(peer_id),
            mdns,
        };

        behaviour.floodsub.subscribe(floodsub_topic.clone());

        SwarmBuilder::new(transport, behaviour, peer_id)
            // We want the connection background tasks to be spawned
            // onto the tokio runtime.
            .executor(Box::new(|fut| {
                tokio::spawn(fut);
            }))
            .build()
    };

    // Reach out to another node if specified
    let mut check_number = String::from(CONTINUE_COMMIT);
    if let Some(number) = std::env::args().nth(2) {
        check_number = number;
    }

    if let Some(to_dial) = std::env::args().nth(3) {
        let addr: Multiaddr = to_dial.parse()?;
        swarm.dial(addr)?;
        println!("Dialed {:?}", to_dial)
    }

    // Read full lines from stdin
    let mut stdin = io::BufReader::new(io::stdin()).lines();

    // Listen on all interfaces and whatever port the OS assigns
    swarm.listen_on("/ip4/0.0.0.0/tcp/0".parse()?)?;

    let ed25519_keypair = match id_keys {
        identity::Keypair::Ed25519(v) => v,
        identity::Keypair::Rsa(_) => todo!(),
        identity::Keypair::Secp256k1(_) => todo!(),
    };

    let mut transactions = vec![];

    storage::append_genesis_block(&filepath, &ed25519_keypair);

    let local_id = HashDigest::new(&block::get_publickey_from_keypair(&ed25519_keypair).encode());
    // Kick it off
    loop {
        tokio::select! {
            line = stdin.next_line() => {
                let line = line?.expect("stdin closed");
                let transaction = block::Transaction::new(
                    block::PartialTransaction::new(
                        block::TransactionType::Create,
                        local_id,
                        line.as_bytes().to_vec(),
                    ),
                    &ed25519_keypair,
                );
                transactions.push(transaction);
                let (parent_hash, previous_number, previous_commiter) = storage::read_last_block(&filepath);

                if check_number == APART_ONE_COMMIT && previous_commiter == local_id {
                        println!("The Commit Permission is limited, Please wait others commit");
                        continue;
                }

                let block = blockchain::new_block(&ed25519_keypair, &transactions, parent_hash, previous_number);
                println!("---------");
                println!("---------");
                println!("Add a New Block : {:?}", block);
                swarm.behaviour_mut().floodsub.publish(floodsub_topic.clone(), bincode::serialize(&block).unwrap());
                storage::write_block(&filepath, block);
            }
            event = swarm.select_next_some() => {
                if let SwarmEvent::NewListenAddr { address, .. } = event {
                    println!("Listening on {:?}", address);
                }
            }
        }
    }
}

#[cfg(test)]
mod tests {
    use super::*;
    #[test]
    fn test_main() -> Result<(), String> {
        let result = main();
        assert!(result.is_err());
        Ok(())
    }
}<|MERGE_RESOLUTION|>--- conflicted
+++ resolved
@@ -29,7 +29,6 @@
     tcp::TokioTcpConfig,
     Multiaddr, PeerId, Transport,
 };
-<<<<<<< HEAD
 use rand::Rng;
 use std::error::Error;
 use tokio::io::{self, AsyncBufReadExt};
@@ -37,17 +36,8 @@
 use pyrsia_blockchain_network::crypto::hash_algorithm::HashDigest;
 use pyrsia_blockchain_network::*;
 
-pub const CONTINUE_COMMIT: &str = "1"; //allow to continuously commit
-pub const APART_ONE_COMMIT: &str = "2"; //must be at least one ledger apart to commit
-=======
-
-use pyrsia_blockchain_network::*;
-use std::error::Error;
-use tokio::io::{self, AsyncBufReadExt};
-
 pub const CONTINUE_COMMIT: &str = "1"; // Allow to continuously commit
 pub const APART_ONE_COMMIT: &str = "2"; // Must be at least one ledger apart to commit
->>>>>>> d09b3826
 
 #[tokio::main]
 async fn main() -> Result<(), Box<dyn Error>> {

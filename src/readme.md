--- conflicted
+++ resolved
@@ -11,11 +11,7 @@
 
 ## Sub-Crates
 
-<<<<<<< HEAD
-=======
-- **[signed](signed/)**: Algorithms and notion of a signature
-- **[signed_struct](signed_struct/)**: Procedural macro to make any `struct` sign-able
->>>>>>> 46f60247
+
 - **[blockchain](blockchain/)**: Encompases the network communication and consensus engine along with the datastructures that make a distrubte ledge possible
 
 ## Modules
